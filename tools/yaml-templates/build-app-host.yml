--- conflicted
+++ resolved
@@ -19,32 +19,26 @@
   # Cache task is used to create a cache of files which won't change between jobs, task, or steps.
   # In this task below a unique identifier(fingerprint) is created for the cache name, usually it's
   #   'command_name | operating_system | lockfile'
-<<<<<<< HEAD
-  # in our case it is 'pnpm | "$(Agent.OS)" | $(ClientSdkProjectDirectory)/pnpm-lock.yaml'
-=======
   # in our case it is 'pnpm | "$(Agent.OS)" | $(AppHostingSdkProjectDirectory)/pnpm-lock.yaml'
->>>>>>> efca5b25
   # and for the path is the directory which needs to be cached.
   # Here `node_modules` are cached which are dowloaded from the scoped/private registry to build the mono-repo.
   - task: Cache@2
     inputs:
-<<<<<<< HEAD
+      key: 'pnpm | "$(Agent.OS)" | $(AppHostingSdkProjectDirectory)/pnpm-lock.yaml'
+      path: $(Pipeline.Workspace)/.pnpm-store
+    displayName: Cache app host node_modules pnpm
+
+  - task: Cache@2
+    inputs:
       key: 'pnpm | "$(Agent.OS)" | $(ClientSdkProjectDirectory)/pnpm-lock.yaml'
-=======
-      key: 'pnpm | "$(Agent.OS)" | $(AppHostingSdkProjectDirectory)/pnpm-lock.yaml'
->>>>>>> efca5b25
       path: $(Pipeline.Workspace)/.pnpm-store
-    displayName: Cache pnpm
+    displayName: Cache client sdk node_modules pnpm
 
   - script: |
       corepack enable
       corepack prepare pnpm@latest --activate
       pnpm config set store-dir $(Pipeline.Workspace)/.pnpm-store
     displayName: 'Setup pnpm'
-
-  - task: YarnInstaller@3
-    inputs:
-      versionSpec: '1.x'
 
   - task: npmAuthenticate@0
     inputs:

import { meeting, SdkError } from '@microsoft/teams-js';
import React, { ReactElement } from 'react';

import { generateRegistrationMsg } from '../App';
import { ApiWithoutInput, ApiWithTextInput } from './utils';
import { ModuleWrapper } from './utils/ModuleWrapper';

const GetIncomingClientAudioState = (): React.ReactElement =>
  ApiWithoutInput({
    name: 'getIncomingClientAudioState',
    title: 'Get Incoming Client Audio State',
    onClick: async (setResult) => {
      const callback = (error: SdkError | null, result: boolean | null): void => {
        if (error) {
          setResult(JSON.stringify(error));
        } else {
          setResult(JSON.stringify(result));
        }
      };
      meeting.getIncomingClientAudioState(callback);
      return '';
    },
  });

const ToggleIncomingClientAudioState = (): React.ReactElement =>
  ApiWithoutInput({
    name: 'toggleIncomingClientAudio',
    title: 'Toggle Incoming Client Audio',
    onClick: async (setResult) => {
      const callback = (error: SdkError | null, result: boolean | null): void => {
        if (error) {
          setResult(JSON.stringify(error));
        } else {
          setResult(JSON.stringify(result));
        }
      };
      meeting.toggleIncomingClientAudio(callback);
      return '';
    },
  });

const GetMeetingDetails = (): React.ReactElement =>
  ApiWithoutInput({
    name: 'getMeetingDetails',
    title: 'Get Meeting Details',
    onClick: async (setResult) => {
      const callback = (error: SdkError | null, meetingDetails: meeting.IMeetingDetailsResponse | null): void => {
        if (error) {
          setResult(JSON.stringify(error));
        } else {
          setResult(JSON.stringify(meetingDetails));
        }
      };
      meeting.getMeetingDetails(callback);
      return '';
    },
  });

const GetAuthenticationTokenForAnonymousUser = (): React.ReactElement =>
  ApiWithoutInput({
    name: 'getAuthTokenForAnonymousUser',
    title: 'Get Auth Token For Anonymous User',
    onClick: async (setResult) => {
      const callback = (error: SdkError | null, authenticationTokenOfAnonymousUser: string | null): void => {
        if (error) {
          setResult(JSON.stringify(error));
        } else if (authenticationTokenOfAnonymousUser) {
          setResult(authenticationTokenOfAnonymousUser);
        } else {
          setResult('getAuthTokenForAnonymousUser was called but nothing was returned');
        }
      };
      meeting.getAuthenticationTokenForAnonymousUser(callback);
      return '';
    },
  });

const GetLiveStreamState = (): React.ReactElement =>
  ApiWithoutInput({
    name: 'getLiveStreamState',
    title: 'Get LiveStream State',
    onClick: async (setResult) => {
      const callback = (error: SdkError | null, liveStreamState: meeting.LiveStreamState | null): void => {
        if (error) {
          setResult(JSON.stringify(error));
        } else {
          setResult(JSON.stringify(liveStreamState?.isStreaming));
        }
      };
      meeting.getLiveStreamState(callback);
      return '';
    },
  });

interface RequestStartLiveStreamingParams {
  streamUrl: string;
  streamKey?: string;
}

const RequestStartLiveStreaming = (): React.ReactElement =>
  ApiWithTextInput<RequestStartLiveStreamingParams>({
    name: 'requestStartLiveStreaming',
    title: 'Request Start LiveStreaming',
    onClick: {
      validateInput: (input) => {
        if (!input.streamUrl) {
          throw new Error('streamUrl is required.');
        }
      },
      submit: async (input, setResult) => {
        const callback = (error: SdkError | null): void => {
          if (error) {
            setResult(JSON.stringify(error));
          } else {
            setResult('Complete');
          }
        };
        if (input.streamKey) {
          meeting.requestStartLiveStreaming(callback, input.streamUrl, input.streamKey);
        } else {
          meeting.requestStartLiveStreaming(callback, input.streamUrl);
        }
        return '';
      },
    },
  });

const RequestStopLiveStreaming = (): React.ReactElement =>
  ApiWithoutInput({
    name: 'requestStopLiveStreaming',
    title: 'Request Stop LiveStreaming',
    onClick: async (setResult) => {
      const callback = (error: SdkError | null): void => {
        if (error) {
          setResult(JSON.stringify(error));
        } else {
          setResult('Complete');
        }
      };
      meeting.requestStopLiveStreaming(callback);
      return '';
    },
  });

const RegisterLiveStreamChangedHandler = (): React.ReactElement =>
  ApiWithoutInput({
    name: 'registerLiveStreamChangedHandler',
    title: 'Register LiveStream Changed Handler',
    onClick: async (setResult) => {
      const handler = (liveStreamState: meeting.LiveStreamState): void => {
        let res = `Live StreamState changed to ${liveStreamState.isStreaming}`;
        if (liveStreamState.error) {
          res += ` with error ${JSON.stringify(liveStreamState.error)}`;
        }
        setResult(res);
      };
      meeting.registerLiveStreamChangedHandler(handler);

      return generateRegistrationMsg('then the live stream state changes');
    },
  });

const RegisterRaiseHandStateChangedHandler = (): React.ReactElement =>
  ApiWithoutInput({
    name: 'registerRaiseHandStateChangedHandler',
    title: 'Register RaiseHandState Changed Handler',
    onClick: async (setResult) => {
      const handler = (eventData: meeting.RaiseHandStateChangedEventData): void => {
        let res;
        if (eventData.error) {
          res = `Receieved error ${JSON.stringify(eventData.error)}`;
        } else {
          res = `RaiseHand state changed to ${JSON.stringify(eventData.raiseHandState)}`;
        }
        setResult(res);
      };
      meeting.registerRaiseHandStateChangedHandler(handler);

      return generateRegistrationMsg('the raise hand state changes');
    },
  });

const RegisterMeetingReactionReceivedHandler = (): React.ReactElement =>
  ApiWithoutInput({
    name: 'registerMeetingReactionReceivedHandler',
    title: 'Register Meeting Reaction Received Handler',
    onClick: async (setResult) => {
      const handler = (eventData: meeting.MeetingReactionReceivedEventData): void => {
        let res;
        if (eventData.error) {
          res = `Receieved error ${JSON.stringify(eventData.error)}`;
        } else {
          res = `Received ${JSON.stringify(eventData.meetingReactionType)}`;
        }
        setResult(res);
      };
      meeting.registerMeetingReactionReceivedHandler(handler);

      return generateRegistrationMsg('meeting reaction received');
    },
  });

const RegisterMicStateChangedHandler = (): React.ReactElement =>
  ApiWithoutInput({
    name: 'registerMicStateChangedHandler',
    title: 'Register MicState Changed Handler',
    onClick: async (setResult) => {
      const handler = (micState: meeting.IMicState): boolean => {
        let res, bReturn;
        if (micState.error) {
          res = `Receieved error ${JSON.stringify(micState.error)}`;
          bReturn = false;
        } else {
          res = `Mic state changed to ${JSON.stringify(micState.isMicMuted)}`;
          bReturn = true;
        }
        setResult(res);
        return bReturn;
      };
      meeting.registerMicStateChangedHandler(handler);

      return generateRegistrationMsg('the mic state changes');
    },
  });

const RegisterSpeakingStateChangedHandler = (): React.ReactElement =>
  ApiWithoutInput({
    name: 'registerSpeakingStateChangedHandler',
    title: 'Register SpeakingState Changed Handler',
    onClick: async (setResult) => {
      const handler = (eventData: meeting.ISpeakingState): void => {
        let res;
        if (eventData.error) {
          res = `Receieved error ${JSON.stringify(eventData.error)}`;
        } else {
          res = `Speaking state changed to ${JSON.stringify(eventData.isSpeakingDetected)}`;
        }
        setResult(res);
      };
      meeting.registerSpeakingStateChangeHandler(handler);

      return generateRegistrationMsg('the speaking state changes');
    },
  });

const ShareAppContentToStage = (): React.ReactElement =>
  ApiWithTextInput<string>({
    name: 'shareAppContentToStage',
    title: 'Share App Content To Stage',
    onClick: {
      validateInput: () => {
        // TODO: update the validation once the E2E scenario test is updated.
      },
      submit: async (input, setResult) => {
        // eslint-disable-next-line @typescript-eslint/no-unused-vars
        const callback = (error: SdkError | null, result: boolean | null): void => {
          if (error) {
            setResult(JSON.stringify(error));
          } else {
            setResult('shareAppContentToStage() succeeded');
          }
        };
        meeting.shareAppContentToStage(callback, input);
        return '';
      },
    },
  });

const GetAppContentStageSharingCapabilities = (): React.ReactElement =>
  ApiWithoutInput({
    name: 'getAppContentStageSharingCapabilities',
    title: 'Get App Content Stage Sharing Capabilities',
    onClick: async (setResult) => {
      const callback = (
        error: SdkError | null,
        appContentStageSharingCapabilities: meeting.IAppContentStageSharingCapabilities | null,
      ): void => {
        if (error) {
          setResult(JSON.stringify(error));
        } else {
          setResult(
            'getAppContentStageSharingCapabilities() succeeded: ' + JSON.stringify(appContentStageSharingCapabilities),
          );
        }
      };
      meeting.getAppContentStageSharingCapabilities(callback);
      return '';
    },
  });

const StopSharingAppContentToStage = (): React.ReactElement =>
  ApiWithoutInput({
    name: 'stopSharingAppContentToStage',
    title: 'Stop Sharing App Content To Stage',
    onClick: async (setResult) => {
      const callback = (error: SdkError | null, result: boolean | null): void => {
        if (error) {
          setResult(JSON.stringify(error));
        } else {
          setResult('stopSharingAppContentToStage() succeeded: ' + JSON.stringify(result));
        }
      };
      meeting.stopSharingAppContentToStage(callback);
      return '';
    },
  });

const GetAppContentStageSharingState = (): React.ReactElement =>
  ApiWithoutInput({
    name: 'getAppContentStageSharingState',
    title: 'Get App Content Stage Sharing State',
    onClick: async (setResult) => {
      const callback = (
        error: SdkError | null,
        appContentStageSharingState: meeting.IAppContentStageSharingState | null,
      ): void => {
        if (error) {
          setResult(JSON.stringify(error));
        } else {
          setResult('getAppContentStageSharingState() succeeded: ' + JSON.stringify(appContentStageSharingState));
        }
      };
      meeting.getAppContentStageSharingState(callback);
      return '';
    },
  });

<<<<<<< HEAD
const LetAppHandleAudio = (): React.ReactElement =>
  ApiWithoutInput({
    name: 'letAppHandleAudio',
    title: 'App Handles the Audio channel',
    onClick: async (setResult) => {
      const callback = (error: SdkError | null, result: boolean | null): void => {
        if (error) {
          setResult(JSON.stringify(error));
        } else {
          setResult('letAppHandleAudio() succeeded: ' + JSON.stringify(result));
        }
      };
      meeting.letAppHandleAudio(callback);
      return '';
=======
interface ShareInformation {
  isVisible: boolean;
  contentUrl?: string;
}

const SetOptions = (): React.ReactElement =>
  ApiWithTextInput<ShareInformation>({
    name: 'setOptions',
    title: 'Set App Share Button options',
    onClick: {
      validateInput: (input) => {
        if (typeof input.isVisible !== 'boolean') {
          throw new Error('input.isVisible should be boolean');
        }
        if (input.contentUrl) {
          new URL(input.contentUrl);
        }
      },
      submit: async (input) => {
        meeting.appShareButton.setOptions(input);
        return '';
      },
>>>>>>> c5e9af5c
    },
  });

const MeetingAPIs = (): ReactElement => (
  <ModuleWrapper title="Meeting">
    <GetIncomingClientAudioState />
    <ToggleIncomingClientAudioState />
    <GetMeetingDetails />
    <GetAuthenticationTokenForAnonymousUser />
    <GetLiveStreamState />
    <RequestStartLiveStreaming />
    <RequestStopLiveStreaming />
    <RegisterLiveStreamChangedHandler />
    <RegisterRaiseHandStateChangedHandler />
    <RegisterMeetingReactionReceivedHandler />
    <RegisterMicStateChangedHandler />
    <RegisterSpeakingStateChangedHandler />
    <ShareAppContentToStage />
    <GetAppContentStageSharingCapabilities />
    <StopSharingAppContentToStage />
    <GetAppContentStageSharingState />
<<<<<<< HEAD
    <LetAppHandleAudio />
=======
    <SetOptions />
>>>>>>> c5e9af5c
  </ModuleWrapper>
);

export default MeetingAPIs;<|MERGE_RESOLUTION|>--- conflicted
+++ resolved
@@ -325,22 +325,6 @@
     },
   });
 
-<<<<<<< HEAD
-const LetAppHandleAudio = (): React.ReactElement =>
-  ApiWithoutInput({
-    name: 'letAppHandleAudio',
-    title: 'App Handles the Audio channel',
-    onClick: async (setResult) => {
-      const callback = (error: SdkError | null, result: boolean | null): void => {
-        if (error) {
-          setResult(JSON.stringify(error));
-        } else {
-          setResult('letAppHandleAudio() succeeded: ' + JSON.stringify(result));
-        }
-      };
-      meeting.letAppHandleAudio(callback);
-      return '';
-=======
 interface ShareInformation {
   isVisible: boolean;
   contentUrl?: string;
@@ -363,7 +347,23 @@
         meeting.appShareButton.setOptions(input);
         return '';
       },
->>>>>>> c5e9af5c
+    },
+  });
+
+const LetAppHandleAudio = (): React.ReactElement =>
+  ApiWithoutInput({
+    name: 'letAppHandleAudio',
+    title: 'App Handles the Audio channel',
+    onClick: async (setResult) => {
+      const callback = (error: SdkError | null, result: boolean | null): void => {
+        if (error) {
+          setResult(JSON.stringify(error));
+        } else {
+          setResult('letAppHandleAudio() succeeded: ' + JSON.stringify(result));
+        }
+      };
+      meeting.letAppHandleAudio(callback);
+      return '';
     },
   });
 
@@ -385,11 +385,8 @@
     <GetAppContentStageSharingCapabilities />
     <StopSharingAppContentToStage />
     <GetAppContentStageSharingState />
-<<<<<<< HEAD
+    <SetOptions />
     <LetAppHandleAudio />
-=======
-    <SetOptions />
->>>>>>> c5e9af5c
   </ModuleWrapper>
 );
 

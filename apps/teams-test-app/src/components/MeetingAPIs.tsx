import { meeting, SdkError } from '@microsoft/teams-js';
import React, { ReactElement } from 'react';

import { generateRegistrationMsg } from '../App';
import { ApiWithoutInput, ApiWithTextInput } from './utils';

const GetIncomingClientAudioState = (): React.ReactElement =>
  ApiWithoutInput({
    name: 'getIncomingClientAudioState',
    title: 'Get Incoming Client Audio State',
    onClick: async setResult => {
      const callback = (error: SdkError | null, result: boolean | null): void => {
        if (error) {
          setResult(JSON.stringify(error));
        } else {
          setResult(JSON.stringify(result));
        }
      };
      meeting.getIncomingClientAudioState(callback);
      return '';
    },
  });

const ToggleIncomingClientAudioState = (): React.ReactElement =>
  ApiWithoutInput({
    name: 'toggleIncomingClientAudio',
    title: 'Toggle Incoming Client Audio',
    onClick: async setResult => {
      const callback = (error: SdkError | null, result: boolean | null): void => {
        if (error) {
          setResult(JSON.stringify(error));
        } else {
          setResult(JSON.stringify(result));
        }
      };
      meeting.toggleIncomingClientAudio(callback);
      return '';
    },
  });

const GetMeetingDetails = (): React.ReactElement =>
  ApiWithoutInput({
    name: 'getMeetingDetails',
    title: 'Get Meeting Details',
    onClick: async setResult => {
      const callback = (error: SdkError | null, meetingDetails: meeting.IMeetingDetailsResponse | null): void => {
        if (error) {
          setResult(JSON.stringify(error));
        } else {
          setResult(JSON.stringify(meetingDetails));
        }
      };
      meeting.getMeetingDetails(callback);
      return '';
    },
  });

const GetAuthenticationTokenForAnonymousUser = (): React.ReactElement =>
  ApiWithoutInput({
    name: 'getAuthTokenForAnonymousUser',
    title: 'Get Auth Token For Anonymous User',
    onClick: async setResult => {
      const callback = (error: SdkError | null, authenticationTokenOfAnonymousUser: string | null): void => {
        if (error) {
          setResult(JSON.stringify(error));
        } else if (authenticationTokenOfAnonymousUser) {
          setResult(authenticationTokenOfAnonymousUser);
        } else {
          setResult('getAuthTokenForAnonymousUser was called but nothing was returned');
        }
      };
      meeting.getAuthenticationTokenForAnonymousUser(callback);
      return '';
    },
  });

const GetLiveStreamState = (): React.ReactElement =>
  ApiWithoutInput({
    name: 'getLiveStreamState',
    title: 'Get LiveStream State',
    onClick: async setResult => {
      const callback = (error: SdkError | null, liveStreamState: meeting.LiveStreamState | null): void => {
        if (error) {
          setResult(JSON.stringify(error));
        } else {
          setResult(JSON.stringify(liveStreamState?.isStreaming));
        }
      };
      meeting.getLiveStreamState(callback);
      return '';
    },
  });

interface RequestStartLiveStreamingParams {
  streamUrl: string;
  streamKey?: string;
}

const RequestStartLiveStreaming = (): React.ReactElement =>
  ApiWithTextInput<RequestStartLiveStreamingParams>({
    name: 'requestStartLiveStreaming',
    title: 'Request Start LiveStreaming',
    onClick: {
      validateInput: input => {
        if (!input.streamUrl) {
          throw new Error('streamUrl is required.');
        }
      },
      submit: async (input, setResult) => {
        const callback = (error: SdkError | null): void => {
          if (error) {
            setResult(JSON.stringify(error));
          } else {
            setResult('Complete');
          }
        };
        if (input.streamKey) {
          meeting.requestStartLiveStreaming(callback, input.streamUrl, input.streamKey);
        } else {
          meeting.requestStartLiveStreaming(callback, input.streamUrl);
        }
        return '';
      },
    },
  });

const RequestStopLiveStreaming = (): React.ReactElement =>
  ApiWithoutInput({
    name: 'requestStopLiveStreaming',
    title: 'Request Stop LiveStreaming',
    onClick: async setResult => {
      const callback = (error: SdkError | null): void => {
        if (error) {
          setResult(JSON.stringify(error));
        } else {
          setResult('Complete');
        }
      };
      meeting.requestStopLiveStreaming(callback);
      return '';
    },
  });

const RegisterLiveStreamChangedHandler = (): React.ReactElement =>
  ApiWithoutInput({
    name: 'registerLiveStreamChangedHandler',
    title: 'Register LiveStream Changed Handler',
    onClick: async setResult => {
      const handler = (liveStreamState: meeting.LiveStreamState): void => {
        let res = `Live StreamState changed to ${liveStreamState.isStreaming}`;
        if (liveStreamState.error) {
          res += ` with error ${JSON.stringify(liveStreamState.error)}`;
        }
        setResult(res);
      };
      meeting.registerLiveStreamChangedHandler(handler);

      return generateRegistrationMsg('then the live stream state changes');
    },
  });

const RegisterRaiseHandStateChangedHandler = (): React.ReactElement =>
  ApiWithoutInput({
    name: 'registerRaiseHandStateChangedHandler',
    title: 'Register RaiseHandState Changed Handler',
    onClick: async setResult => {
      const handler = (eventData: meeting.IRaiseHandStateChangedEventData): void => {
        let res;
        if (eventData.error) {
          res = `Receieved error ${JSON.stringify(eventData.error)}`;
        } else {
          res = `RaiseHand state changed to ${JSON.stringify(eventData.raiseHandState)}`;
        }
        setResult(res);
      };
      meeting.registerRaiseHandStateChangedHandler(handler);

      return generateRegistrationMsg('the raise hand state changes');
    },
  });

<<<<<<< HEAD
const RegisterMeetingReactionReceivedHandler = (): React.ReactElement =>
  ApiWithoutInput({
    name: 'RegisterMeetingReactionReceivedHandler',
    title: 'Register Meeting Reaction Received Handler',
    onClick: async setResult => {
      const handler = (eventData: meeting.IMeetingReactionReceivedEventData): void => {
        let res;
        if (eventData.error) {
          res = `Receieved error ${JSON.stringify(eventData.error)}`;
        } else {
          res = `Received ${JSON.stringify(eventData.meetingReactionType)}`;
        }
        setResult(res);
      };
      meeting.registerMeetingReactionReceivedHandler(handler);

      return generateRegistrationMsg('meeting reaction received');
=======
const RegisterSpeakingStateChangedHandler = (): React.ReactElement =>
  ApiWithoutInput({
    name: 'registerSpeakingStateChangedHandler',
    title: 'Register SpeakingState Changed Handler',
    onClick: async setResult => {
      const handler = (speakingState: meeting.ISpeakingState): void => {
        const res = `Speaking state changed to ${speakingState.isSpeakingDetected}`;
        setResult(res);
      };
      meeting.registerSpeakingStateChangeHandler(handler);

      return generateRegistrationMsg('the speaking state changes');
>>>>>>> 7f4f68e0
    },
  });

const ShareAppContentToStage = (): React.ReactElement =>
  ApiWithTextInput<string>({
    name: 'shareAppContentToStage',
    title: 'Share App Content To Stage',
    onClick: {
      validateInput: () => {
        // TODO: update the validation once the E2E scenario test is updated.
      },
      submit: async (input, setResult) => {
        // eslint-disable-next-line @typescript-eslint/no-unused-vars
        const callback = (error: SdkError | null, result: boolean | null): void => {
          if (error) {
            setResult(JSON.stringify(error));
          } else {
            setResult('shareAppContentToStage() succeeded');
          }
        };
        meeting.shareAppContentToStage(callback, input);
        return '';
      },
    },
  });

const GetAppContentStageSharingCapabilities = (): React.ReactElement =>
  ApiWithoutInput({
    name: 'getAppContentStageSharingCapabilities',
    title: 'Get App Content Stage Sharing Capabilities',
    onClick: async setResult => {
      const callback = (
        error: SdkError | null,
        appContentStageSharingCapabilities: meeting.IAppContentStageSharingCapabilities | null,
      ): void => {
        if (error) {
          setResult(JSON.stringify(error));
        } else {
          setResult(
            'getAppContentStageSharingCapabilities() succeeded: ' + JSON.stringify(appContentStageSharingCapabilities),
          );
        }
      };
      meeting.getAppContentStageSharingCapabilities(callback);
      return '';
    },
  });

const StopSharingAppContentToStage = (): React.ReactElement =>
  ApiWithoutInput({
    name: 'stopSharingAppContentToStage',
    title: 'Stop Sharing App Content To Stage',
    onClick: async setResult => {
      const callback = (error: SdkError | null, result: boolean | null): void => {
        if (error) {
          setResult(JSON.stringify(error));
        } else {
          setResult('stopSharingAppContentToStage() succeeded: ' + JSON.stringify(result));
        }
      };
      meeting.stopSharingAppContentToStage(callback);
      return '';
    },
  });

const GetAppContentStageSharingState = (): React.ReactElement =>
  ApiWithoutInput({
    name: 'getAppContentStageSharingState',
    title: 'Get App Content Stage Sharing State',
    onClick: async setResult => {
      const callback = (
        error: SdkError | null,
        appContentStageSharingState: meeting.IAppContentStageSharingState | null,
      ): void => {
        if (error) {
          setResult(JSON.stringify(error));
        } else {
          setResult('getAppContentStageSharingState() succeeded: ' + JSON.stringify(appContentStageSharingState));
        }
      };
      meeting.getAppContentStageSharingState(callback);
      return '';
    },
  });

const MeetingAPIs = (): ReactElement => (
  <>
    <h1>meeting</h1>
    <GetIncomingClientAudioState />
    <ToggleIncomingClientAudioState />
    <GetMeetingDetails />
    <GetAuthenticationTokenForAnonymousUser />
    <GetLiveStreamState />
    <RequestStartLiveStreaming />
    <RequestStopLiveStreaming />
    <RegisterLiveStreamChangedHandler />
    <RegisterRaiseHandStateChangedHandler />
<<<<<<< HEAD
    <RegisterMeetingReactionReceivedHandler />
=======
    <RegisterSpeakingStateChangedHandler />
>>>>>>> 7f4f68e0
    <ShareAppContentToStage />
    <GetAppContentStageSharingCapabilities />
    <StopSharingAppContentToStage />
    <GetAppContentStageSharingState />
  </>
);

export default MeetingAPIs;<|MERGE_RESOLUTION|>--- conflicted
+++ resolved
@@ -179,7 +179,7 @@
     },
   });
 
-<<<<<<< HEAD
+
 const RegisterMeetingReactionReceivedHandler = (): React.ReactElement =>
   ApiWithoutInput({
     name: 'RegisterMeetingReactionReceivedHandler',
@@ -197,7 +197,9 @@
       meeting.registerMeetingReactionReceivedHandler(handler);
 
       return generateRegistrationMsg('meeting reaction received');
-=======
+    },
+  });
+
 const RegisterSpeakingStateChangedHandler = (): React.ReactElement =>
   ApiWithoutInput({
     name: 'registerSpeakingStateChangedHandler',
@@ -210,7 +212,6 @@
       meeting.registerSpeakingStateChangeHandler(handler);
 
       return generateRegistrationMsg('the speaking state changes');
->>>>>>> 7f4f68e0
     },
   });
 
@@ -308,11 +309,8 @@
     <RequestStopLiveStreaming />
     <RegisterLiveStreamChangedHandler />
     <RegisterRaiseHandStateChangedHandler />
-<<<<<<< HEAD
     <RegisterMeetingReactionReceivedHandler />
-=======
     <RegisterSpeakingStateChangedHandler />
->>>>>>> 7f4f68e0
     <ShareAppContentToStage />
     <GetAppContentStageSharingCapabilities />
     <StopSharingAppContentToStage />

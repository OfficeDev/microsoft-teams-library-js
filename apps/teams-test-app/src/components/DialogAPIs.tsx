<<<<<<< HEAD
import { dialog, DialogInfo, IAppWindow, ParentAppWindow } from '@microsoft/teams-js';
=======
/* eslint-disable @typescript-eslint/ban-types */
import { dialog, DialogInfo } from '@microsoft/teams-js';
>>>>>>> d4fca89a
import React, { ReactElement } from 'react';

import { ApiWithoutInput, ApiWithTextInput } from './utils';

const DialogAPIs = (): ReactElement => {
  const childWindowRef = React.useRef<IAppWindow | null>(null);

<<<<<<< HEAD
  const OpenDialog = (): ReactElement =>
    ApiWithTextInput<DialogInfo>({
      name: 'dialogOpen',
      title: 'Dialog Open',
      onClick: {
        validateInput: input => {
          if (input.url === undefined) {
            throw new Error('Url undefined');
          }
        },
        submit: async (dialogInfo, setResult) => {
          const onComplete = (err: string, result: string | object): void => {
            setResult('Error: ' + err + '\nResult: ' + result);
          };
          // Store the reference of child window in React
          const childWindow = dialog.open(dialogInfo, onComplete);
          childWindow.addEventListener('message', (message: string) => {
            // Message from parent
            setResult(message);
          });
          childWindowRef.current = childWindow;
          return '';
        },
      },
    });
=======
  const openDialog = (dialogInfoInput: string): void => {
    const dialogInfo: DialogInfo = JSON.parse(dialogInfoInput);
    const onComplete = (err: string, result: string | object): void => {
      setOpenRes('Error: ' + err + '\nResult: ' + result);
    };
    setOpenRes('dialog.open' + noHostSdkMsg);
    dialog.open(dialogInfo, onComplete);
  };
>>>>>>> d4fca89a

  const ResizeDialog = (): ReactElement =>
    ApiWithTextInput<DialogInfo>({
      name: 'dialogResize',
      title: 'Dialog Resize',
      onClick: async dialogInfo => {
        dialog.resize(dialogInfo);
        return 'Teams client SDK call dialog.resize was called';
      },
    });

  const SendMessageToChild = (): ReactElement =>
    ApiWithTextInput<string>({
      name: 'sendMessageToChild',
      title: 'sendMessageToChild',
      onClick: async message => {
        if (childWindowRef.current && childWindowRef.current !== null) {
          const childWindow = childWindowRef.current;
          await childWindow.postMessage(message);
          return 'Message sent to child';
        } else {
          return 'childWindow doesnt exist';
        }
      },
    });

  const SendMessageToParent = (): ReactElement =>
    ApiWithTextInput<string>({
      name: 'sendMessageToParent',
      title: 'sendMessageToParent',
      onClick: async message => {
        const parentWindow = ParentAppWindow.Instance;
        if (parentWindow) {
          await parentWindow.postMessage(message);
          return 'Message sent to parent';
        } else {
          return 'parentWindow doesn\'t exist';
        }
      },
    });

  const RegisterForParentMessage = (): ReactElement =>
    ApiWithoutInput({
      name: 'registerForParentMessage',
      title: 'registerForParentMessage',
      onClick: async setResult => {
        const parentWindow = ParentAppWindow.Instance;
        parentWindow.addEventListener('message', (message: string) => {
          setResult(message);
        });
        return 'Completed';
      },
    });

  const SubmitDialogWithInput = (): ReactElement =>
    ApiWithTextInput<{ result?: string; appIds?: string | string[] }>({
      name: 'dialogSubmitWithInput',
      title: 'Dialog Submit With Input',
      onClick: async submitInput => {
        dialog.submit(submitInput.result, submitInput.appIds);
        return '';
      },
    });

  const CheckDialogCapability = (): ReactElement =>
    ApiWithoutInput({
      name: 'checkCapabilityDialog',
      title: 'Check Capability Dialog',
      onClick: async () => {
        if (dialog.isSupported()) {
          return 'Dialog module is supported';
        } else {
          return 'Dialog module is not supported';
        }
      },
    });

  return (
    <>
      <h1>dialog</h1>
      <CheckDialogCapability />
      <OpenDialog />
      <ResizeDialog />
      <SubmitDialogWithInput />
      <SendMessageToChild />
      <SendMessageToParent />
      <RegisterForParentMessage />
    </>
  );
};

export default DialogAPIs;<|MERGE_RESOLUTION|>--- conflicted
+++ resolved
@@ -1,9 +1,4 @@
-<<<<<<< HEAD
 import { dialog, DialogInfo, IAppWindow, ParentAppWindow } from '@microsoft/teams-js';
-=======
-/* eslint-disable @typescript-eslint/ban-types */
-import { dialog, DialogInfo } from '@microsoft/teams-js';
->>>>>>> d4fca89a
 import React, { ReactElement } from 'react';
 
 import { ApiWithoutInput, ApiWithTextInput } from './utils';
@@ -11,7 +6,7 @@
 const DialogAPIs = (): ReactElement => {
   const childWindowRef = React.useRef<IAppWindow | null>(null);
 
-<<<<<<< HEAD
+
   const OpenDialog = (): ReactElement =>
     ApiWithTextInput<DialogInfo>({
       name: 'dialogOpen',
@@ -37,16 +32,6 @@
         },
       },
     });
-=======
-  const openDialog = (dialogInfoInput: string): void => {
-    const dialogInfo: DialogInfo = JSON.parse(dialogInfoInput);
-    const onComplete = (err: string, result: string | object): void => {
-      setOpenRes('Error: ' + err + '\nResult: ' + result);
-    };
-    setOpenRes('dialog.open' + noHostSdkMsg);
-    dialog.open(dialogInfo, onComplete);
-  };
->>>>>>> d4fca89a
 
   const ResizeDialog = (): ReactElement =>
     ApiWithTextInput<DialogInfo>({

--- conflicted
+++ resolved
@@ -1,4 +1,3 @@
-<<<<<<< HEAD
 import {
   app,
   Context,
@@ -8,9 +7,6 @@
   getContext,
   shareDeepLink,
 } from '@microsoft/teams-js';
-=======
-import { app, Context, core, DeepLinkParameters, getContext } from '@microsoft/teams-js';
->>>>>>> 3442353e
 import React, { ReactElement } from 'react';
 
 import { noHostSdkMsg } from '../App';
@@ -21,19 +17,6 @@
   ApiWithoutInput({
     name: 'getContextV2',
     title: 'Get Context',
-<<<<<<< HEAD
-    onClick: async () => {
-      if (getTestBackCompat()) {
-        let result = '';
-        const displayResults = (context: Context): void => {
-          result = JSON.stringify(context);
-        };
-        getContext(displayResults);
-        return result;
-      }
-      const context = await app.getContext();
-      return JSON.stringify(context);
-=======
     onClick: {
       withPromise: async () => {
         const context = await app.getContext();
@@ -46,7 +29,6 @@
         getContext(callback);
         return 'getContext()' + noHostSdkMsg;
       },
->>>>>>> 3442353e
     },
   });
 

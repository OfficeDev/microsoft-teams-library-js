--- conflicted
+++ resolved
@@ -79,20 +79,19 @@
       onClick: async () => `${nestedAppAuth.getParentOrigin()}`,
     });
 
-<<<<<<< HEAD
   const CanParentManageNAATrustedOrigins = (): ReactElement =>
     ApiWithoutInput({
       name: 'canParentManageNAATrustedOrigins',
       title: 'Can Parent Manage NAA TrustedOrigins list',
       onClick: async () => `${nestedAppAuth.canParentManageNAATrustedOrigins()}`,
-=======
+    });
+
   const CheckIsDeeplyNestedAuthSupported = (): ReactElement =>
     ApiWithoutInput({
       name: 'checkIsDeeplyNestedAuthSupported',
       title: 'Check Deeply Nested Auth Supported',
       onClick: async () =>
         `NAA deeply nested auth ${nestedAppAuth.isDeeplyNestedAuthSupported() ? 'is' : 'is not'} supported`,
->>>>>>> 677cd334
     });
 
   const SendMessageToNestedAppAuthBridge = (): React.ReactElement =>

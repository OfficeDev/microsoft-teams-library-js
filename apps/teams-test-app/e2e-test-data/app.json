{
  "name": "App",
<<<<<<< HEAD
  "platforms": ["*"],
=======
  "platforms": ["iOS","Web"],
>>>>>>> efc1ed5d
  "testCases": [
    {
      "title": "openLink API Call - Success",
      "type": "callResponse",
      "boxSelector": "#box_executeDeepLink2",
      "platformsExcluded": ["iOS","Android"],
      "inputValue": "https://bing.com",
      "expectedWindowOpenTarget": "https://bing.com"
    },
    {
      "title": "openLink startCall API Call - Success",
      "type": "callResponse",
      "boxSelector": "#box_executeDeepLink2",
      "platformsExcluded": ["iOS","Android"],
      "inputValue": "https://teams.microsoft.com/l/call/0/0?users=testUser1,testUser2&withVideo=true&source=test",
      "expectedAlertValue": "startCall called with {\"targets\":[\"testUser1\",\"testUser2\"],\"requestedModalities\":[\"audio\",\"video\"],\"source\":\"test\"}",
      "expectedTestAppValue": "Completed"
    },
    {
      "title": "openLink openAppInstallDialog API Call - Success",
      "type": "callResponse",
      "boxSelector": "#box_executeDeepLink2",
      "platformsExcluded": ["iOS","Android"],
      "inputValue": "https://teams.microsoft.com/l/app/testAppId",
      "expectedAlertValue": "openAppInstallDialog called with {\"appId\":\"testAppId\"}",
      "expectedTestAppValue": "Completed"
    },
    {
      "title": "openLink navigateToApp API Call - Success",
      "type": "callResponse",
      "boxSelector": "#box_executeDeepLink2",
      "inputValue": "https://teams.microsoft.com/l/entity/testAppId/tasklist123?webUrl=testWebUrl&context=%7B%22subEntityId%22%3A%20%22testSubPageId%22%2C%20%22channelId%22%3A%20%22testChannelId%22%7D",
      "expectedAlertValue": "navigateToApp called with {\"appId\":\"testAppId\",\"pageId\":\"tasklist123\",\"webUrl\":\"testWebUrl\",\"subPageId\":\"testSubPageId\",\"channelId\":\"testChannelId\"}",
      "expectedTestAppValue": "Completed"
    },
    {
      "title": "openLink composeMeeting API Call - Success",
      "type": "callResponse",
      "boxSelector": "#box_e.jxecuteDeepLink2",
      "inputValue": "https://teams.microsoft.com/l/meeting/new?subject=testSubject&attendees=testAttendee1,testAttendee2&startTime=testStartTime&endTime=testEndTime&content=testContent",
      "expectedAlertValue": "composeMeeting called with {\"attendees\":[\"testAttendee1\",\"testAttendee2\"],\"startTime\":\"testStartTime\",\"endTime\":\"testEndTime\",\"subject\":\"testSubject\",\"content\":\"testContent\"}",
      "expectedTestAppValue": "Completed"
    },
    {
      "title": "openLink openChat API Call - Success",
      "type": "callResponse",
      "boxSelector": "#box_executeDeepLink2",
      "platformsExcluded": ["Web"],
      "inputValue": "https://teams.microsoft.com/l/chat/0/0?users=testUser1,testUser2&topicName=testTopic&message=testMessage",
      "expectedAlertValue": "openChat called with {\"members\":[\"testUser1\",\"testUser2\"],\"message\":\"testMessage\",\"topic\":\"testTopic\"}",
      "expectedTestAppValue": "Completed"
    },
    {
      "title": "openLink openFilePreview API Call - Success",
      "type": "callResponse",
      "boxSelector": "#box_executeDeepLink2",
      "platformsExcluded": ["Web"],
      "inputValue": "https://teams.microsoft.com/l/file/testEntityId?tenantId=testTenantId&fileType=pptx&objectUrl=https%3A%2F%2FtestDomain%2Fteams%2FtestPath%2FtestTitle.pptx&baseUrl=https%3A%2F%2FtestDomain%2Fteams%2FtestPath&serviceName=teams&threadId=testThreadId&groupId=testGroupId",
      "expectedAlertValue": "openFilePreview called with {\"baseUrl\":\"https://testDomain/teams/testPath\",\"entityId\":\"testEntityId\",\"objectUrl\":\"https://testDomain/teams/testPath/testTitle.pptx\",\"title\":\"testTitle.pptx\",\"type\":\"pptx\"}",
      "expectedTestAppValue": "Completed"
    },
    {
      "title": "openLink stageView.open API Call with thread id - Success",
      "type": "callResponse",
      "boxSelector": "#box_executeDeepLink2",
      "platformsExcluded": ["iOS","Android"],
      "inputValue": "https://teams.microsoft.com/l/stage/testAppId/0?context=%7B%22contentUrl%22%3A%22testContentUrl%22%2C%22websiteUrl%22%3A%22testWebsiteUrl%22%2C%22title%22%3A%22TestTitle%22%2C%22threadId%22%3A%22TestThreadId%22%7D",
      "expectedAlertValue": "stageView.open called with {\"appId\":\"testAppId\",\"contentUrl\":\"testContentUrl\",\"threadId\":\"TestThreadId\",\"title\":\"TestTitle\",\"websiteUrl\":\"testWebsiteUrl\"}",
      "expectedTestAppValue": "Completed"
    },
    {
      "title": "openLink stageView.open API Call without thread id - Success",
      "type": "callResponse",
      "boxSelector": "#box_executeDeepLink2",
      "platformsExcluded": ["iOS","Android"],
      "inputValue": "https://teams.microsoft.com/l/stage/testAppId/0?context=%7B%22contentUrl%22%3A%22testContentUrl%22%2C%22websiteUrl%22%3A%22testWebsiteUrl%22%2C%22title%22%3A%22TestTitle%22%7D",
      "expectedAlertValue": "stageView.open called with {\"appId\":\"testAppId\",\"contentUrl\":\"testContentUrl\",\"title\":\"TestTitle\",\"websiteUrl\":\"testWebsiteUrl\"}",
      "expectedTestAppValue": "Completed"
    },
    {
      "title": "openLink appLink domain doesn't match API Call - executeDeepLink called",
      "type": "callResponse",
      "platformsExcluded": ["Android"],
      "boxSelector": "#box_executeDeepLink2",
      "inputValue": "https://contoso.com/l/entity/testAppId/tasklist123",
      "expectedWindowOpenTarget": "https://contoso.com/l/entity/testAppId/tasklist123",
      "expectedTestAppValue": "Completed"
    }
  ]
}<|MERGE_RESOLUTION|>--- conflicted
+++ resolved
@@ -1,10 +1,6 @@
 {
   "name": "App",
-<<<<<<< HEAD
-  "platforms": ["*"],
-=======
   "platforms": ["iOS","Web"],
->>>>>>> efc1ed5d
   "testCases": [
     {
       "title": "openLink API Call - Success",

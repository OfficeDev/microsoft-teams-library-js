--- conflicted
+++ resolved
@@ -66,14 +66,11 @@
       "title": "openLink stageView.open API Call with thread id - Success",
       "type": "callResponse",
       "boxSelector": "#box_executeDeepLink2",
-<<<<<<< HEAD
       "platformsExcluded": ["iOS","Android"],
-=======
       "hostSdkVersion": {
         "web": "<4.0.1"
       },
-      "platformsExcluded": ["iOS"],
->>>>>>> a86608c1
+   
       "inputValue": "https://teams.microsoft.com/l/stage/testAppId/0?context=%7B%22contentUrl%22%3A%22testContentUrl%22%2C%22websiteUrl%22%3A%22testWebsiteUrl%22%2C%22title%22%3A%22TestTitle%22%2C%22threadId%22%3A%22TestThreadId%22%7D",
       "expectedAlertValue": "stageView.open called with {\"appId\":\"testAppId\",\"contentUrl\":\"testContentUrl\",\"threadId\":\"TestThreadId\",\"title\":\"TestTitle\",\"websiteUrl\":\"testWebsiteUrl\"}",
       "expectedTestAppValue": "Completed"
@@ -82,14 +79,10 @@
       "title": "openLink stageView.open API Call without thread id - Success",
       "type": "callResponse",
       "boxSelector": "#box_executeDeepLink2",
-<<<<<<< HEAD
       "platformsExcluded": ["iOS","Android"],
-=======
       "hostSdkVersion": {
         "web": "<4.0.1"
       },
-      "platformsExcluded": ["iOS"],
->>>>>>> a86608c1
       "inputValue": "https://teams.microsoft.com/l/stage/testAppId/0?context=%7B%22contentUrl%22%3A%22testContentUrl%22%2C%22websiteUrl%22%3A%22testWebsiteUrl%22%2C%22title%22%3A%22TestTitle%22%7D",
       "expectedAlertValue": "stageView.open called with {\"appId\":\"testAppId\",\"contentUrl\":\"testContentUrl\",\"title\":\"TestTitle\",\"websiteUrl\":\"testWebsiteUrl\"}",
       "expectedTestAppValue": "Completed"

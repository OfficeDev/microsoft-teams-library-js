--- conflicted
+++ resolved
@@ -69,119 +69,8 @@
           - job: Build
             displayName: 'Build Test Publish'
             steps:
-<<<<<<< HEAD
-              - task: NodeTool@0
-                displayName: 'Install Node.js'
-                inputs:
-                  versionSpec: '18.x'
-              - task: CmdLine@2
-                displayName: 'Setup pnpm'
-                inputs:
-                  script: |
-                    npm install -g pnpm@7.30.1
-                    pnpm config set store-dir $(Pipeline.Workspace)/.pnpm-store
-              - task: CmdLine@2
-                displayName: 'Install repo dependencies'
-                inputs:
-                  script: |
-                    pnpm install
-              - task: CmdLine@2
-                displayName: 'Check that changefile was created if needed'
-                condition: and( eq(variables['Build.Reason'], 'PullRequest'), not(startsWith(variables['System.PullRequest.SourceBranch'], 'release/')), not(startsWith(variables['System.PullRequest.TargetBranch'], 'release/')) )
-                inputs:
-                  script: 'node enforceBeachball.js'
-              - task: CmdLine@2
-                displayName: 'node prepBetaRelease.js'
-                condition: and( eq(variables['Build.SourceBranch'], 'refs/heads/main'), in(variables['Agent.JobStatus'], 'Succeeded', 'SucceededWithIssues'), ne(variables['Build.Reason'], 'PullRequest') )
-                inputs:
-                  script: 'node prepBetaRelease.js'
-                  workingDirectory: '$(System.DefaultWorkingDirectory)\packages\teams-js'
-              - task: CmdLine@2
-                displayName: 'pnpm build'
-                inputs:
-                  script: |
-                    pnpm build-force-blazor
-              - task: CmdLine@2
-                displayName: 'pnpm test'
-                inputs:
-                  script: |
-                    pnpm test
-              - task: PublishTestResults@2
-                inputs:
-                  searchFolder: '$(System.DefaultWorkingDirectory)\packages'
-                  testResultsFormat: 'JUnit'
-                  testResultsFiles: '**/unit-tests-report*.xml'
-                  testRunTitle: 'Unit Tests'
-                condition: succeededOrFailed()
-              - task: CmdLine@2
-                displayName: 'Run bundle analysis and collect'
-                inputs:
-                  script: |
-                    pnpm bundleAnalyze:collect
-              - task: Bash@3
-                env:
-                  SYSTEM_ACCESSTOKEN: $(System.AccessToken)
-                condition: and( in(variables['Agent.JobStatus'], 'Succeeded', 'SucceededWithIssues'), eq(variables['Build.Reason'], 'PullRequest'), eq(variables['System.PullRequest.TargetBranch'], 'main'))
-                name: bundleAnalysisTask
-                displayName: 'Analyze bundles against main and output result'
-                inputs:
-                  targetType: inline
-                  script: 'node --max-old-space-size=4096 tools/cli/compareBundleAnalysis.js --commitId=$(System.PullRequest.SourceCommitId) --orgUrl=$(System.CollectionUri) --projectName=$(System.TeamProject) --buildId=$(System.DefinitionId) --bundleArtifactName=$(bundleArtifactName) --baseBranchName=$(System.PullRequest.TargetBranch)'
-              - task: PowerShell@2
-                name: package
-                displayName: 'Set package.version Variable'
-                inputs:
-                  targetType: inline
-                  script: |
-                    $npmVer=$(node -p "require('./packages/teams-js/package.json').version")
-                    Write-Host "##vso[task.setvariable variable=version;isOutput=true]$npmVer"
-              - task: CopyFiles@2
-                inputs:
-                  sourceFolder: 'apps/teams-test-app/build'
-                  contents: '**'
-                  targetFolder: '$(Build.ArtifactStagingDirectory)\teams-test-app'
-                displayName: 'Copy Test app to artifacts staging directory'
-              - task: ArchiveFiles@2
-                inputs:
-                  rootFolderOrFile: '$(Build.ArtifactStagingDirectory)\teams-test-app'
-                  includeRootFolder: false
-                  archiveType: 'zip'
-                  archiveFile: '$(Build.ArtifactStagingDirectory)\teams-test-app\$(Build.BuildId).zip'
-                  replaceExistingArchive: true
-                displayName: 'Zip Test app artifacts'
-              - task: CopyFiles@2
-                inputs:
-                  sourceFolder: 'packages\teams-js\dist'
-                  contents: '**\?(*.js|*.ts|*.map)'
-                  targetFolder: '$(Build.ArtifactStagingDirectory)\CDNFeed\$(package.version)\js'
-                displayName: 'Copy TeamsJS Content for CDN'
-              - task: CopyFiles@2
-                inputs:
-                  Contents: |
-                    packages\teams-js\package.json
-                    packages\teams-js\README.md
-                    LICENSE
-                  TargetFolder: '$(Build.ArtifactStagingDirectory)\NPMFeed'
-                  flattenFolders: true
-                displayName: 'Copy TeamsJS Content for NPM'
-              - task: CopyFiles@2
-                inputs:
-                  Contents: |
-                    packages\teams-js\dist\**\?(*.js|*.ts|*.map)
-                  TargetFolder: '$(Build.ArtifactStagingDirectory)\NPMFeed\dist'
-                  flattenFolders: true
-                displayName: 'Copy JS Content for NPM'
-              - task: CopyFiles@2
-                inputs:
-                  Contents: |
-                    packages\teams-js\scripts\*.ps1
-                  TargetFolder: '$(Build.ArtifactStagingDirectory)\scripts'
-                  flattenFolders: true
-                displayName: 'Copy Power Shell scripts to scripts'
-=======
               - template: tools/yaml-templates/build-test-publish.yml@self
 
->>>>>>> 0b68258c
             templateContext:
               outputs:
                 - output: pipelineArtifact
@@ -219,109 +108,10 @@
               image: 'ubuntu-latest'
               os: linux
             steps:
-<<<<<<< HEAD
-              - task: 6d15af64-176c-496d-b583-fd2ae21d4df4@1
-                inputs:
-                  repository: self
-              - task: 6d15af64-176c-496d-b583-fd2ae21d4df4@1
-                inputs:
-                  repository: AppHostingSdk
-                  persistCredentials: true
-              - task: CmdLine@2
-                displayName: 'Fix Chrome browser on V116'
-                inputs:
-                  script: |
-                    if command -v google-chrome &> /dev/null; then
-                      # Uninstall the existing Chrome
-                      sudo apt remove google-chrome-stable --purge -y
-                    else
-                      echo "Google Chrome is not installed on your system."
-                    fi
-                    CHROME_VERSION="116.0.5845.179"
-                    # Download the specific Chrome version package
-                    wget https://dl.google.com/linux/chrome/deb/pool/main/g/google-chrome-stable/google-chrome-stable_${CHROME_VERSION}-1_amd64.deb
-                    # Install the downloaded package
-                    sudo dpkg -i google-chrome-stable_${CHROME_VERSION}-1_amd64.deb
-                    # Update package dependencies
-                    sudo apt install -f -y
-                    echo "Google Chrome version ${CHROME_VERSION} has been installed."
-                    rm google-chrome-stable_${CHROME_VERSION}-1_amd64.deb
-              - task: NodeTool@0
-                inputs:
-                  versionSpec: '18.x'
-                displayName: 'Install Node.js'
-              - task: Cache@2
-                inputs:
-                  key: 'pnpm_v1 | "$(Agent.OS)" | $(AppHostingSdkProjectDirectory)/pnpm-lock.yaml'
-                  path: $(Pipeline.Workspace)/.pnpm-store
-                displayName: Cache app host node_modules pnpm
-              - task: Cache@2
-                inputs:
-                  key: 'pnpm_v1 | "$(Agent.OS)" | $(ClientSdkProjectDirectory)/pnpm-lock.yaml'
-                  path: $(Pipeline.Workspace)/.pnpm-store
-                displayName: Cache client sdk node_modules pnpm
-              - task: CmdLine@2
-                displayName: 'Setup pnpm'
-                inputs:
-                  script: |
-                    corepack enable
-                    corepack prepare pnpm@7.30.1 --activate
-                    pnpm config set store-dir $(Pipeline.Workspace)/.pnpm-store
-              - task: Cache@2
-                inputs:
-                  key: 'cy_v1 | "$(Agent.OS)" | $(AppHostingSdkProjectDirectory)/pnpm-lock.yaml'
-                  path: /home/cloudtest/.cache/Cypress
-                  cacheHitVar: CYPRESS_CACHE_RESTORED
-                displayName: 'Cache Cypress binary'
-              - task: npmAuthenticate@0
-                inputs:
-                  workingFile: '$(AppHostingSdkProjectDirectory)/.npmrc'
-              - task: CmdLine@2
-                displayName: Install app hosting dependencies (skip Cypress install)
-                condition: eq(variables.CYPRESS_CACHE_RESTORED, 'true')
-                inputs:
-                  script: |
-                    CYPRESS_INSTALL_BINARY=0 pnpm install --frozen-lockfile
-                  workingDirectory: '$(AppHostingSdkProjectDirectory)'
-              - task: CmdLine@2
-                displayName: Install app hosting dependencies (include Cypress install)
-                condition: eq(variables.CYPRESS_CACHE_RESTORED, 'false')
-                inputs:
-                  script: |
-                    rm -rf $(pnpm store path)
-                    pnpm install --frozen-lockfile
-                  workingDirectory: '$(AppHostingSdkProjectDirectory)'
-              - task: CmdLine@2
-                displayName: 'Build app hosting sdk'
-                inputs:
-                  script: |
-                    pnpm build
-                  workingDirectory: '$(AppHostingSdkProjectDirectory)'
-              - task: CmdLine@2
-                displayName: 'Install client sdk dependencies'
-                inputs:
-                  script: |
-                    pnpm install
-                  workingDirectory: '$(ClientSdkProjectDirectory)'
-              - task: CmdLine@2
-                displayName: 'Build client sdk'
-                inputs:
-                  script: |
-                    pnpm build-force-blazor
-                  workingDirectory: '$(ClientSdkProjectDirectory)'
-              - task: CmdLine@2
-                displayName: 'Configure host machine'
-                inputs:
-                  script: |
-                    sudo chmod -R 755 ./
-                    pnpm run setup
-                  workingDirectory: '$(AppHostingSdkProjectDirectory)'
-=======
-              - template: tools/yaml-templates/build-app-host.yml@self
-                parameters:
-                  appHostGitPath: AppHostingSdk
-
->>>>>>> 0b68258c
+              - template: tools/yaml-templates/build-app-host.yml@self
+                parameters:
+                  appHostGitPath: AppHostingSdk
+
               - task: Bash@3
                 displayName: 'Run E2E Perf tests'
                 condition: succeeded()
@@ -345,109 +135,10 @@
               image: 'ubuntu-2004'
               os: linux
             steps:
-<<<<<<< HEAD
-              - task: 6d15af64-176c-496d-b583-fd2ae21d4df4@1
-                inputs:
-                  repository: self
-              - task: 6d15af64-176c-496d-b583-fd2ae21d4df4@1
-                inputs:
-                  repository: AppHostingSdk
-                  persistCredentials: true
-              - task: CmdLine@2
-                displayName: 'Fix Chrome browser on V116'
-                inputs:
-                  script: |
-                    if command -v google-chrome &> /dev/null; then
-                      # Uninstall the existing Chrome
-                      sudo apt remove google-chrome-stable --purge -y
-                    else
-                      echo "Google Chrome is not installed on your system."
-                    fi
-                    CHROME_VERSION="116.0.5845.179"
-                    # Download the specific Chrome version package
-                    wget https://dl.google.com/linux/chrome/deb/pool/main/g/google-chrome-stable/google-chrome-stable_${CHROME_VERSION}-1_amd64.deb
-                    # Install the downloaded package
-                    sudo dpkg -i google-chrome-stable_${CHROME_VERSION}-1_amd64.deb
-                    # Update package dependencies
-                    sudo apt install -f -y
-                    echo "Google Chrome version ${CHROME_VERSION} has been installed."
-                    rm google-chrome-stable_${CHROME_VERSION}-1_amd64.deb
-              - task: NodeTool@0
-                inputs:
-                  versionSpec: '18.x'
-                displayName: 'Install Node.js'
-              - task: Cache@2
-                inputs:
-                  key: 'pnpm_v1 | "$(Agent.OS)" | $(AppHostingSdkProjectDirectory)/pnpm-lock.yaml'
-                  path: $(Pipeline.Workspace)/.pnpm-store
-                displayName: Cache app host node_modules pnpm
-              - task: Cache@2
-                inputs:
-                  key: 'pnpm_v1 | "$(Agent.OS)" | $(ClientSdkProjectDirectory)/pnpm-lock.yaml'
-                  path: $(Pipeline.Workspace)/.pnpm-store
-                displayName: Cache client sdk node_modules pnpm
-              - task: CmdLine@2
-                displayName: 'Setup pnpm'
-                inputs:
-                  script: |
-                    corepack enable
-                    corepack prepare pnpm@7.30.1 --activate
-                    pnpm config set store-dir $(Pipeline.Workspace)/.pnpm-store
-              - task: Cache@2
-                inputs:
-                  key: 'cy_v1 | "$(Agent.OS)" | $(AppHostingSdkProjectDirectory)/pnpm-lock.yaml'
-                  path: /home/cloudtest/.cache/Cypress
-                  cacheHitVar: CYPRESS_CACHE_RESTORED
-                displayName: 'Cache Cypress binary'
-              - task: npmAuthenticate@0
-                inputs:
-                  workingFile: '$(AppHostingSdkProjectDirectory)/.npmrc'
-              - task: CmdLine@2
-                displayName: Install app hosting dependencies (skip Cypress install)
-                condition: eq(variables.CYPRESS_CACHE_RESTORED, 'true')
-                inputs:
-                  script: |
-                    CYPRESS_INSTALL_BINARY=0 pnpm install --frozen-lockfile
-                  workingDirectory: '$(AppHostingSdkProjectDirectory)'
-              - task: CmdLine@2
-                displayName: Install app hosting dependencies (include Cypress install)
-                condition: eq(variables.CYPRESS_CACHE_RESTORED, 'false')
-                inputs:
-                  script: |
-                    rm -rf $(pnpm store path)
-                    pnpm install --frozen-lockfile
-                  workingDirectory: '$(AppHostingSdkProjectDirectory)'
-              - task: CmdLine@2
-                displayName: 'Build app hosting sdk'
-                inputs:
-                  script: |
-                    pnpm build
-                  workingDirectory: '$(AppHostingSdkProjectDirectory)'
-              - task: CmdLine@2
-                displayName: 'Install client sdk dependencies'
-                inputs:
-                  script: |
-                    pnpm install
-                  workingDirectory: '$(ClientSdkProjectDirectory)'
-              - task: CmdLine@2
-                displayName: 'Build client sdk'
-                inputs:
-                  script: |
-                    pnpm build-force-blazor
-                  workingDirectory: '$(ClientSdkProjectDirectory)'
-              - task: CmdLine@2
-                displayName: 'Configure host machine'
-                inputs:
-                  script: |
-                    sudo chmod -R 755 ./
-                    pnpm run setup
-                  workingDirectory: '$(AppHostingSdkProjectDirectory)'
-=======
-              - template: tools/yaml-templates/build-app-host.yml@self
-                parameters:
-                  appHostGitPath: AppHostingSdk
-
->>>>>>> 0b68258c
+              - template: tools/yaml-templates/build-app-host.yml@self
+                parameters:
+                  appHostGitPath: AppHostingSdk
+
               - bash: 'node tools/cli/runAppsWithE2ETests.js --useDataFromLocal=true'
                 displayName: 'Run E2E integration tests'
                 condition: succeeded()
@@ -475,109 +166,10 @@
               image: 'ubuntu-latest'
               os: linux
             steps:
-<<<<<<< HEAD
-              - task: 6d15af64-176c-496d-b583-fd2ae21d4df4@1
-                inputs:
-                  repository: self
-              - task: 6d15af64-176c-496d-b583-fd2ae21d4df4@1
-                inputs:
-                  repository: AppHostingSdk
-                  persistCredentials: true
-              - task: CmdLine@2
-                displayName: 'Fix Chrome browser on V116'
-                inputs:
-                  script: |
-                    if command -v google-chrome &> /dev/null; then
-                      # Uninstall the existing Chrome
-                      sudo apt remove google-chrome-stable --purge -y
-                    else
-                      echo "Google Chrome is not installed on your system."
-                    fi
-                    CHROME_VERSION="116.0.5845.179"
-                    # Download the specific Chrome version package
-                    wget https://dl.google.com/linux/chrome/deb/pool/main/g/google-chrome-stable/google-chrome-stable_${CHROME_VERSION}-1_amd64.deb
-                    # Install the downloaded package
-                    sudo dpkg -i google-chrome-stable_${CHROME_VERSION}-1_amd64.deb
-                    # Update package dependencies
-                    sudo apt install -f -y
-                    echo "Google Chrome version ${CHROME_VERSION} has been installed."
-                    rm google-chrome-stable_${CHROME_VERSION}-1_amd64.deb
-              - task: NodeTool@0
-                inputs:
-                  versionSpec: '18.x'
-                displayName: 'Install Node.js'
-              - task: Cache@2
-                inputs:
-                  key: 'pnpm_v1 | "$(Agent.OS)" | $(AppHostingSdkProjectDirectory)/pnpm-lock.yaml'
-                  path: $(Pipeline.Workspace)/.pnpm-store
-                displayName: Cache app host node_modules pnpm
-              - task: Cache@2
-                inputs:
-                  key: 'pnpm_v1 | "$(Agent.OS)" | $(ClientSdkProjectDirectory)/pnpm-lock.yaml'
-                  path: $(Pipeline.Workspace)/.pnpm-store
-                displayName: Cache client sdk node_modules pnpm
-              - task: CmdLine@2
-                displayName: 'Setup pnpm'
-                inputs:
-                  script: |
-                    corepack enable
-                    corepack prepare pnpm@7.30.1 --activate
-                    pnpm config set store-dir $(Pipeline.Workspace)/.pnpm-store
-              - task: Cache@2
-                inputs:
-                  key: 'cy_v1 | "$(Agent.OS)" | $(AppHostingSdkProjectDirectory)/pnpm-lock.yaml'
-                  path: /home/cloudtest/.cache/Cypress
-                  cacheHitVar: CYPRESS_CACHE_RESTORED
-                displayName: 'Cache Cypress binary'
-              - task: npmAuthenticate@0
-                inputs:
-                  workingFile: '$(AppHostingSdkProjectDirectory)/.npmrc'
-              - task: CmdLine@2
-                displayName: Install app hosting dependencies (skip Cypress install)
-                condition: eq(variables.CYPRESS_CACHE_RESTORED, 'true')
-                inputs:
-                  script: |
-                    CYPRESS_INSTALL_BINARY=0 pnpm install --frozen-lockfile
-                  workingDirectory: '$(AppHostingSdkProjectDirectory)'
-              - task: CmdLine@2
-                displayName: Install app hosting dependencies (include Cypress install)
-                condition: eq(variables.CYPRESS_CACHE_RESTORED, 'false')
-                inputs:
-                  script: |
-                    rm -rf $(pnpm store path)
-                    pnpm install --frozen-lockfile
-                  workingDirectory: '$(AppHostingSdkProjectDirectory)'
-              - task: CmdLine@2
-                displayName: 'Build app hosting sdk'
-                inputs:
-                  script: |
-                    pnpm build
-                  workingDirectory: '$(AppHostingSdkProjectDirectory)'
-              - task: CmdLine@2
-                displayName: 'Install client sdk dependencies'
-                inputs:
-                  script: |
-                    pnpm install
-                  workingDirectory: '$(ClientSdkProjectDirectory)'
-              - task: CmdLine@2
-                displayName: 'Build client sdk'
-                inputs:
-                  script: |
-                    pnpm build-force-blazor
-                  workingDirectory: '$(ClientSdkProjectDirectory)'
-              - task: CmdLine@2
-                displayName: 'Configure host machine'
-                inputs:
-                  script: |
-                    sudo chmod -R 755 ./
-                    pnpm run setup
-                  workingDirectory: '$(AppHostingSdkProjectDirectory)'
-=======
-              - template: tools/yaml-templates/build-app-host.yml@self
-                parameters:
-                  appHostGitPath: AppHostingSdk
-
->>>>>>> 0b68258c
+              - template: tools/yaml-templates/build-app-host.yml@self
+                parameters:
+                  appHostGitPath: AppHostingSdk
+
               - task: CmdLine@2
                 displayName: 'Build Test App Local'
                 inputs:
@@ -612,109 +204,10 @@
               image: 'ubuntu-latest'
               os: linux
             steps:
-<<<<<<< HEAD
-              - task: 6d15af64-176c-496d-b583-fd2ae21d4df4@1
-                inputs:
-                  repository: self
-              - task: 6d15af64-176c-496d-b583-fd2ae21d4df4@1
-                inputs:
-                  repository: AppHostingSdk
-                  persistCredentials: true
-              - task: CmdLine@2
-                displayName: 'Fix Chrome browser on V116'
-                inputs:
-                  script: |
-                    if command -v google-chrome &> /dev/null; then
-                      # Uninstall the existing Chrome
-                      sudo apt remove google-chrome-stable --purge -y
-                    else
-                      echo "Google Chrome is not installed on your system."
-                    fi
-                    CHROME_VERSION="116.0.5845.179"
-                    # Download the specific Chrome version package
-                    wget https://dl.google.com/linux/chrome/deb/pool/main/g/google-chrome-stable/google-chrome-stable_${CHROME_VERSION}-1_amd64.deb
-                    # Install the downloaded package
-                    sudo dpkg -i google-chrome-stable_${CHROME_VERSION}-1_amd64.deb
-                    # Update package dependencies
-                    sudo apt install -f -y
-                    echo "Google Chrome version ${CHROME_VERSION} has been installed."
-                    rm google-chrome-stable_${CHROME_VERSION}-1_amd64.deb
-              - task: NodeTool@0
-                inputs:
-                  versionSpec: '18.x'
-                displayName: 'Install Node.js'
-              - task: Cache@2
-                inputs:
-                  key: 'pnpm_v1 | "$(Agent.OS)" | $(AppHostingSdkProjectDirectory)/pnpm-lock.yaml'
-                  path: $(Pipeline.Workspace)/.pnpm-store
-                displayName: Cache app host node_modules pnpm
-              - task: Cache@2
-                inputs:
-                  key: 'pnpm_v1 | "$(Agent.OS)" | $(ClientSdkProjectDirectory)/pnpm-lock.yaml'
-                  path: $(Pipeline.Workspace)/.pnpm-store
-                displayName: Cache client sdk node_modules pnpm
-              - task: CmdLine@2
-                displayName: 'Setup pnpm'
-                inputs:
-                  script: |
-                    corepack enable
-                    corepack prepare pnpm@7.30.1 --activate
-                    pnpm config set store-dir $(Pipeline.Workspace)/.pnpm-store
-              - task: Cache@2
-                inputs:
-                  key: 'cy_v1 | "$(Agent.OS)" | $(AppHostingSdkProjectDirectory)/pnpm-lock.yaml'
-                  path: /home/cloudtest/.cache/Cypress
-                  cacheHitVar: CYPRESS_CACHE_RESTORED
-                displayName: 'Cache Cypress binary'
-              - task: npmAuthenticate@0
-                inputs:
-                  workingFile: '$(AppHostingSdkProjectDirectory)/.npmrc'
-              - task: CmdLine@2
-                displayName: Install app hosting dependencies (skip Cypress install)
-                condition: eq(variables.CYPRESS_CACHE_RESTORED, 'true')
-                inputs:
-                  script: |
-                    CYPRESS_INSTALL_BINARY=0 pnpm install --frozen-lockfile
-                  workingDirectory: '$(AppHostingSdkProjectDirectory)'
-              - task: CmdLine@2
-                displayName: Install app hosting dependencies (include Cypress install)
-                condition: eq(variables.CYPRESS_CACHE_RESTORED, 'false')
-                inputs:
-                  script: |
-                    rm -rf $(pnpm store path)
-                    pnpm install --frozen-lockfile
-                  workingDirectory: '$(AppHostingSdkProjectDirectory)'
-              - task: CmdLine@2
-                displayName: 'Build app hosting sdk'
-                inputs:
-                  script: |
-                    pnpm build
-                  workingDirectory: '$(AppHostingSdkProjectDirectory)'
-              - task: CmdLine@2
-                displayName: 'Install client sdk dependencies'
-                inputs:
-                  script: |
-                    pnpm install
-                  workingDirectory: '$(ClientSdkProjectDirectory)'
-              - task: CmdLine@2
-                displayName: 'Build client sdk'
-                inputs:
-                  script: |
-                    pnpm build-force-blazor
-                  workingDirectory: '$(ClientSdkProjectDirectory)'
-              - task: CmdLine@2
-                displayName: 'Configure host machine'
-                inputs:
-                  script: |
-                    sudo chmod -R 755 ./
-                    pnpm run setup
-                  workingDirectory: '$(AppHostingSdkProjectDirectory)'
-=======
-              - template: tools/yaml-templates/build-app-host.yml@self
-                parameters:
-                  appHostGitPath: AppHostingSdk
-
->>>>>>> 0b68258c
+              - template: tools/yaml-templates/build-app-host.yml@self
+                parameters:
+                  appHostGitPath: AppHostingSdk
+
               - task: CmdLine@2
                 displayName: 'Build Test App CDN'
                 inputs:
@@ -743,85 +236,10 @@
               image: internal-macos12
               os: macOS
             steps:
-<<<<<<< HEAD
-              - task: 6d15af64-176c-496d-b583-fd2ae21d4df4@1
-                inputs:
-                  repository: self
-              - task: 6d15af64-176c-496d-b583-fd2ae21d4df4@1
-                inputs:
-                  repository: AndroidAppHostingSdk
-                  path: androidHost
-                  persistCredentials: true
-              - task: NodeTool@0
-                inputs:
-                  versionSpec: '18.x'
-                displayName: 'Install Node.js'
-              - task: Cache@2
-                inputs:
-                  key: 'pnpm | "$(Agent.OS)" | $(ClientSdkProjectDirectory)/pnpm-lock.yaml'
-                  path: $(Pipeline.Workspace)/.pnpm-store
-                displayName: Cache pnpm
-              - task: CmdLine@2
-                displayName: 'Setup pnpm'
-                inputs:
-                  script: |
-                    corepack enable
-                    corepack prepare pnpm@7.30.1 --activate
-                    pnpm config set store-dir $(Pipeline.Workspace)/.pnpm-store
-              - task: CmdLine@2
-                displayName: 'Install client sdk dependencies'
-                inputs:
-                  script: |
-                    pnpm install
-                  workingDirectory: '$(ClientSdkProjectDirectory)'
-              - task: CmdLine@2
-                displayName: 'Build client sdk'
-                inputs:
-                  script: |
-                    pnpm build-force-blazor
-                  workingDirectory: '$(ClientSdkProjectDirectory)'
-              - task: Bash@3
-                displayName: 'Run sample test app in background'
-                inputs:
-                  targetType: inline
-                  script: 'nohup pnpm start-test-app &'
-                  workingDirectory: '$(ClientSdkProjectDirectory)'
-              - task: Bash@3
-                displayName: 'Install Emulator'
-                inputs:
-                  targetType: inline
-                  script: 'chmod u+x install_emulator.sh && ./install_emulator.sh'
-                  workingDirectory: '$(Agent.BuildDirectory)/androidHost/devtools/ci'
-                  # This task is flaky, but when it works it almost always completes in under 5 minutes.
-                  # Setting the timeout to 10 minutes so we can fail faster when it fails.
-                  timeoutInMinutes: 10
-              - task: JavaToolInstaller@0
-                inputs:
-                  versionSpec: '17'
-                  jdkArchitectureOption: 'x64'
-                  jdkSourceOption: 'PreInstalled'
-                displayName: 'Set default Java to x64'
-              - task: Bash@3
-                displayName: 'Run Android E2E Tests'
-                inputs:
-                  targetType: inline
-                  script: 'chmod u+x ./gradlew && chmod u+x e2eTest.sh && ./e2eTest.sh'
-                  workingDirectory: '$(Agent.BuildDirectory)/androidHost/apps/orangeandroid'
-              - task: PublishTestResults@2
-                displayName: 'Publish Test Results'
-                inputs:
-                  testResultsFiles: '**/TEST-*.xml'
-                  failTaskOnFailedTests: false
-                  testRunTitle: 'E2E Tests - Android'
-                  searchFolder: '$(Agent.BuildDirectory)/androidHost'
-                  mergeTestResults: true
-                condition: or(succeededOrFailed(), eq(variables['Agent.JobStatus'], 'Canceled'))
-=======
               - template: tools/yaml-templates/android-test.yml@self
                 parameters:
                   androidAppHostingSdkGitPath: AndroidAppHostingSdk
 
->>>>>>> 0b68258c
           - job: E2ETestIOS
             displayName: 'E2E Test - IOS'
             pool:
@@ -829,108 +247,6 @@
               image: internal-macos12
               os: macOS
             steps:
-<<<<<<< HEAD
-              - task: 6d15af64-176c-496d-b583-fd2ae21d4df4@1
-                inputs:
-                  repository: self
-              - task: 6d15af64-176c-496d-b583-fd2ae21d4df4@1
-                inputs:
-                  repository: IOSAppHostingSdk
-                  path: iOSHost
-                  persistCredentials: true
-              - task: InstallSSHKey@0
-                displayName: 'Install an SSH key for OneDSTelemetry'
-                inputs:
-                  knownHostsEntry: 'github.com ecdsa-sha2-nistp256 AAAAE2VjZHNhLXNoYTItbmlzdHAyNTYAAAAIbmlzdHAyNTYAAABBBEmKSENjQEezOmxkZMy7opKgwFB9nkt5YRrYMjNuG5N87uRgg6CLrbo5wAdT/y6v0mKV0U2w0WZ2YB/++Tpockg='
-                  sshPublicKey: '$(OneDSTelemetryKey)'
-                  sshKeySecureFile: 'ios_host_sdk_dev_1ds_key'
-              - task: Bash@3
-                displayName: Install Cocoapods
-                inputs:
-                  targetType: inline
-                  script: |
-                    sudo gem install cocoapods
-                  workingDirectory: '$(Agent.BuildDirectory)/iOSHost'
-              - task: Bash@3
-                displayName: Run Cocoapods - pod install
-                inputs:
-                  targetType: inline
-                  script: |
-                    pod install > /dev/null
-                  workingDirectory: '$(Agent.BuildDirectory)/iOSHost'
-              - task: Bash@3
-                displayName: 'Install XCTestHtmlReport for publishing result'
-                inputs:
-                  targetType: inline
-                  script: |
-                    brew install xctesthtmlreport
-                  workingDirectory: '$(System.DefaultWorkingDirectory)'
-              - task: NodeTool@0
-                inputs:
-                  versionSpec: '18.x'
-                displayName: 'Install Node.js'
-              - task: Cache@2
-                inputs:
-                  key: 'pnpm | "$(Agent.OS)" | $(ClientSdkProjectDirectory)/pnpm-lock.yaml'
-                  path: $(Pipeline.Workspace)/.pnpm-store
-                displayName: Cache pnpm
-              - task: CmdLine@2
-                displayName: 'Setup pnpm'
-                inputs:
-                  script: |
-                    corepack enable
-                    corepack prepare pnpm@7.30.1 --activate
-                    pnpm config set store-dir $(Pipeline.Workspace)/.pnpm-store
-              - task: CmdLine@2
-                displayName: 'Install client sdk dependencies'
-                inputs:
-                  script: |
-                    pnpm install
-                  workingDirectory: '$(ClientSdkProjectDirectory)'
-              - task: CmdLine@2
-                displayName: 'Build client sdk'
-                inputs:
-                  script: |
-                    pnpm build-force-blazor
-                  workingDirectory: '$(ClientSdkProjectDirectory)'
-              - task: Bash@3
-                displayName: 'Run sample test app in background'
-                inputs:
-                  targetType: inline
-                  script: 'nohup pnpm start-test-app &'
-                  workingDirectory: '$(ClientSdkProjectDirectory)'
-              - task: Bash@3
-                displayName: 'Disable Slow Animation'
-                inputs:
-                  targetType: inline
-                  script: cd ~/Library/Preferences defaults write com.apple.iphonesimulator SlowMotionAnimation -bool NO
-                  workingDirectory: '$(System.DefaultWorkingDirectory)'
-              - task: Bash@3
-                displayName: 'iOS UI/E2E Tests'
-                inputs:
-                  targetType: inline
-                  script: "/usr/bin/xcodebuild -configuration Release -workspace /Users/runner/work/1/iOSHost/$(IOSSdkWorkspace).xcworkspace -scheme $(IOSSdkScheme) -sdk iphonesimulator -parallel-testing-enabled YES -parallel-testing-worker-count 2 -destination 'platform=iOS Simulator,name=iPhone 14 Pro,OS=16.2' -screenshot-enabled=\"YES\" -quiet -resultBundlePath TestResults test 2>/dev/null\nif [[ $? == 0 ]]; then echo \"E2E Test passes successfully\"; exit 0; else echo \"E2E Test failed\"; exit 1; fi;"
-                  workingDirectory: '$(Agent.BuildDirectory)/iOSHost'
-              - task: Bash@3
-                displayName: 'Generate E2E test report'
-                condition: succeededOrFailed()
-                inputs:
-                  targetType: inline
-                  script: |
-                    xchtmlreport -r TestResults -j; if [[ $? == 0 ]]; then echo "Test report has been generated successfully."; exit 0; else echo "Test report generating process failed for some reasons."; exit 1; fi;
-                  workingDirectory: '$(Agent.BuildDirectory)/iOSHost'
-              - task: PublishTestResults@2
-                displayName: 'Publish Test Results'
-                inputs:
-                  testResultsFiles: '**/*.junit'
-                  failTaskOnFailedTests: false
-                  testRunTitle: 'E2E Tests - iOS'
-                  searchFolder: '$(Agent.BuildDirectory)/iOSHost'
-                  mergeTestResults: true
-                condition: always()
-=======
               - template: tools/yaml-templates/ios-test.yml@self
                 parameters:
-                  iOSAppHostingSdkGitPath: IOSAppHostingSdk   
-                             
->>>>>>> 0b68258c
+                  iOSAppHostingSdkGitPath: IOSAppHostingSdk
--- conflicted
+++ resolved
@@ -28,244 +28,10 @@
       versionSpec: '14.x'
     displayName: 'Install Node.js'
 
-<<<<<<< HEAD
-=======
-  - task: Yarn@3
-    inputs:
-      Arguments: 'install'
-    displayName: 'yarn install'
-
-  - script: 'node prepNextDevRelease.js'
-    workingDirectory: '$(System.DefaultWorkingDirectory)\packages\teams-js'
-    condition: and(
-      eq(variables['Build.SourceBranch'], 'refs/heads/2.0-preview'),
-      in(variables['Agent.JobStatus'], 'Succeeded', 'SucceededWithIssues'),
-      ne(variables['Build.Reason'], 'PullRequest'),
-      ne(variables['Build.Reason'], 'Manual')
-      )
-    displayName: 'node prepNextDevRelease.js'
-
-  - task: ESLint@1
-    inputs:
-      Configuration: 'required'
-      TargetType: 'eslint'
-      TargetsESLint: '$(Build.SourcesDirectory)/**/*.{js,jsx,ts,tsx}'
-      ErrorLevel: 'warn'
-    displayName: 'Run ESLint'
-
-  - task: Yarn@3
-    inputs:
-      Arguments: 'build'
-    displayName: 'yarn build'
-
-  - task: Yarn@3
-    inputs:
-      Arguments: 'test'
-    displayName: 'yarn test'
-
-  - task: PublishTestResults@2
-    inputs:
-      testResultsFormat: 'JUnit'
-      testResultsFiles: '**/unit-tests-report*.xml'
-    condition: succeededOrFailed()
-
-  - task: Yarn@2
-    inputs:
-      Arguments: 'bundleAnalyze:collect'
-    displayName: 'Run bundle analysis and collect'
-
-  - script: 'node prepNewReadme.js'
-    workingDirectory: '$(System.DefaultWorkingDirectory)\packages\teams-js'
-    condition: and(
-      startsWith(variables['Build.SourceBranch'], 'refs/tags/v'),
-      in(variables['Agent.JobStatus'], 'Succeeded', 'SucceededWithIssues'),
-      ne(variables['Build.Reason'], 'PullRequest'),
-      ne(variables['Build.Reason'], 'Manual')
-      )
-    displayName: 'node prepNewReadme.js'
-
-  # Bundle analysis comparison : should trigger only by PR against 2.0-preview
-  # Adding comment for a commit that should queue the pipeline with a PR trigger
-
-  - bash: 'node --max-old-space-size=4096 tools/cli/compareBundleAnalysis.js --commitId=$(System.PullRequest.SourceCommitId) --orgUrl=$(System.CollectionUri) --projectName=$(System.TeamProject) --buildId=$(System.DefinitionId) --bundleArtifactName=$(bundleArtifactName) --baseBranchName=$(System.PullRequest.TargetBranch)'
-    env:
-      SYSTEM_ACCESSTOKEN: $(System.AccessToken)
-    condition: and(
-      in(variables['Agent.JobStatus'], 'Succeeded', 'SucceededWithIssues'),
-      eq(variables['Build.Reason'], 'PullRequest'),
-      eq(variables['System.PullRequest.TargetBranch'], '2.0-preview'))
-    name: bundleAnalysisTask
-    displayName: 'Analyze bundles against 2.0-preview and output result'
-
->>>>>>> 247aa802
   - task: GitHubComment@0
     inputs:
       gitHubConnection: 'ISS (3)'
       repositoryName: '$(Build.Repository.Name)'
       id: '$(System.PullRequest.PullRequestNumber)'
-<<<<<<< HEAD
       comment: 'Test message'
-    displayName: 'Post bundle analysis result as PR comment in github'
-=======
-      comment: '$(bundleAnalysisTask.bundleAnalysisComment)'
-    displayName: 'Post bundle analysis result as PR comment in github'
-
-  - task: PublishBuildArtifacts@1
-    condition: and(
-      in(variables['Agent.JobStatus'], 'Succeeded', 'SucceededWithIssues'),
-      ne(variables['Build.Reason'], 'PullRequest'))
-    inputs:
-      PathtoPublish: './common/temp/bundleAnalysis'
-      ArtifactName: '$(bundleArtifactName)'
-    displayName: 'Publish bundle analysis'
-
-  - powershell: |
-      $npmVer=$(node -p "require('./packages/teams-js/package.json').version") 
-      Write-Host "##vso[task.setvariable variable=version;isOutput=true]$npmVer"
-    name: package
-    displayName: 'Set package.version Variable'
-
-  - task: ComponentGovernanceComponentDetection@0
-    condition: and(
-      eq(variables['Build.Reason'], 'PullRequest'),
-      eq(variables['System.PullRequest.TargetBranch'], '2.0-preview'))
-    inputs:
-      scanType: 'LogOnly'
-      verbosity: 'Verbose'
-      alertWarningLevel: 'High'
-      failOnAlert: true
-    displayName: 'Security check - Component Governance (Pull Request)'
-
-  - task: ComponentGovernanceComponentDetection@0
-    condition: and(
-      or(eq(variables['Build.SourceBranch'], 'refs/heads/2.0-preview'), startsWith(variables['Build.SourceBranch'], 'refs/tags/v')),
-      ne(variables['Build.Reason'], 'PullRequest'))
-    displayName: 'Security check - Component Governance (2.0-preview, release)'
-
-  - task: CredScan@3
-    condition: succeededOrFailed()
-    displayName: 'Run Credential Scanner'
-    inputs:
-      debugMode: false
-      suppressionsFile: '.sdl\CredScanSuppressions.json'
-
-  - task: PublishSecurityAnalysisLogs@3
-    inputs:
-      ArtifactName: 'CodeAnalysisLogs'
-      ArtifactType: 'M365'
-      AllTools: true
-      ToolLogsNotFoundAction: 'Standard'
-    condition: succeededOrFailed()
-    displayName: 'Publish Guardian Artifacts 2'
-
-  - task: CopyFiles@2
-    inputs:
-      sourceFolder: 'apps/teams-test-app/build'
-      contents: '**'
-      targetFolder: '$(Build.ArtifactStagingDirectory)\teams-test-app'
-    displayName: 'Copy Test app to artifacts staging directory'
-
-  - task: ArchiveFiles@2
-    inputs:
-      rootFolderOrFile: '$(Build.ArtifactStagingDirectory)\teams-test-app'
-      includeRootFolder: false
-      archiveType: 'zip'
-      archiveFile: '$(Build.ArtifactStagingDirectory)\teams-test-app\$(Build.BuildId).zip'
-      replaceExistingArchive: true
-    displayName: 'Zip Test app artifacts'
-
-  - task: PublishBuildArtifacts@1
-    inputs:
-      PathtoPublish: '$(Build.ArtifactStagingDirectory)\teams-test-app\$(Build.BuildId).zip'
-      ArtifactName: 'teams-test-app'
-    displayName: 'Publish Test app artifacts'
-
-  # Retaining artifacts using Arrow service (https://aka.ms/m365sdlonboarding​)
-  - task: AssetRetention@3
-    inputs:
-      ArrowServiceConnection: '$(ArrowConnection)'
-      AssetGroupName: '$(System.TeamProject)_$(Build.DefinitionName)'
-      AssetNumber: '$(Build.BuildId)'
-      IsShipped: true # This setting will ensure the artifacts are retained more than 548 days as per compliance, more details https://microsoft.sharepoint.com/teams/M365Security/EngSec/SitePages/How-to-make-sure-your-SDL-results-are-retained.aspx
-      DropsToRetain: 'CodeAnalysisLogs'
-    condition: and(
-      startsWith(variables['Build.SourceBranch'], 'refs/tags/v'),
-      in(variables['Agent.JobStatus'], 'Succeeded', 'SucceededWithIssues'),
-      ne(variables['Build.Reason'], 'PullRequest'),
-      ne(variables['Build.Reason'], 'Manual')
-      )
-    displayName: 'Artifact Retention(Arrow)'
-
-  - task: PostAnalysis@2
-    condition: succeededOrFailed()
-    displayName: 'Guardian Break'
-    inputs:
-      GdnBreakPolicyMinSev: Warning
-      GdnBreakAllTools: true
-      GdnBreakGdnToolCredScan: true
-      GdnBreakGdnToolCredScanSeverity: Warning
-      GdnBreakGdnToolESLint: true
-      GdnBreakGdnToolESLintSeverity: Warning
-      GdnBreakPolicy: M365
-
-  - task: AzureRmWebAppDeployment@4
-    condition: and(
-      in(variables['Agent.JobStatus'], 'Succeeded', 'SucceededWithIssues'),
-      startsWith(variables['Build.SourceBranch'], 'refs/tags/v'))
-    inputs:
-      ConnectionType: 'AzureRM'
-      azureSubscription: '$(AzureSubscription)'
-      appType: 'webApp'
-      WebAppName: 'musicalsink'
-      package: '$(Build.ArtifactStagingDirectory)\teams-test-app\$(Build.BuildId).zip'
-    displayName: 'Deploy to musicalsink'
-
-  - task: AzureRmWebAppDeployment@4
-    condition: and(
-      in(variables['Agent.JobStatus'], 'Succeeded', 'SucceededWithIssues'),
-      eq(variables['Build.SourceBranch'], 'refs/heads/2.0-preview'))
-    inputs:
-      ConnectionType: 'AzureRM'
-      azureSubscription: '$(AzureSubscription)'
-      appType: 'webApp'
-      WebAppName: 'cloudroll'
-      package: '$(Build.ArtifactStagingDirectory)\teams-test-app\$(Build.BuildId).zip'
-    displayName: 'Deploy to cloudroll'
-
-  - task: CopyFiles@2
-    inputs:
-      sourceFolder: 'packages\teams-js\dist'
-      contents: '**\?(*.js|*.ts|*.map)'
-      targetFolder: '$(Build.ArtifactStagingDirectory)\CDNFeed\$(package.version)\js'
-    displayName: 'Copy TeamsJS Content for CDN'
-
-  - task: CopyFiles@2
-    inputs:
-      Contents: |
-        packages\teams-js\package.json
-        packages\teams-js\README.md
-        LICENSE
-      TargetFolder: '$(Build.ArtifactStagingDirectory)\NPMFeed'
-      flattenFolders: true
-    displayName: 'Copy TeamsJS Content for NPM'
-
-  - task: CopyFiles@2
-    inputs:
-      Contents: |
-        packages\teams-js\dist\**\?(*.js|*.ts|*.map)
-      TargetFolder: '$(Build.ArtifactStagingDirectory)\NPMFeed\dist'
-      flattenFolders: true
-    displayName: 'Copy JS Content for NPM'
-
-  - task: PublishBuildArtifacts@1
-    inputs:
-      PathtoPublish: '$(Build.ArtifactStagingDirectory)\CDNFeed'
-      ArtifactName: 'CDNFeed'
-    displayName: 'Publish CDN feed to build Artifacts'
-
-  - task: PublishBuildArtifacts@1
-    inputs:
-      PathtoPublish: '$(Build.ArtifactStagingDirectory)\NPMFeed'
-      ArtifactName: 'NPMFeed'
-    displayName: 'Publish NPM feed to Build Artifacts'
->>>>>>> 247aa802
+    displayName: 'Post bundle analysis result as PR comment in github'
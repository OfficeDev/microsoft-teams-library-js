variables:
  - group: InfoSec-SecurityResults

trigger:
  branches:
    include:
<<<<<<< HEAD
      - '2.0-preview'
      - 'release/*'
=======
      - 'main'
      - 'release/2.0.0-beta.*'
>>>>>>> 3d83814c

jobs:
  - job: Security
    displayName: 'Security Tasks'
    pool:
      vmImage: 'windows-latest'
    steps:
      - template: tools/yaml-templates/security.yml

  - job: Build
    displayName: 'Build Test Publish'
    pool:
      vmImage: 'windows-latest'
    steps:
      - template: tools/yaml-templates/build-test-publish.yml

  - job: E2ETest1
    displayName: 'E2E Test - Perf'
    pool:
      vmImage: 'ubuntu-latest'
    steps:
      - template: tools/yaml-templates/build-app-host.yml
        parameters:
          appHostGitPath: git://$(AppHostingSdkGitPath)@$(AppHostingSdkGitRef)

      - bash: 'node tools/cli/runAppsWithE2ETests.js --appUrl=https://localhost:4002 --reportFileName=e2e-tests-report-perf --envType=perf'
        displayName: 'Run E2E Perf tests'
        condition: succeeded()
        workingDirectory: '$(AppHostingSdkProjectDirectory)'

      - task: PublishTestResults@2
        inputs:
          testResultsFormat: 'JUnit'
          testResultsFiles: '**/e2e-tests-report*.xml'
        condition: succeededOrFailed()

  - job: E2ETest2
    displayName: 'E2E Test - Default'
    pool:
      vmImage: 'ubuntu-latest'
    steps:
      - template: tools/yaml-templates/build-app-host.yml
        parameters:
          appHostGitPath: git://$(AppHostingSdkGitPath2)@$(AppHostingSdkGitRef)

      - bash: 'node tools/cli/runAppsWithE2ETests.js'
        displayName: 'Run E2E integration tests'
        condition: succeeded()
        workingDirectory: '$(AppHostingSdkProjectDirectory)'

      - task: PublishTestResults@2
        inputs:
          testResultsFormat: 'JUnit'
          testResultsFiles: '**/e2e-tests-report*.xml'
        condition: succeededOrFailed()

  - job: E2ETest3
    displayName: 'E2E Test - Local Tag'
    pool:
      vmImage: 'ubuntu-latest'
    steps:
      - template: tools/yaml-templates/build-app-host.yml
        parameters:
          appHostGitPath: git://$(AppHostingSdkGitPath3)@$(AppHostingSdkGitRef)

      - task: Yarn@2
        displayName: 'Build Test App Local'
        inputs:
          Arguments: 'build-test-app-local'
          ProjectDirectory: '$(ClientSdkProjectDirectory)'

      - bash: 'node tools/cli/runAppsWithE2ETests.js --reportFileName=e2e-tests-report-local-script-tag --envType=localScriptTag'
        displayName: 'Run E2E integration tests with local script tag'
        condition: succeeded()
        workingDirectory: '$(AppHostingSdkProjectDirectory)'

      - task: PublishTestResults@2
        inputs:
          testResultsFormat: 'JUnit'
          testResultsFiles: '**/e2e-tests-report*.xml'
        condition: succeededOrFailed()

  - job: E2ETest4
    displayName: 'E2E Test - BC Latest'
    pool:
      vmImage: 'ubuntu-latest'
    steps:
      - template: tools/yaml-templates/build-app-host.yml
        parameters:
          appHostGitPath: git://$(AppHostingSdkGitPath4)@$(AppHostingSdkGitRef)

      - bash: 'node tools/cli/runAppsWithE2ETests.js --targetClientSdkCheckpoint=latestBackCompat --reportFileName=e2e-tests-report-bcompat'
        displayName: 'Run E2E back compat tests against latest version'
        condition: succeeded()
        workingDirectory: '$(AppHostingSdkProjectDirectory)'
        enabled: true

      - task: PublishTestResults@2
        inputs:
          testResultsFormat: 'JUnit'
          testResultsFiles: '**/e2e-tests-report*.xml'
        condition: succeededOrFailed()

  - job: E2ETest5
    displayName: 'E2E Test - TeamsJS V1'
    pool:
      vmImage: 'ubuntu-latest'
    steps:
      - template: tools/yaml-templates/build-app-host.yml
        parameters:
          appHostGitPath: git://$(AppHostingSdkGitPath5)@$(AppHostingSdkGitRef)

      - task: Yarn@2
        displayName: 'Build Teams Test App V1'
        inputs:
          Arguments: 'build-test-app-V1'
          ProjectDirectory: '$(ClientSdkProjectDirectory)'

      - bash: 'node tools/cli/runAppsWithE2ETests.js --envType=teamsV1 --targetClientSdkCheckpoint=1.11.0 --reportFileName=e2e-tests-report-V1'
        displayName: 'Run E2E integration tests on Teams Test App V1'
        condition: succeeded()
        workingDirectory: '$(AppHostingSdkProjectDirectory)'

      - task: PublishTestResults@2
        inputs:
          testResultsFormat: 'JUnit'
          testResultsFiles: '**/e2e-tests-report*.xml'
        condition: succeededOrFailed()

  - job: E2ETestCDN
    displayName: 'E2E Test - CDN (only runs on release builds)'
    # This test only runs after deployment from a release branch and the new CDN version has been deployed
    # This check will run on the PR to merge the release branch back into main
    condition: and(
      eq(variables['Build.Reason'], 'PullRequest'),
<<<<<<< HEAD
      startsWith(variables['System.PullRequest.SourceBranch'], 'release/'),
      eq(variables['System.PullRequest.TargetBranch'], '2.0-preview')
=======
      startsWith(variables['System.PullRequest.SourceBranch'], 'release/2.0.0-beta'),
      eq(variables['System.PullRequest.TargetBranch'], 'main')
>>>>>>> 3d83814c
      )
    pool:
      vmImage: 'ubuntu-latest'
    steps:
      - template: tools/yaml-templates/build-app-host.yml
        parameters:
          appHostGitPath: git://$(AppHostingSdkGitPath6)@$(AppHostingSdkGitRef)

      - task: Yarn@2
        displayName: 'Build Test App CDN'
        inputs:
          Arguments: 'build-test-app-CDN'
          ProjectDirectory: '$(ClientSdkProjectDirectory)'

      - bash: 'node tools/cli/runAppsWithE2ETests.js --reportFileName=e2e-tests-report-cdn-script-tag --envType=cdnScriptTag'
        displayName: 'Run E2E integration tests with local script tag on latest cdn bundles'
        condition: succeeded()
        workingDirectory: '$(AppHostingSdkProjectDirectory)'
        enabled: true

      - task: PublishTestResults@2
        inputs:
          testResultsFormat: 'JUnit'
          testResultsFiles: '**/e2e-tests-report*.xml'
        condition: succeededOrFailed()

  - job: E2ETestAndroid
    displayName: 'E2E Test - Android'
    pool:
      vmImage: 'macos-latest'
    steps:
      - template: tools/yaml-templates/android-test.yml
        parameters:
          androidAppHostingSdkGitPath: git://$(AndroidAppHostingSdkGitPath)<|MERGE_RESOLUTION|>--- conflicted
+++ resolved
@@ -4,13 +4,8 @@
 trigger:
   branches:
     include:
-<<<<<<< HEAD
-      - '2.0-preview'
+      - 'main'
       - 'release/*'
-=======
-      - 'main'
-      - 'release/2.0.0-beta.*'
->>>>>>> 3d83814c
 
 jobs:
   - job: Security
@@ -146,13 +141,8 @@
     # This check will run on the PR to merge the release branch back into main
     condition: and(
       eq(variables['Build.Reason'], 'PullRequest'),
-<<<<<<< HEAD
       startsWith(variables['System.PullRequest.SourceBranch'], 'release/'),
-      eq(variables['System.PullRequest.TargetBranch'], '2.0-preview')
-=======
-      startsWith(variables['System.PullRequest.SourceBranch'], 'release/2.0.0-beta'),
       eq(variables['System.PullRequest.TargetBranch'], 'main')
->>>>>>> 3d83814c
       )
     pool:
       vmImage: 'ubuntu-latest'

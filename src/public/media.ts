import { GlobalVars } from '../internal/globalVars';
import { SdkError, ErrorCode } from './interfaces';
import { ensureInitialized, sendMessageRequestToParent, isAPISupportedByPlatform } from '../internal/internalAPIs';
import { FrameContexts } from './constants';
import { generateGUID } from '../internal/utils';
import {
  createFile,
  decodeAttachment,
  validateSelectMediaInputs,
  validateGetMediaInputs,
  validateViewImagesInput,
} from '../internal/mediaUtil';

/**
 * This is the SDK version when captureImage API is supported on mobile.
 */
const captureImageMobileSupportVersion = '1.7.0';

/**
 * This is the SDK version when media APIs is supported on all three platforms ios, android and web.
 */
const mediaAPISupportVersion = '1.8.0';

/**
 * Enum for file formats supported
 */
export enum FileFormat {
  Base64 = 'base64',
  ID = 'id',
}

/**
 * File object that can be used to represent image or video or audio
 */
export class File {
  /**
   * Content of the file. When format is Base64, this is the base64 content
   * When format is ID, this is id mapping to the URI
   * When format is base64 and app needs to use this directly in HTML tags, it should convert this to dataUrl.
   */
  public content: string;

  /**
   * Format of the content
   */
  public format: FileFormat;

  /**
   * Size of the file in KB
   */
  public size: number;

  /**
   * MIME type. This can be used for constructing a dataUrl, if needed.
   */
  public mimeType: string;

  /**
   * Optional: Name of the file
   */
  public name?: string;
}

/**
 * Launch camera, capture image or choose image from gallery and return the images as a File[] object to the callback.
 * Callback will be called with an error, if there are any. App should first check the error.
 * If it is present the user can be updated with appropriate error message.
 * If error is null or undefined, then files will have the required result.
 * Note: Currently we support getting one File through this API, i.e. the file arrays size will be one.
 * Note: For desktop, this API is not supported. Callback will be resolved with ErrorCode.NotSupported.
 * @see File
 * @see SdkError
 */
export function captureImage(callback: (error: SdkError, files: File[]) => void): void {
  if (!callback) {
    throw new Error('[captureImage] Callback cannot be null');
  }
  ensureInitialized(FrameContexts.content, FrameContexts.task);

  if (!GlobalVars.isFramelessWindow) {
    const notSupportedError: SdkError = { errorCode: ErrorCode.NOT_SUPPORTED_ON_PLATFORM };
    callback(notSupportedError, undefined);
    return;
  }

  if (!isAPISupportedByPlatform(captureImageMobileSupportVersion)) {
    const oldPlatformError: SdkError = { errorCode: ErrorCode.OLD_PLATFORM };
    callback(oldPlatformError, undefined);
    return;
  }

  const messageId = sendMessageRequestToParent('captureImage');
  GlobalVars.callbacks[messageId] = callback;
}

/**
 * Media object returned by the select Media API
 */
export class Media extends File {
<<<<<<< HEAD
=======
  constructor(that: Media = null) {
    super();
    if (that) {
      this.content = that.content;
      this.format = that.format;
      this.mimeType = that.mimeType;
      this.name = that.name;
      this.preview = that.preview;
      this.size = that.size;
    }
  }

>>>>>>> e705360f
  /**
   * A preview of the file which is a lightweight representation.
   * In case of images this will be a thumbnail/compressed image in base64 encoding.
   */
  public preview: string;

  /**
   * Gets the media in chunks irrespecitve of size, these chunks are assembled and sent back to the webapp as file/blob
   * @param callback returns blob of media
   */
  public getMedia(callback: (error: SdkError, blob: Blob) => void): void {
    if (!callback) {
      throw new Error('[get Media] Callback cannot be null');
    }
    ensureInitialized(FrameContexts.content, FrameContexts.task);
    if (!isAPISupportedByPlatform(mediaAPISupportVersion)) {
      const oldPlatformError: SdkError = { errorCode: ErrorCode.OLD_PLATFORM };
      callback(oldPlatformError, null);
      return;
<<<<<<< HEAD
    } else if (!validateGetMediaInputs(this.mimeType, this.format, this.content)) {
=======
    }
    if (!validateGetMediaInputs(this.mimeType, this.format, this.content)) {
>>>>>>> e705360f
      const invalidInput: SdkError = { errorCode: ErrorCode.INVALID_ARGUMENTS };
      callback(invalidInput, null);
      return;
    }
    const actionName = generateGUID();
    const helper: MediaHelper = {
      mediaMimeType: this.mimeType,
      assembleAttachment: [],
    };
    const params = [actionName, this.content];
    this.content && callback && sendMessageRequestToParent('getMedia', params);
    function handleGetMediaRequest(response: string): void {
      if (callback) {
        const mediaResult: MediaResult = JSON.parse(response);
        if (mediaResult.error) {
          callback(mediaResult.error, null);
          GlobalVars.handlers['getMedia' + actionName] = null;
        } else {
          if (mediaResult.mediaChunk) {
            // If the chunksequence number is less than equal to 0 implies EOF
            // create file/blob when all chunks have arrived and we get 0/-1 as chunksequence number
            if (mediaResult.mediaChunk.chunkSequence <= 0) {
              const file = createFile(helper.assembleAttachment, helper.mediaMimeType);
              callback(mediaResult.error, file);
              GlobalVars.handlers['getMedia' + actionName] = null;
            } else {
              // Keep pushing chunks into assemble attachment
              const assemble: AssembleAttachment = decodeAttachment(mediaResult.mediaChunk, helper.mediaMimeType);
              helper.assembleAttachment.push(assemble);
            }
          } else {
            callback({ errorCode: ErrorCode.INTERNAL_ERROR, message: 'data receieved is null' }, null);
            GlobalVars.handlers['getMedia' + actionName] = null;
          }
        }
      }
    }

    GlobalVars.handlers['getMedia' + actionName] = handleGetMediaRequest;
  }
}

/**
 * Input parameter supplied to the select Media API
 */
export interface MediaInputs {
  /**
   * Only one media type can be selected at a time
   */
  mediaType: MediaType;

  /**
   * max limit of media allowed to be selected in one go, current max limit is 10 set by office lens.
   */
  maxMediaCount: number;

  /**
   * Additional properties for customization of select media in mobile devices
   */
  imageProps?: ImageProps;
<<<<<<< HEAD
=======

  /**
   * Additional properties for audio capture flows.
   */
  audioProps?: AudioProps;
>>>>>>> e705360f
}

/**
 *  All properties in ImageProps are optional and have default values in the platform
 */
export interface ImageProps {
  /**
   * Optional; Lets the developer specify the image source, more than one can be specified.
   * Default value is both camera and gallery
   */
  sources?: Source[];

  /**
   * Optional; Specify in which mode the camera will be opened.
   * Default value is Photo
   */
<<<<<<< HEAD
  startMode?: Mode;
=======
  startMode?: CameraStartMode;
>>>>>>> e705360f

  /**
   * Optional; indicate if inking on the selected Image is allowed or not
   * Default value is true
   */
  ink?: boolean;

  /**
   * Optional; indicate if user is allowed to move between front and back camera
   * Default value is true
   */
  cameraSwitcher?: boolean;

  /**
   * Optional; indicate if putting text stickers on the selected Image is allowed or not
   * Default value is true
   */
  textSticker?: boolean;

  /**
   * Optional; indicate if image filtering mode is enabled on the selected image
   * Default value is false
   */
  enableFilter?: boolean;
}

/**
<<<<<<< HEAD
 * The modes in which camera can be launched in select Media API
 */
export const enum Mode {
=======
 *  All properties in AudioProps are optional and have default values in the platform
 */
export interface AudioProps {
  /**
   * Optional; the maximum duration in minutes after which the recording should terminate automatically.
   * Default value is defined by the platform serving the API.
   */
  maxDuration?: number;
}

/**
 * The modes in which camera can be launched in select Media API
 */
export const enum CameraStartMode {
>>>>>>> e705360f
  Photo = 1,
  Document = 2,
  Whiteboard = 3,
  BusinessCard = 4,
}

/**
 * Specifies the image source
 */
export const enum Source {
  Camera = 1,
  Gallery = 2,
}

/**
 * Specifies the type of Media
 */
export const enum MediaType {
  Image = 1,
<<<<<<< HEAD
  Video = 2,
  ImageOrVideo = 3,
=======
  // Video = 2, // Not implemented yet
  // ImageOrVideo = 3, // Not implemented yet
>>>>>>> e705360f
  Audio = 4,
}

/**
 * Input for view images API
 */
export interface ImageUri {
  value: string;
  type: ImageUriType;
}

/**
 * ID contains a mapping for content uri on platform's side, URL is generic
 */
export const enum ImageUriType {
  ID = 1,
  URL = 2,
}

/**
 * Media chunks an output of getMedia API from platform
 */
export interface MediaChunk {
  /**
   * Base 64 data for the requested uri
   */
  chunk: string;

  /**
   * chunk sequence number​
   */
  chunkSequence: number;
}

/**
 * Output of getMedia API from platform
 */
interface MediaResult {
  /**
   * error encountered in getMedia API
   */
  error: SdkError;

  /**
   * Media chunk which will be assemebled and converted into a blob
   */
  mediaChunk: MediaChunk;
}

/**
 * Helper object to assembled media chunks
 */
export interface AssembleAttachment {
  sequence: number;
  file: Blob;
}

/**
 * Helper class for assembling media
 */
interface MediaHelper {
  mediaMimeType: string;
  assembleAttachment: AssembleAttachment[];
}

/**
 * Select an attachment using camera/gallery
 * @param mediaInputs The input params to customize the media to be selected
 * @param callback The callback to invoke after fetching the media
 */
export function selectMedia(mediaInputs: MediaInputs, callback: (error: SdkError, attachments: Media[]) => void): void {
  if (!callback) {
    throw new Error('[select Media] Callback cannot be null');
  }
  ensureInitialized(FrameContexts.content, FrameContexts.task);
  if (!isAPISupportedByPlatform(mediaAPISupportVersion)) {
    const oldPlatformError: SdkError = { errorCode: ErrorCode.OLD_PLATFORM };
    callback(oldPlatformError, null);
    return;
<<<<<<< HEAD
  } else if (!validateSelectMediaInputs(mediaInputs)) {
=======
  }
  if (!validateSelectMediaInputs(mediaInputs)) {
>>>>>>> e705360f
    const invalidInput: SdkError = { errorCode: ErrorCode.INVALID_ARGUMENTS };
    callback(invalidInput, null);
    return;
  }

  const params = [mediaInputs];
  const messageId = sendMessageRequestToParent('selectMedia', params);
<<<<<<< HEAD
  GlobalVars.callbacks[messageId] = callback;
=======

  // What comes back from native at attachments would just be objects and will be missing getMedia method on them.
  GlobalVars.callbacks[messageId] = (err: SdkError, localAttachments: Media[]) => {
    if (!localAttachments) {
      callback(err, null);
      return;
    }
    let mediaArray: Media[] = [];
    for (let attachment of localAttachments) {
      mediaArray.push(new Media(attachment));
    }
    callback(err, mediaArray);
  };
>>>>>>> e705360f
}

/**
 * View images using native image viewer
 * @param uriList urilist of images to be viewed - can be content uri or server url. supports upto 10 Images in one go
 * @param result returns back error if encountered, there will be no callback in case of success
 */
export function viewImages(uriList: ImageUri[], callback: (error?: SdkError) => void): void {
  if (!callback) {
    throw new Error('[view images] Callback cannot be null');
  }
  ensureInitialized(FrameContexts.content, FrameContexts.task);

  if (!isAPISupportedByPlatform(mediaAPISupportVersion)) {
    const oldPlatformError: SdkError = { errorCode: ErrorCode.OLD_PLATFORM };
    callback(oldPlatformError);
    return;
<<<<<<< HEAD
  } else if (!validateViewImagesInput(uriList)) {
=======
  }
  if (!validateViewImagesInput(uriList)) {
>>>>>>> e705360f
    const invalidInput: SdkError = { errorCode: ErrorCode.INVALID_ARGUMENTS };
    callback(invalidInput);
    return;
  }

  const params = [uriList];
  const messageId = sendMessageRequestToParent('viewImages', params);
  GlobalVars.callbacks[messageId] = callback;
}<|MERGE_RESOLUTION|>--- conflicted
+++ resolved
@@ -97,8 +97,6 @@
  * Media object returned by the select Media API
  */
 export class Media extends File {
-<<<<<<< HEAD
-=======
   constructor(that: Media = null) {
     super();
     if (that) {
@@ -111,7 +109,6 @@
     }
   }
 
->>>>>>> e705360f
   /**
    * A preview of the file which is a lightweight representation.
    * In case of images this will be a thumbnail/compressed image in base64 encoding.
@@ -131,12 +128,8 @@
       const oldPlatformError: SdkError = { errorCode: ErrorCode.OLD_PLATFORM };
       callback(oldPlatformError, null);
       return;
-<<<<<<< HEAD
-    } else if (!validateGetMediaInputs(this.mimeType, this.format, this.content)) {
-=======
     }
     if (!validateGetMediaInputs(this.mimeType, this.format, this.content)) {
->>>>>>> e705360f
       const invalidInput: SdkError = { errorCode: ErrorCode.INVALID_ARGUMENTS };
       callback(invalidInput, null);
       return;
@@ -197,14 +190,11 @@
    * Additional properties for customization of select media in mobile devices
    */
   imageProps?: ImageProps;
-<<<<<<< HEAD
-=======
 
   /**
    * Additional properties for audio capture flows.
    */
   audioProps?: AudioProps;
->>>>>>> e705360f
 }
 
 /**
@@ -221,11 +211,7 @@
    * Optional; Specify in which mode the camera will be opened.
    * Default value is Photo
    */
-<<<<<<< HEAD
-  startMode?: Mode;
-=======
   startMode?: CameraStartMode;
->>>>>>> e705360f
 
   /**
    * Optional; indicate if inking on the selected Image is allowed or not
@@ -253,11 +239,6 @@
 }
 
 /**
-<<<<<<< HEAD
- * The modes in which camera can be launched in select Media API
- */
-export const enum Mode {
-=======
  *  All properties in AudioProps are optional and have default values in the platform
  */
 export interface AudioProps {
@@ -272,7 +253,6 @@
  * The modes in which camera can be launched in select Media API
  */
 export const enum CameraStartMode {
->>>>>>> e705360f
   Photo = 1,
   Document = 2,
   Whiteboard = 3,
@@ -292,13 +272,8 @@
  */
 export const enum MediaType {
   Image = 1,
-<<<<<<< HEAD
-  Video = 2,
-  ImageOrVideo = 3,
-=======
   // Video = 2, // Not implemented yet
   // ImageOrVideo = 3, // Not implemented yet
->>>>>>> e705360f
   Audio = 4,
 }
 
@@ -378,12 +353,8 @@
     const oldPlatformError: SdkError = { errorCode: ErrorCode.OLD_PLATFORM };
     callback(oldPlatformError, null);
     return;
-<<<<<<< HEAD
-  } else if (!validateSelectMediaInputs(mediaInputs)) {
-=======
   }
   if (!validateSelectMediaInputs(mediaInputs)) {
->>>>>>> e705360f
     const invalidInput: SdkError = { errorCode: ErrorCode.INVALID_ARGUMENTS };
     callback(invalidInput, null);
     return;
@@ -391,9 +362,6 @@
 
   const params = [mediaInputs];
   const messageId = sendMessageRequestToParent('selectMedia', params);
-<<<<<<< HEAD
-  GlobalVars.callbacks[messageId] = callback;
-=======
 
   // What comes back from native at attachments would just be objects and will be missing getMedia method on them.
   GlobalVars.callbacks[messageId] = (err: SdkError, localAttachments: Media[]) => {
@@ -407,7 +375,6 @@
     }
     callback(err, mediaArray);
   };
->>>>>>> e705360f
 }
 
 /**
@@ -425,12 +392,8 @@
     const oldPlatformError: SdkError = { errorCode: ErrorCode.OLD_PLATFORM };
     callback(oldPlatformError);
     return;
-<<<<<<< HEAD
-  } else if (!validateViewImagesInput(uriList)) {
-=======
   }
   if (!validateViewImagesInput(uriList)) {
->>>>>>> e705360f
     const invalidInput: SdkError = { errorCode: ErrorCode.INVALID_ARGUMENTS };
     callback(invalidInput);
     return;

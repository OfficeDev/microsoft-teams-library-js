--- conflicted
+++ resolved
@@ -5,11 +5,7 @@
 import { settings } from "./settings";
 import { TabInformation, TabInstanceParameters, TabInstance, DeepLinkParameters, Context } from "./interfaces";
 import { getGenericOnCompleteHandler } from "../internal/utils";
-<<<<<<< HEAD
-import { AppInitializationFailedReason } from "./constants";
 import { registerGetLogHandler } from "../private/privateAPIs";
-=======
->>>>>>> 0d337312
 
 // ::::::::::::::::::::::: MicrosoftTeams SDK public API ::::::::::::::::::::
 /**

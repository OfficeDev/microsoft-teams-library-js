import { TaskModuleDimension, HostClientType, TeamType, UserTeamRole, ChannelType } from './constants';
import { FrameContexts } from './constants';

/**
 * Represents information about tabs for an app
 */
export interface TabInformation {
  teamTabs: TabInstance[];
}

/**
 * Represents information about a tab instance
 */
export interface TabInstance {
  /**
   * The name of the tab
   */
  tabName: string;

  /**
   * Internal: do not use
   * @protected
   */
  internalTabInstanceId?: string;

  /**
   * Last viewed time of this tab. null means unknown
   */
  lastViewUnixEpochTime?: string;

  /**
   * The developer-defined unique ID for the entity this content points to.
   */
  entityId?: string;

  /**
   * The Microsoft Teams ID for the channel with which the content is associated.
   */
  channelId?: string;

  /**
   * The name for the channel with which the content is associated.
   */
  channelName?: string;

  /**
   * Is this tab in a favorite channel?
   */
  channelIsFavorite?: boolean;

  /**
   * The Microsoft Teams ID for the team with which the content is associated.
   */
  teamId?: string;

  /**
   * The name for the team with which the content is associated.
   */
  teamName?: string;

  /**
   * Is this tab in a favorite team?
   */
  teamIsFavorite?: boolean;

  /**
   * The Office 365 group ID for the team with which the content is associated.
   * This field is available only when the identity permission is requested in the manifest.
   */
  groupId?: string;

  /**
   * Content URL of this tab
   */
  url?: string;

  /**
   * Website URL of this tab
   */
  websiteUrl?: string;
}

/**
 * Indicates information about the tab instance for filtering purposes.
 */
export interface TabInstanceParameters {
  /**
   * Flag allowing to select favorite channels only
   */
  favoriteChannelsOnly?: boolean;

  /**
   * Flag allowing to select favorite teams only
   */
  favoriteTeamsOnly?: boolean;
}

/**
 * Represents Team Information
 */
export interface TeamInformation {
  /**
   * Id of the team
   */
  teamId: string;

  /**
   * Team display name
   */
  teamName: string;

  /**
   * Team description
   */
  teamDescription?: string;

  /**
   * Thumbnail Uri
   */
  thumbnailUri?: string;

  /**
   * The Office 365 group ID for the team with which the content is associated.
   * This field is available only when the identity permission is requested in the manifest.
   */
  groupId?: string;

  /**
   * Role of current user in the team
   */
  userTeamRole?: UserTeamRole;

  /**
   * The type of the team.
   */
  teamType?: TeamType;

  /**
   * The locked status of the team
   */
  isTeamLocked?: boolean;

  /**
   * The archived status of the team
   */
  isTeamArchived?: boolean;
}

/**
 * Represents OS locale info used for formatting date and time data
 */
export interface LocaleInfo {
  platform: 'windows' | 'macos';
  regionalFormat: string;
  shortDate: string;
  longDate: string;
  shortTime: string;
  longTime: string;
}

/**
 * Allowed user file open preferences
 */
export enum FileOpenPreference {
  InApp = 'inApp',
  Desktop = 'desktop',
  Web = 'web',
}

export interface Context {
  /**
   * The Office 365 group ID for the team with which the content is associated.
   * This field is available only when the identity permission is requested in the manifest.
   */
  groupId?: string;

  /**
   * The Microsoft Teams ID for the team with which the content is associated.
   */
  teamId?: string;

  /**
   * The name for the team with which the content is associated.
   */
  teamName?: string;

  /**
   * The Microsoft Teams ID for the channel with which the content is associated.
   */
  channelId?: string;

  /**
   * The name for the channel with which the content is associated.
   */
  channelName?: string;

  /**
   * The type of the channel with which the content is associated.
   */
  channelType?: ChannelType;

  /**
   * The developer-defined unique ID for the entity this content points to.
   */
  entityId: string;

  /**
   * The developer-defined unique ID for the sub-entity this content points to.
   * This field should be used to restore to a specific state within an entity,
   * such as scrolling to or activating a specific piece of content.
   */
  subEntityId?: string;

  /**
   * The current locale that the user has configured for the app formatted as
   * languageId-countryId (for example, en-us).
   */
  locale: string;

  /**
   * More detailed locale info from the user's OS if available. Can be used together with
   * the @microsoft/globe NPM package to ensure your app respects the user's OS date and
   * time format configuration
   */
  osLocaleInfo?: LocaleInfo;

  /**
   * @deprecated Use loginHint or userPrincipalName.
   * The UPN of the current user.
   * Because a malicious party can run your content in a browser, this value should
   * be used only as a hint as to who the user is and never as proof of identity.
   * This field is available only when the identity permission is requested in the manifest.
   */
  upn?: string;

  /**
   * The Azure AD tenant ID of the current user.
   * Because a malicious party can run your content in a browser, this value should
   * be used only as a hint as to who the user is and never as proof of identity.
   * This field is available only when the identity permission is requested in the manifest.
   */
  tid?: string;

  /**
   * The current UI theme.
   */
  theme?: string;

  /**
   * Indication whether the tab is in full-screen mode.
   */
  isFullScreen?: boolean;

  /**
   * The type of the team.
   */
  teamType?: TeamType;

  /**
   * The root SharePoint site associated with the team.
   */
  teamSiteUrl?: string;

  /**
   * The domain of the root SharePoint site associated with the team.
   */
  teamSiteDomain?: string;

  /**
   * The relative path to the SharePoint site associated with the team.
   */
  teamSitePath?: string;

  /**
   * The relative path to the SharePoint folder associated with the channel.
   */
  channelRelativeUrl?: string;

  /**
   * Unique ID for the current Teams session for use in correlating telemetry data.
   */
  sessionId?: string;

  /**
   * The user's role in the team.
   * Because a malicious party can run your content in a browser, this value should
   * be used only as a hint as to the user's role, and never as proof of her role.
   */
  userTeamRole?: UserTeamRole;

  /**
   * The Microsoft Teams ID for the chat with which the content is associated.
   */
  chatId?: string;

  /**
   * A value suitable for use as a login_hint when authenticating with Azure AD.
   * Because a malicious party can run your content in a browser, this value should
   * be used only as a hint as to who the user is and never as proof of identity.
   * This field is available only when the identity permission is requested in the manifest.
   */
  loginHint?: string;

  /**
   * The UPN of the current user. This may be an externally-authenticated UPN (e.g., guest users).
   * Because a malicious party run your content in a browser, this value should
   * be used only as a hint as to who the user is and never as proof of identity.
   * This field is available only when the identity permission is requested in the manifest.
   */
  userPrincipalName?: string;

  /**
   * The Azure AD object id of the current user.
   * Because a malicious party run your content in a browser, this value should
   * be used only as a hint as to who the user is and never as proof of identity.
   * This field is available only when the identity permission is requested in the manifest.
   */
  userObjectId?: string;

  /**
   * Indicates whether team is archived.
   * Apps should use this as a signal to prevent any changes to content associated with archived teams.
   */
  isTeamArchived?: boolean;

  /**
   * The type of the host client. Possible values are : android, ios, web, desktop, rigel
   */
  hostClientType?: HostClientType;

  /**
   * The context where tab url is loaded (content, task, setting, remove, sidePanel)
   */
  frameContext?: FrameContexts;

  /**
   * SharePoint context. This is only available when hosted in SharePoint.
   */
  sharepoint?: any;

  /**
   * The type of license for the current users tenant.
   */
  tenantSKU?: string;

  /**
   * The license type for the current user.
   */
  userLicenseType?: string;

  /**
   * The ID of the parent message from which this task module was launched.
   * This is only available in task modules launched from bot cards.
   */
  parentMessageId?: string;

  /**
   * Current ring ID
   */
  ringId?: string;

  /**
   * Unique ID for the current session for use in correlating telemetry data.
   */
  appSessionId?: string;

  /**
   * Represents whether calling is allowed for the current logged in User
   */
  isCallingAllowed?: boolean;

  /**
   * Represents whether PSTN calling is allowed for the current logged in User
   */
  isPSTNCallingAllowed?: boolean;

  /**
   * Meeting Id used by tab when running in meeting context
   */
  meetingId?: string;

  /**
   * The OneNote section ID that is linked to the channel.
   */
  defaultOneNoteSectionId?: string;

  /**
   * Indication whether the tab is in a pop out window
   */
  isMultiWindow?: boolean;

  /**
   * Personal app icon y coordinate position
   */
  appIconPosition?: number;

  /**
   * Source origin from where the tab is opened
   */
  sourceOrigin?: string;

  /**
   * Time when the user clicked on the tab
   */
  userClickTime?: number;

  /**
<<<<<<< HEAD
   * Where the user prefers the file to be opened from by default during file open
   */
  userFileOpenPreference?: FileOpenPreference;
=======
   * Team Template ID if there was a Team Template associated with the creation of the team.
   */
  teamTemplateId?: string;
>>>>>>> 1fa4b982
}

export interface DeepLinkParameters {
  /**
   * The developer-defined unique ID for the sub-entity to which this deep link points in the current entity.
   * This field should be used to restore to a specific state within an entity, such as scrolling to or activating a specific piece of content.
   */
  subEntityId: string;

  /**
   * The label for the sub-entity that should be displayed when the deep link is rendered in a client.
   */
  subEntityLabel: string;

  /**
   * The fallback URL to which to navigate the user if the client cannot render the page.
   * This URL should lead directly to the sub-entity.
   */
  subEntityWebUrl?: string;
}

export interface TaskInfo {
  /**
   * The url to be rendered in the webview/iframe.
   */
  url?: string;

  /**
   * JSON defining an adaptive card.
   */
  card?: string;

  /**
   * The requested height of the webview/iframe.
   */
  height?: TaskModuleDimension | number;

  /**
   * The requested width of the webview/iframe.
   */
  width?: TaskModuleDimension | number;

  /**
   * Title of the task module.
   */
  title?: string;

  /**
   * If client doesnt support the URL, the URL that needs to be opened in the browser.
   */
  fallbackUrl?: string;

  /**
   * Specifies a bot ID to send the result of the user's interaction with the task module.
   * If specified, the bot will receive a task/complete invoke event with a JSON object
   * in the event payload.
   */
  completionBotId?: string;
}

/**
 * @private
 * Hide from docs.
 * ------
 */
export interface OpenConversationRequest {
  /**
   * The Id of the subEntity where the conversation is taking place
   */
  subEntityId: string;

  /**
   * The title of the conversation
   */
  title: string;

  /**
   * The Id of the conversation. This is optional and should be specified whenever a previous conversation about a specific sub-entity has already been started before
   */
  conversationId?: string;

  /**
   * The Id of the channel. This is optional and should be specified whenever a conversation is started or opened in a personal app scope
   */
  channelId?: string;

  /**
   * The entity Id of the tab
   */
  entityId: string;

  /**
   * A function that is called once the conversation Id has been created
   */
  onStartConversation?: (conversationResponse: ConversationResponse) => void;

  /**
   * A function that is called if the pane is closed
   */
  onCloseConversation?: (conversationResponse: ConversationResponse) => void;
}

/**
 * @private
 * Hide from docs.
 * ------
 */
export interface ConversationResponse {
  /**
   * The Id of the subEntity where the conversation is taking place
   */
  subEntityId: string;

  /**
   * The Id of the conversation. This is optional and should be specified whenever a previous conversation about a specific sub-entity has already been started before
   */
  conversationId?: string;

  /**
   * The Id of the channel. This is optional and should be specified whenever a conversation is started or opened in a personal app scope
   */
  channelId?: string;

  /**
   * The entity Id of the tab
   */
  entityId?: string;
}

/**
 * @private
 * Hide from docs.
 */
export interface LoadContext {
  /**
   * The enitity that is requested to be loaded
   */
  entityId: string;

  /**
   * The content URL that is requested to be loaded
   */
  contentUrl: string;
}

export interface FrameContext {
  /**
   * The current URL that needs to be used in the iframe if the tab is reloaded
   */
  contentUrl: string;

  /**
   * The current URL that needs to be used for opening the website when the user clicks on 'Go to website'
   */
  websiteUrl: string;
}

export interface SdkError {
  /**
  error code
  */
  errorCode: ErrorCode;
  /**
  Optional description for the error. This may contain useful information for web-app developers.
  This string will not be localized and is not for end-user consumption. 
  App should not depend on the string content. The exact value may change. This is only for debugging purposes.
  */
  message?: string;
}

export enum ErrorCode {
  /**
   * API not supported in the current platform.
   */
  NOT_SUPPORTED_ON_PLATFORM = 100,
  /**
   * Internal error encountered while performing the required operation.
   */
  INTERNAL_ERROR = 500,
  /**
  Permissions denied by user
  */
  PERMISSION_DENIED = 1000,
  /**
   * Network issue
   */
  NETWORK_ERROR = 2000,
  /**
   * Underlying hardware doesn't support the capability
   */
  NO_HW_SUPPORT = 3000,
  /**
   * One or more arguments are invalid
   */
  INVALID_ARGUMENTS = 4000,
  /**
   * User is not authorized for this operation
   */
  UNAUTHORIZED_USER_OPERATION = 5000,
  /**
   * Could not complete the operation due to insufficient resources
   */
  INSUFFICIENT_RESOURCES = 6000,
  /**
   * Platform throttled the request because of API was invoked too frequently
   */
  THROTTLE = 7000,
  /**
   * User aborted the operation
   */
  USER_ABORT = 8000,
  /**
   * Could not complete the operation in the given time interval
   */
  OPERATION_TIMED_OUT = 8001,
  /**
   * Platform code is old and doesn't implement this API
   */
  OLD_PLATFORM = 9000,
  /**
   * The file specified was not found on the given location
   */
  FILE_NOT_FOUND = 404,
  /**
   * The return value is too big and has exceeded our size boundries
   */
  SIZE_EXCEEDED = 10000,
}<|MERGE_RESOLUTION|>--- conflicted
+++ resolved
@@ -404,16 +404,15 @@
    */
   userClickTime?: number;
 
-  /**
-<<<<<<< HEAD
+  /*
+   * Team Template ID if there was a Team Template associated with the creation of the team.
+   */
+  teamTemplateId?: string;
+
+  /**
    * Where the user prefers the file to be opened from by default during file open
    */
   userFileOpenPreference?: FileOpenPreference;
-=======
-   * Team Template ID if there was a Team Template associated with the creation of the team.
-   */
-  teamTemplateId?: string;
->>>>>>> 1fa4b982
 }
 
 export interface DeepLinkParameters {

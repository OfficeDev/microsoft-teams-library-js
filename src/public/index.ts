--- conflicted
+++ resolved
@@ -40,24 +40,5 @@
 export { settings } from './settings';
 export { tasks } from './tasks';
 export { ChildAppWindow, IAppWindow, ParentAppWindow } from './appWindow';
-<<<<<<< HEAD
 export { media } from './media';
-=======
-export {
-  AudioProps,
-  CameraStartMode,
-  File,
-  FileFormat,
-  ImageProps,
-  ImageUri,
-  ImageUriType,
-  Media,
-  MediaInputs,
-  MediaType,
-  Source,
-  captureImage,
-  selectMedia,
-  viewImages,
-} from './media';
 export { location } from './location';
->>>>>>> dff53006

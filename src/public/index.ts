--- conflicted
+++ resolved
@@ -39,9 +39,5 @@
 export { settings } from './settings';
 export { tasks } from './tasks';
 export { ChildAppWindow, IAppWindow, ParentAppWindow } from './appWindow';
-<<<<<<< HEAD
-export { captureImage, File, FileFormat } from './media';
-export { LocationProps, Location, getLocation, showLocation } from './location';
-=======
 export { captureImage, File, FileFormat, selectMedia, viewImages, Media } from './media';
->>>>>>> 5f9cb1e8
+export { LocationProps, Location, getLocation, showLocation } from './location';
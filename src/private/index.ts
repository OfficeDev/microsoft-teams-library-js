<<<<<<< HEAD
export * from "./menus";
export * from "./interfaces";
export * from "./privateAPIs";
export * from "./conversations";
=======
export { menus } from "./menus";
export {
  ChatMembersInformation,
  FilePreviewParameters,
  NotificationTypes,
  ShowNotificationParameters,
  TeamInstanceParameters,
  ThreadMember,
  UserJoinedTeamsInformation,
} from "./interfaces";
export {
  enterFullscreen,
  executeDeepLink,
  exitFullscreen,
  getChatMembers,
  getConfigSetting,
  getUserJoinedTeams,
  openFilePreview,
  sendCustomMessage,
  showNotification,
  uploadCustomApp
} from "./privateAPIs";
>>>>>>> fd3d476a
<|MERGE_RESOLUTION|>--- conflicted
+++ resolved
@@ -1,9 +1,3 @@
-<<<<<<< HEAD
-export * from "./menus";
-export * from "./interfaces";
-export * from "./privateAPIs";
-export * from "./conversations";
-=======
 export { menus } from "./menus";
 export {
   ChatMembersInformation,
@@ -25,5 +19,4 @@
   sendCustomMessage,
   showNotification,
   uploadCustomApp
-} from "./privateAPIs";
->>>>>>> fd3d476a
+} from "./privateAPIs";
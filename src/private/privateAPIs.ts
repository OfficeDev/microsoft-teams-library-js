--- conflicted
+++ resolved
@@ -10,17 +10,11 @@
 import { getGenericOnCompleteHandler } from '../internal/utils';
 import { Communication } from '../internal/communication';
 import { menus } from './menus';
-<<<<<<< HEAD
 import { Handlers } from '../internal/handlers';
-=======
-import { meetingRoom } from './meetingRoom';
-import { logs } from './logs';
 import { remoteCamera } from './remoteCamera';
->>>>>>> 3258972f
 
 export function initializePrivateApis(): void {
   menus.initialize();
-  remoteCamera.initialize();
 }
 
 /**

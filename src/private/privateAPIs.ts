--- conflicted
+++ resolved
@@ -2,11 +2,7 @@
 import { GlobalVars } from "../internal/globalVars";
 import { frameContexts } from "../internal/constants";
 import { ChatMembersInformation, ShowNotificationParameters, FilePreviewParameters, TeamInstanceParameters, UserJoinedTeamsInformation } from "./interfaces";
-<<<<<<< HEAD
-import { registerGenericCallback, registerGenericCallbackAsync } from "../internal/utils";
-=======
-import { getGenericOnCompleteHandler } from "../internal/utils";
->>>>>>> 1d2f4efe
+import { registerGenericCallbackAsync, getGenericOnCompleteHandler } from "../internal/utils";
 
 /**
  * @private
@@ -132,8 +128,7 @@
   const messageId = sendMessageRequest(GlobalVars.parentWindow, "executeDeepLink", [
     deepLink
   ]);
-<<<<<<< HEAD
-  registerGenericCallback(messageId);
+  GlobalVars.callbacks[messageId] = onComplete ? onComplete : getGenericOnCompleteHandler();
 }
 
 /**
@@ -155,9 +150,6 @@
       reject(error);
     }
   });
-=======
-  GlobalVars.callbacks[messageId] = onComplete ? onComplete : getGenericOnCompleteHandler();
->>>>>>> 1d2f4efe
 }
 
 /**
@@ -173,8 +165,7 @@
   const messageId = sendMessageRequest(GlobalVars.parentWindow, "uploadCustomApp", [
     manifestBlob
   ]);
-<<<<<<< HEAD
-  registerGenericCallback(messageId);
+  GlobalVars.callbacks[messageId] = onComplete ? onComplete : getGenericOnCompleteHandler();
 }
 
 /**
@@ -198,9 +189,6 @@
       reject(error);
     }
   });
-=======
-  GlobalVars.callbacks[messageId] = onComplete ? onComplete : getGenericOnCompleteHandler();
->>>>>>> 1d2f4efe
 }
 
 /**

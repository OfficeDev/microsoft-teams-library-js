--- conflicted
+++ resolved
@@ -48,6 +48,180 @@
   }
 
   /**
+  * Namespace to send message to SDK from native apps, incase of frameless scenario.
+  */
+  export namespace native {
+    /**
+      * Call it incase of frameless scenario to pass message to SDK
+      * @param msg Message to be sent to sdk
+      */
+    export function postMessage(msg: MessageEvent): void {
+      handleParentMessage(msg);
+    }
+  }
+
+  /**
+  * Namespace to interact with the menu-specific part of the SDK.
+  * This object is used to show View Configuration, Action Menu and Navigation Bar Menu.
+  */
+  export namespace menu {
+    /**
+     * Represents information about item in View Configuration.
+     */
+    export interface ViewConfiguration {
+      /**
+       * Unique identifier of view.
+       */
+      id: string;
+
+      /**
+       * Display title of the view.
+       */
+      title: string;
+
+      /**
+       * Additional information for accessibility.
+       */
+      contentDescription?: string;
+    }
+
+    /**
+     * Represents information about menu item for Action Menu and Navigation Bar Menu.
+     */
+    export class MenuItem {
+      /**
+       * Unique identifier for the menu item.
+       */
+      public id: string;
+
+      /**
+       * Display title of the menu item.
+       */
+      public title: string;
+
+      /**
+       * Display icon of the menu item. The icon value must be a string having SVG icon content.
+       */
+      public icon?: string;
+
+      /**
+       * Selected state display icon of the menu item. The icon value must be a string having SVG icon content.
+       */
+      public iconSelected?: string;
+
+      /**
+       * Additional information for accessibility.
+       */
+      public contentDescription?: string;
+
+      /**
+       * State of the menu item
+       */
+      public enabled: boolean = true;
+
+      /**
+       * Interface to show list of items on selection of menu item.
+       */
+      public viewData: ViewData;
+    }
+
+    /**
+     * Represents information about view to show on Navigation Bar Menu item selection
+     */
+    export interface ViewData {
+      /**
+       * Display header title of the item list.
+       */
+      listTitle?: string;
+
+      /**
+       * Type of the menu item.
+       */
+      listType: MenuListType;
+
+      /**
+       * Array of MenuItem. Icon value will be required for all items in the list.
+       */
+      listItems: MenuItem[];
+    }
+
+    /**
+     * Represents information about type of list to display in Navigation Bar Menu.
+     */
+    export enum MenuListType {
+      dropDown = "dropDown",
+      actionSheet = "actionSheet"
+    }
+
+    let navBarMenuItemPressHandler: (id: String) => boolean;
+    handlers["navBarMenuItemPress"] = handleNavBarMenuItemPress;
+
+    let actionMenuItemPressHandler: (id: String) => boolean;
+    handlers["actionMenuItemPress"] = handleActionMenuItemPress;
+
+    let viewConfigItemPressHandler: (id: String) => boolean;
+    handlers["setModuleView"] = handleViewConfigItemPress;
+
+    /**
+     * Registers list of view configurations and it's handler.
+     * Handler is responsible for listening selection of View Configuration.
+     * @param viewConfig List of view configurations. Minimum 1 value is required.
+     * @param handler The handler to invoke when the user selects view configuration.
+     */
+    export function setUpViews(viewConfig: ViewConfiguration[], handler: (id: string) => boolean): void {
+      ensureInitialized();
+      viewConfigItemPressHandler = handler;
+      sendMessageRequest(parentWindow, "setUpViews", [viewConfig]);
+    }
+
+    function handleViewConfigItemPress(id: String): void {
+      if (!viewConfigItemPressHandler || !viewConfigItemPressHandler(id)) {
+        ensureInitialized();
+        sendMessageRequest(parentWindow, "viewConfigItemPress", [id]);
+      }
+    }
+
+    /**
+     * Used to set menu items on the Navigation Bar. If icon is available, icon will be shown, otherwise title will be shown.
+     * @param items List of MenuItems for Navigation Bar Menu.
+     * @param handler The handler to invoke when the user selects menu item.
+     */
+    export function setNavBarMenu(items: MenuItem[], handler: (id: string) => boolean): void {
+      ensureInitialized();
+
+      navBarMenuItemPressHandler = handler;
+      sendMessageRequest(parentWindow, "setNavBarMenu", [items]);
+    }
+
+    function handleNavBarMenuItemPress(id: String): void {
+      if (!navBarMenuItemPressHandler || !navBarMenuItemPressHandler(id)) {
+        ensureInitialized();
+        sendMessageRequest(parentWindow, "handleNavBarMenuItemPress", [id]);
+      }
+    }
+
+    /**
+     * Used to show Action Menu.
+     * @param title Title for Action Menu
+     * @param items List of MenuItems for Action Menu.
+     * @param handler The handler to invoke when the user selects menu item.
+     */
+    export function showActionMenu(title: string, items: MenuItem[], handler: (id: string) => boolean): void {
+      ensureInitialized();
+
+      actionMenuItemPressHandler = handler;
+      sendMessageRequest(parentWindow, "showActionMenu", [title, items]);
+    }
+
+    function handleActionMenuItemPress(id: String): void {
+      if (!actionMenuItemPressHandler || !actionMenuItemPressHandler(id)) {
+        ensureInitialized();
+        sendMessageRequest(parentWindow, "handleActionMenuItemPress", [id]);
+      }
+    }
+  }
+
+  /**
    * Represents information about tabs for an app
    */
   export interface TabInformation {
@@ -59,382 +233,24 @@
    */
   export interface TabInstance {
     /**
-<<<<<<< HEAD
-     * Namespace to send message to SDK from native apps, incase of frameless scenario.
-     */
-    export namespace native {
-        /**
-         * Call it incase of frameless scenario to pass message to SDK
-         * @param msg Message to be sent to sdk
-         */
-        export function postMessage(msg: MessageEvent): void {
-            handleParentMessage(msg);
-        }
-    }
-
-    /**
-     * Namespace to interact with the menu-specific part of the SDK.
-     * This object is used to show View Configuration, Action Menu and Navigation Bar Menu.
-     */
-    export namespace menu {
-        /**
-         * Represents information about item in View Configuration.
-         */
-        export interface ViewConfiguration {
-            /**
-             * Unique identifier of view.
-             */
-            id: string;
-
-            /**
-             * Display title of the view.
-             */
-            title: string;
-
-            /**
-             * Additional information for accessibility.
-             */
-            contentDescription?: string;
-        }
-
-        /**
-         * Represents information about menu item for Action Menu and Navigation Bar Menu.
-         */
-        export class MenuItem {
-            /**
-             * Unique identifier for the menu item.
-             */
-            public id: string;
-
-            /**
-             * Display title of the menu item.
-             */
-            public title: string;
-
-            /**
-             * Display icon of the menu item. The icon value must be a string having SVG icon content.
-             */
-            public icon?: string;
-
-            /**
-             * Selected state display icon of the menu item. The icon value must be a string having SVG icon content.
-             */
-            public iconSelected?: string;
-
-            /**
-             * Additional information for accessibility.
-             */
-            public contentDescription?: string;
-
-            /**
-             * State of the menu item
-             */
-            public enabled: boolean = true;
-
-            /**
-             * Interface to show list of items on selection of menu item.
-             */
-            public viewData: ViewData;
-        }
-
-        /**
-         * Represents information about view to show on Navigation Bar Menu item selection
-         */
-        export interface ViewData {
-            /**
-             * Display header title of the item list.
-             */
-            listTitle?: string;
-
-            /**
-             * Type of the menu item.
-             */
-            listType: MenuListType;
-
-            /**
-             * Array of MenuItem. Icon value will be required for all items in the list.
-             */
-            listItems: MenuItem[];
-        }
-
-        /**
-         * Represents information about type of list to display in Navigation Bar Menu.
-         */
-        export enum MenuListType {
-            dropDown = "dropDown",
-            actionSheet = "actionSheet",
-        }
-
-        let navBarMenuItemPressHandler: (id: String) => boolean;
-        handlers["navBarMenuItemPress"] = handleNavBarMenuItemPress;
-
-        let actionMenuItemPressHandler: (id: String) => boolean;
-        handlers["actionMenuItemPress"] = handleActionMenuItemPress;
-
-        let viewConfigItemPressHandler: (id: String) => boolean;
-        handlers["setModuleView"] = handleViewConfigItemPress;
-
-        /**
-         * Registers list of view configurations and it's handler.
-         * Handler is responsible for listening selection of View Configuration.
-         * @param viewConfig List of view configurations. Minimum 1 value is required.
-         * @param handler The handler to invoke when the user selects view configuration.
-         */
-        export function setUpViews(viewConfig: ViewConfiguration[], handler: (id: string) => boolean): void {
-            ensureInitialized();
-            viewConfigItemPressHandler = handler;
-            sendMessageRequest(parentWindow, "setUpViews", [viewConfig]);
-        }
-
-        function handleViewConfigItemPress(id: String): void {
-            if (!viewConfigItemPressHandler || !viewConfigItemPressHandler(id)) {
-                ensureInitialized();
-                sendMessageRequest(parentWindow, "viewConfigItemPress", [id]);
-            }
-        }
-
-        /**
-         * Used to set menu items on the Navigation Bar. If icon is available, icon will be shown, otherwise title will be shown.
-         * @param items List of MenuItems for Navigation Bar Menu.
-         * @param handler The handler to invoke when the user selects menu item.
-         */
-        export function setNavBarMenu(items: MenuItem[], handler: (id: string) => boolean): void {
-            ensureInitialized();
-
-            navBarMenuItemPressHandler = handler;
-            sendMessageRequest(parentWindow, "setNavBarMenu", [items]);
-        }
-
-        function handleNavBarMenuItemPress(id: String): void {
-            if (!navBarMenuItemPressHandler || !navBarMenuItemPressHandler(id)) {
-                ensureInitialized();
-                sendMessageRequest(parentWindow, "handleNavBarMenuItemPress", [id]);
-            }
-        }
-
-        /**
-         * Used to show Action Menu.
-         * @param title Title for Action Menu
-         * @param items List of MenuItems for Action Menu.
-         * @param handler The handler to invoke when the user selects menu item.
-         */
-        export function showActionMenu(title: string, items: MenuItem[], handler: (id: string) => boolean): void {
-            ensureInitialized();
-
-            actionMenuItemPressHandler = handler;
-            sendMessageRequest(parentWindow, "showActionMenu", [title, items]);
-        }
-
-        function handleActionMenuItemPress(id: String): void {
-            if (!actionMenuItemPressHandler || !actionMenuItemPressHandler(id)) {
-                ensureInitialized();
-                sendMessageRequest(parentWindow, "handleActionMenuItemPress", [id]);
-            }
-        }
-    }
-
-    /**
-     * Represents information about tabs for an app
-=======
      * The name of the tab
->>>>>>> 32b194a3
      */
     tabName: string;
 
     /**
-<<<<<<< HEAD
-     * Represents information about a tab instance
-     */
-    export interface TabInstance {
-        /**
-         * The name of the tab
-         */
-        tabName: string;
-
-        /**
-         * Internal: do not use
-         */
-        internalTabInstanceId?: string;
-
-        /**
-         * Last viewed time of this tab. null means unknown
-         */
-        lastViewUnixEpochTime?: string;
-
-        /**
-         * The developer-defined unique ID for the entity this content points to.
-         */
-        entityId?: string;
-
-        /**
-         * The Microsoft Teams ID for the channel with which the content is associated.
-         */
-        channelId?: string;
-
-        /**
-         * The name for the channel with which the content is associated.
-         */
-        channelName?: string;
-
-        /**
-         * Is this tab in a favorite channel?
-         */
-        channelIsFavorite?: boolean;
-
-        /**
-         * The Microsoft Teams ID for the team with which the content is associated.
-         */
-        teamId?: string;
-
-        /**
-         * The name for the team with which the content is associated.
-         */
-        teamName?: string;
-
-        /**
-         * Is this tab in a favorite team?
-         */
-        teamIsFavorite?: boolean;
-
-        /**
-         * The Office 365 group ID for the team with which the content is associated.
-         * This field is available only when the identity permission is requested in the manifest.
-         */
-        groupId?: string;
-
-        /**
-         * Content URL of this tab
-         */
-        url?: string;
-
-        /**
-         * Website URL of this tab
-         */
-        websiteUrl?: string;
-    }
-
-    export const enum TeamType {
-        Standard = 0,
-        Edu = 1,
-        Class = 2,
-        Plc = 3,
-        Staff = 4,
-    }
-
-    interface Window {
-        // tslint:disable-next-line: no-any
-        [key: string]: any;
-    }
-
-    export interface TabInstanceParameters {
-        /**
-         * Flag allowing to select favorite channels only
-         */
-        favoriteChannelsOnly?: boolean;
-
-        /**
-         * Flag allowing to select favorite teams only
-         */
-        favoriteTeamsOnly?: boolean;
-    }
-
-    // This indicates whether initialize was called (started).
-    // It does not indicate whether initialization is complete. That can be inferred by whether parentOrigin is set.
-    let initializeCalled = false;
-
-    let currentWindow: Window;
-    let parentWindow: Window;
-    let parentOrigin: string;
-    let parentMessageQueue: MessageRequest[] = [];
-    let childWindow: Window;
-    let childOrigin: string;
-    let childMessageQueue: MessageRequest[] = [];
-    let nextMessageId = 0;
-    let callbacks: { [id: number]: Function } = {};
-    let frameContext: string;
-    let hostClientType: string;
-
-    let themeChangeHandler: (theme: string) => void;
-    handlers["themeChange"] = handleThemeChange;
-
-    let fullScreenChangeHandler: (isFullScreen: boolean) => void;
-    handlers["fullScreenChange"] = handleFullScreenChange;
-
-    let backButtonPressHandler: () => boolean;
-    handlers["backButtonPress"] = handleBackButtonPress;
-=======
      * Internal: do not use
      */
     internalTabInstanceId?: string;
->>>>>>> 32b194a3
 
     /**
      * Last viewed time of this tab. null means unknown
      */
-<<<<<<< HEAD
-    export function initialize(): void {
-        if (initializeCalled) {
-            // Independent components might not know whether the SDK is initialized so might call it to be safe.
-            // Just no-op if that happens to make it easier to use.
-            return;
-        }
-
-        initializeCalled = true;
-
-        // Undocumented field used to mock the window for unit tests
-        currentWindow = this._window as Window || window;
-
-        // If we are in an iframe, our parent window is the one hosting us (i.e., window.parent); otherwise,
-        // it's the window that opened us (i.e., window.opener)
-        parentWindow = (currentWindow.parent !== currentWindow.self) ? currentWindow.parent : currentWindow.opener;
-
-        // Listen for messages post to our window
-        let messageListener = (evt: MessageEvent) => processMessage(evt);
-
-        // tslint:disable-next-line: no-any
-        if (!parentWindow && currentWindow["teamsNativeClient"]) {
-            // For frame-less scenario, assign parent window for communication
-            // tslint:disable-next-line: no-any
-            parentWindow = currentWindow["teamsNativeClient"];
-        }
-        else {
-            // For iFrame scenario, add listener to listen 'message'
-            currentWindow.addEventListener("message", messageListener, false);
-        }
-
-        try {
-            // Send the initialized message to any origin, because at this point we most likely don't know the origin
-            // of the parent window, and this message contains no data that could pose a security risk.
-            parentOrigin = "*";
-            let messageId = sendMessageRequest(parentWindow, "initialize", [version]);
-            callbacks[messageId] = (context: string, clientType: string) => {
-                frameContext = context;
-                hostClientType = clientType;
-            };
-        }
-        finally {
-            parentOrigin = null;
-        }
-
-        // Undocumented function used to clear state between unit tests
-        this._uninitialize = () => {
-            if (frameContext) {
-                registerOnThemeChangeHandler(null);
-                registerFullScreenHandler(null);
-                registerBackButtonHandler(null);
-            }
-
-            if (frameContext === frameContexts.settings) {
-                settings.registerOnSaveHandler(null);
-            }
-=======
     lastViewUnixEpochTime?: string;
 
     /**
      * The developer-defined unique ID for the entity this content points to.
      */
     entityId?: string;
->>>>>>> 32b194a3
 
     /**
      * The Microsoft Teams ID for the channel with which the content is associated.
@@ -558,7 +374,16 @@
 
     // Listen for messages post to our window
     let messageListener = (evt: MessageEvent) => processMessage(evt);
-    currentWindow.addEventListener("message", messageListener, false);
+
+    // tslint:disable-next-line: no-any
+    if (!parentWindow && currentWindow["teamsNativeClient"]) {
+      // For frame-less scenario, assign parent window for communication
+      // tslint:disable-next-line: no-any
+      parentWindow = currentWindow["teamsNativeClient"];
+    } else {
+      // For iFrame scenario, add listener to listen 'message'
+      currentWindow.addEventListener("message", messageListener, false);
+    }
 
     // If we are in an iframe, our parent window is the one hosting us (i.e., window.parent); otherwise,
     // it's the window that opened us (i.e., window.opener)
@@ -1902,48 +1727,26 @@
     }, 100);
   }
 
-  function sendMessageRequest(
-    targetWindow: Window,
-    actionName: string,
-    // tslint:disable-next-line:no-any
-<<<<<<< HEAD
-    function sendMessageRequest(targetWindow: Window, actionName: string, args?: any[]): number {
-        let request = createMessageRequest(actionName, args);
-        // tslint:disable-next-line: no-any
-        if (currentWindow["teamsNativeClient"]) {
-            // tslint:disable-next-line: no-any
-            setTimeout(function(): void {
-                currentWindow["teamsNativeClient"]["framelessPostMessage"](request);
-            }, 0);
-        }
-        else {
-            let targetOrigin = getTargetOrigin(targetWindow);
-
-            // If the target window isn't closed and we already know its origin, send the message right away; otherwise,
-            // queue the message and send it after the origin is established
-            if (targetWindow && targetOrigin) {
-                targetWindow.postMessage(request, targetOrigin);
-            }
-            else {
-                getTargetMessageQueue(targetWindow).push(request);
-            }
-        }
-        return request.id;
-=======
-    args?: any[]
-  ): number {
+  // tslint:disable-next-line: no-any
+  function sendMessageRequest(targetWindow: Window, actionName: string, args?: any[]): number {
     let request = createMessageRequest(actionName, args);
-    let targetOrigin = getTargetOrigin(targetWindow);
-
-    // If the target window isn't closed and we already know its origin, send the message right away; otherwise,
-    // queue the message and send it after the origin is established
-    if (targetWindow && targetOrigin) {
-      targetWindow.postMessage(request, targetOrigin);
+    // tslint:disable-next-line: no-any
+    if (currentWindow["teamsNativeClient"]) {
+      // tslint:disable-next-line: no-any
+      setTimeout(function (): void {
+        currentWindow["teamsNativeClient"]["framelessPostMessage"](request);
+      }, 0);
     } else {
-      getTargetMessageQueue(targetWindow).push(request);
->>>>>>> 32b194a3
-    }
-
+      let targetOrigin = getTargetOrigin(targetWindow);
+
+      // If the target window isn't closed and we already know its origin, send the message right away; otherwise,
+      // queue the message and send it after the origin is established
+      if (targetWindow && targetOrigin) {
+        targetWindow.postMessage(request, targetOrigin);
+      } else {
+        getTargetMessageQueue(targetWindow).push(request);
+      }
+    }
     return request.id;
   }
 

import { version, validOriginRegExp, frameContexts } from "./internal/constants";

"use strict";
// ::::::::::::::::::::MicrosoftTeams SDK Internal :::::::::::::::::

/**
 * @private
 * Hide from docs
 * Shim in definitions used for browser-compat
 */
interface MessageEvent {
  origin?: any;
  source?: any;
  data?: any;
  // Needed for Chrome1964
  originalEvent: MessageEvent;
}

/**
 * @private
 * Hide from docs
 */
interface TeamsNativeClient {
  framelessPostMessage(msg: string): void;
}

/**
 * @private
 * Hide from docs
 */
interface ExtendedWindow extends Window {
  nativeInterface: TeamsNativeClient;
  onNativeMessage(evt: MessageEvent): void;
}

const handlers: { [func: string]: Function } = {};

interface MessageRequest {
  id: number;
  func: string;
  args?: any[]; // tslint:disable-line:no-any The args here are a passthrough to postMessage where we do allow any[]
}

interface MessageResponse {
  id: number;
  args?: any[]; // tslint:disable-line:no-any The args here are a passthrough from OnMessage where we do receive any[]
}

// This indicates whether initialize was called (started).
// It does not indicate whether initialization is complete. That can be inferred by whether parentOrigin is set.
let initializeCalled = false;

let isFramelessWindow = false;
let currentWindow: Window | any;
let parentWindow: Window | any;
let parentOrigin: string;
let parentMessageQueue: MessageRequest[] = [];
let childWindow: Window;
let childOrigin: string;
let childMessageQueue: MessageRequest[] = [];
let nextMessageId = 0;
let callbacks: { [id: number]: Function } = {};
let frameContext: string;
let hostClientType: string;
let printCapabilityEnabled: boolean = false;

let themeChangeHandler: (theme: string) => void;
handlers["themeChange"] = handleThemeChange;

let fullScreenChangeHandler: (isFullScreen: boolean) => void;
handlers["fullScreenChange"] = handleFullScreenChange;

let backButtonPressHandler: () => boolean;
handlers["backButtonPress"] = handleBackButtonPress;

let beforeUnloadHandler: (readyToUnload: () => void) => boolean;
handlers["beforeUnload"] = handleBeforeUnload;

let changeSettingsHandler: () => void;
handlers["changeSettings"] = handleChangeSettings;

function handleThemeChange(theme: string): void {
  if (themeChangeHandler) {
    themeChangeHandler(theme);
  }

  if (childWindow) {
    sendMessageRequest(childWindow, "themeChange", [theme]);
  }
}

function handleFullScreenChange(isFullScreen: boolean): void {
  if (fullScreenChangeHandler) {
    fullScreenChangeHandler(isFullScreen);
  }
}

function handleBackButtonPress(): void {
  if (!backButtonPressHandler || !backButtonPressHandler()) {
    navigateBack();
  }
}

function handleBeforeUnload(): void {
  const readyToUnload = () => {
    sendMessageRequest(parentWindow, "readyToUnload", []);
  };

  if (!beforeUnloadHandler || !beforeUnloadHandler(readyToUnload)) {
    readyToUnload();
  }
}

function handleChangeSettings(): void {
  if (changeSettingsHandler) {
    changeSettingsHandler();
  }
}

function ensureInitialized(...expectedFrameContexts: string[]): void {
  if (!initializeCalled) {
    throw new Error("The library has not yet been initialized");
  }

  if (
    frameContext &&
    expectedFrameContexts &&
    expectedFrameContexts.length > 0
  ) {
    let found = false;
    for (let i = 0; i < expectedFrameContexts.length; i++) {
      if (expectedFrameContexts[i] === frameContext) {
        found = true;
        break;
      }
    }

    if (!found) {
      throw new Error(
        "This call is not allowed in the '" + frameContext + "' context"
      );
    }
  }
}

function processMessage(evt: MessageEvent): void {
  // Process only if we received a valid message
  if (!evt || !evt.data || typeof evt.data !== "object") {
    return;
  }

  // Process only if the message is coming from a different window and a valid origin
  const messageSource = evt.source || evt.originalEvent.source;
  const messageOrigin = evt.origin || evt.originalEvent.origin;
  if (
    messageSource === currentWindow ||
    (messageOrigin !== currentWindow.location.origin &&
      !validOriginRegExp.test(messageOrigin.toLowerCase()))
  ) {
    return;
  }

  // Update our parent and child relationships based on this message
  updateRelationships(messageSource, messageOrigin);

  // Handle the message
  if (messageSource === parentWindow) {
    handleParentMessage(evt);
  } else if (messageSource === childWindow) {
    handleChildMessage(evt);
  }
}

function updateRelationships(
  messageSource: Window,
  messageOrigin: string
): void {
  // Determine whether the source of the message is our parent or child and update our
  // window and origin pointer accordingly
  if (!parentWindow || messageSource === parentWindow) {
    parentWindow = messageSource;
    parentOrigin = messageOrigin;
  } else if (!childWindow || messageSource === childWindow) {
    childWindow = messageSource;
    childOrigin = messageOrigin;
  }

  // Clean up pointers to closed parent and child windows
  if (parentWindow && parentWindow.closed) {
    parentWindow = null;
    parentOrigin = null;
  }
  if (childWindow && childWindow.closed) {
    childWindow = null;
    childOrigin = null;
  }

  // If we have any messages in our queue, send them now
  flushMessageQueue(parentWindow);
  flushMessageQueue(childWindow);
}

function handleParentMessage(evt: MessageEvent): void {
  if ("id" in evt.data) {
    // Call any associated callbacks
    const message = evt.data as MessageResponse;
    const callback = callbacks[message.id];
    if (callback) {
      callback.apply(null, message.args);

      // Remove the callback to ensure that the callback is called only once and to free up memory.
      delete callbacks[message.id];
    }
  } else if ("func" in evt.data) {
    // Delegate the request to the proper handler
    const message = evt.data as MessageRequest;
    const handler = handlers[message.func];
    if (handler) {
      // We don't expect any handler to respond at this point
      handler.apply(this, message.args);
    }
  }
}

function handleChildMessage(evt: MessageEvent): void {
  if ("id" in evt.data && "func" in evt.data) {
    // Try to delegate the request to the proper handler
    const message = evt.data as MessageRequest;
    const handler = handlers[message.func];
    if (handler) {
      const result = handler.apply(this, message.args);
      if (result) {
        sendMessageResponse(
          childWindow,
          message.id,
          Array.isArray(result) ? result : [result]
        );
      }
    } else {
      // Proxy to parent
      const messageId = sendMessageRequest(
        parentWindow,
        message.func,
        message.args
      );

      // tslint:disable-next-line:no-any
      callbacks[messageId] = (...args: any[]) => {
        if (childWindow) {
          sendMessageResponse(childWindow, message.id, args);
        }
      };
    }
  }
}

function getTargetMessageQueue(targetWindow: Window): MessageRequest[] {
  return targetWindow === parentWindow
    ? parentMessageQueue
    : targetWindow === childWindow
      ? childMessageQueue
      : [];
}

function getTargetOrigin(targetWindow: Window): string {
  return targetWindow === parentWindow
    ? parentOrigin
    : targetWindow === childWindow
      ? childOrigin
      : null;
}

function flushMessageQueue(targetWindow: Window | any): void {
  const targetOrigin = getTargetOrigin(targetWindow);
  const targetMessageQueue = getTargetMessageQueue(targetWindow);
  while (targetWindow && targetOrigin && targetMessageQueue.length > 0) {
    targetWindow.postMessage(targetMessageQueue.shift(), targetOrigin);
  }
}

function waitForMessageQueue(targetWindow: Window, callback: () => void): void {
  const messageQueueMonitor = currentWindow.setInterval(() => {
    if (getTargetMessageQueue(targetWindow).length === 0) {
      clearInterval(messageQueueMonitor);
      callback();
    }
  }, 100);
}

function sendMessageRequest(
  targetWindow: Window | any,
  actionName: string,
  // tslint:disable-next-line: no-any
  args?: any[]
): number {
  const request = createMessageRequest(actionName, args);
  if (isFramelessWindow) {
    if (currentWindow && currentWindow.nativeInterface) {
      (currentWindow as ExtendedWindow).nativeInterface.framelessPostMessage(
        JSON.stringify(request)
      );
    }
  } else {
    const targetOrigin = getTargetOrigin(targetWindow);

    // If the target window isn't closed and we already know its origin, send the message right away; otherwise,
    // queue the message and send it after the origin is established
    if (targetWindow && targetOrigin) {
      targetWindow.postMessage(request, targetOrigin);
    } else {
      getTargetMessageQueue(targetWindow).push(request);
    }
  }
  return request.id;
}

function sendMessageResponse(
  targetWindow: Window | any,
  id: number,
  // tslint:disable-next-line:no-any
  args?: any[]
): void {
  const response = createMessageResponse(id, args);
  const targetOrigin = getTargetOrigin(targetWindow);
  if (targetWindow && targetOrigin) {
    targetWindow.postMessage(response, targetOrigin);
  }
}

// tslint:disable-next-line:no-any
function createMessageRequest(func: string, args: any[]): MessageRequest {
  return {
    id: nextMessageId++,
    func: func,
    args: args || []
  };
}

// tslint:disable-next-line:no-any
function createMessageResponse(id: number, args: any[]): MessageResponse {
  return {
    id: id,
    args: args || []
  };
}

// ::::::::::::::::::::::: MicrosoftTeams SDK private API ::::::::::::::::::::

/**
 * Namespace to interact with the menu-specific part of the SDK.
 * This object is used to show View Configuration, Action Menu and Navigation Bar Menu.
 *
 * @private
 * Hide from docs until feature is complete
 */
export namespace menus {
  /**
   * Represents information about item in View Configuration.
   */
  export interface ViewConfiguration {
    /**
     * Unique identifier of view.
     */
    id: string;

    /**
     * Display title of the view.
     */
    title: string;

    /**
     * Additional information for accessibility.
     */
    contentDescription?: string;
  }

  /**
   * Represents information about menu item for Action Menu and Navigation Bar Menu.
   */
  export class MenuItem {
    /**
     * Unique identifier for the menu item.
     */
    public id: string;

    /**
     * Display title of the menu item.
     */
    public title: string;

    /**
     * Display icon of the menu item. The icon value must be a string having SVG icon content.
     */
    public icon?: string;

    /**
     * Selected state display icon of the menu item. The icon value must be a string having SVG icon content.
     */
    public iconSelected?: string;

    /**
     * Additional information for accessibility.
     */
    public contentDescription?: string;

    /**
     * State of the menu item
     */
    public enabled: boolean = true;

    /**
     * Interface to show list of items on selection of menu item.
     */
    public viewData: ViewData;
  }

  /**
   * Represents information about view to show on Navigation Bar Menu item selection
   */
  export interface ViewData {
    /**
     * Display header title of the item list.
     */
    listTitle?: string;

    /**
     * Type of the menu item.
     */
    listType: MenuListType;

    /**
     * Array of MenuItem. Icon value will be required for all items in the list.
     */
    listItems: MenuItem[];
  }

  /**
   * Represents information about type of list to display in Navigation Bar Menu.
   */
  export enum MenuListType {
    dropDown = "dropDown",
    popOver = "popOver"
  }

  let navBarMenuItemPressHandler: (id: string) => boolean;
  handlers["navBarMenuItemPress"] = handleNavBarMenuItemPress;

  let actionMenuItemPressHandler: (id: string) => boolean;
  handlers["actionMenuItemPress"] = handleActionMenuItemPress;

  let viewConfigItemPressHandler: (id: string) => boolean;
  handlers["setModuleView"] = handleViewConfigItemPress;

  /**
   * Registers list of view configurations and it's handler.
   * Handler is responsible for listening selection of View Configuration.
   * @param viewConfig List of view configurations. Minimum 1 value is required.
   * @param handler The handler to invoke when the user selects view configuration.
   */
  export function setUpViews(
    viewConfig: ViewConfiguration[],
    handler: (id: string) => boolean
  ): void {
    ensureInitialized();
    viewConfigItemPressHandler = handler;
    sendMessageRequest(parentWindow, "setUpViews", [viewConfig]);
  }

  function handleViewConfigItemPress(id: string): void {
    if (!viewConfigItemPressHandler || !viewConfigItemPressHandler(id)) {
      ensureInitialized();
      sendMessageRequest(parentWindow, "viewConfigItemPress", [id]);
    }
  }

  /**
   * Used to set menu items on the Navigation Bar. If icon is available, icon will be shown, otherwise title will be shown.
   * @param items List of MenuItems for Navigation Bar Menu.
   * @param handler The handler to invoke when the user selects menu item.
   */
  export function setNavBarMenu(
    items: MenuItem[],
    handler: (id: string) => boolean
  ): void {
    ensureInitialized();

    navBarMenuItemPressHandler = handler;
    sendMessageRequest(parentWindow, "setNavBarMenu", [items]);
  }

  function handleNavBarMenuItemPress(id: string): void {
    if (!navBarMenuItemPressHandler || !navBarMenuItemPressHandler(id)) {
      ensureInitialized();
      sendMessageRequest(parentWindow, "handleNavBarMenuItemPress", [id]);
    }
  }

  export interface ActionMenuParameters {
    /**
     * Display title for Action Menu
     */
    title: string;

    /**
     * List of MenuItems for Action Menu
     */
    items: MenuItem[];
  }

  /**
   * Used to show Action Menu.
   * @param params Parameters for Menu Parameters
   * @param handler The handler to invoke when the user selects menu item.
   */
  export function showActionMenu(
    params: ActionMenuParameters,
    handler: (id: string) => boolean
  ): void {
    ensureInitialized();

    actionMenuItemPressHandler = handler;
    sendMessageRequest(parentWindow, "showActionMenu", [params]);
  }

  function handleActionMenuItemPress(id: string): void {
    if (!actionMenuItemPressHandler || !actionMenuItemPressHandler(id)) {
      ensureInitialized();
      sendMessageRequest(parentWindow, "handleActionMenuItemPress", [id]);
    }
  }
}

/**
 * @private
 * Hide from docs
 * --------
 * Query parameters used when fetching team information
 */
export interface TeamInstanceParameters {
  /**
   * Flag allowing to select favorite teams only
   */
  favoriteTeamsOnly?: boolean;
}

/**
 * @private
 * Hide from docs
 * --------
 * Information on userJoined Teams
 */
export interface UserJoinedTeamsInformation {
  /**
   * List of team information
   */
  userJoinedTeams: TeamInformation[];
}

/**
 * @private
 * Hide from docs
 * ------
 * Allows an app to retrieve information of all user joined teams
 * @param callback The callback to invoke when the {@link TeamInstanceParameters} object is retrieved.
 * @param teamInstanceParameters OPTIONAL Flags that specify whether to scope call to favorite teams
 */
export function getUserJoinedTeams(
  callback: (userJoinedTeamsInformation: UserJoinedTeamsInformation) => void,
  teamInstanceParameters?: TeamInstanceParameters
): void {
  ensureInitialized();

  const messageId = sendMessageRequest(parentWindow, "getUserJoinedTeams", [
    teamInstanceParameters
  ]);
  callbacks[messageId] = callback;
}

/**
 * @private
 * Hide from docs.
 * ------
 */
export interface FilePreviewParameters {
  /**
   * The developer-defined unique ID for the file.
   */
  entityId: string;

  /**
   * The display name of the file.
   */
  title: string;

  /**
   * An optional description of the file.
   */
  description?: string;

  /**
   * The file extension; e.g. pptx, docx, etc.
   */
  type: string;

  /**
   * A url to the source of the file, used to open the content in the user's default browser
   */
  objectUrl: string;

  /**
   * Optional; an alternate self-authenticating url used to preview the file in Mobile clients and offer it for download by the user
   */
  downloadUrl?: string;

  /**
   * Optional; an alternate url optimized for previewing the file in Teams web and desktop clients
   */
  webPreviewUrl?: string;

  /**
   * Optional; an alternate url that allows editing of the file in Teams web and desktop clients
   */
  webEditUrl?: string;

  /**
   * Optional; the base url of the site where the file is hosted
   */
  baseUrl?: string;

  /**
   * Optional; indicates whether the file should be opened in edit mode
   */
  editFile?: boolean;

  /**
   * Optional; the developer-defined unique ID for the sub-entity to return to when the file stage closes.
   * This field should be used to restore to a specific state within an entity, such as scrolling to or activating a specific piece of content.
   */
  subEntityId?: string;
}

/**
 * @private
 * Hide from docs.
 * ------
 * Opens a client-friendly preview of the specified file.
 * @param file The file to preview.
 */
export function openFilePreview(
  filePreviewParameters: FilePreviewParameters
): void {
  ensureInitialized(frameContexts.content);

  const params = [
    filePreviewParameters.entityId,
    filePreviewParameters.title,
    filePreviewParameters.description,
    filePreviewParameters.type,
    filePreviewParameters.objectUrl,
    filePreviewParameters.downloadUrl,
    filePreviewParameters.webPreviewUrl,
    filePreviewParameters.webEditUrl,
    filePreviewParameters.baseUrl,
    filePreviewParameters.editFile,
    filePreviewParameters.subEntityId
  ];

  sendMessageRequest(parentWindow, "openFilePreview", params);
}

export const enum NotificationTypes {
  fileDownloadStart = "fileDownloadStart",
  fileDownloadComplete = "fileDownloadComplete"
}

export interface ShowNotificationParameters {
  message: string;
  notificationType: NotificationTypes;
}

/**
 * @private
 * Hide from docs.
 * ------
 * display notification API.
 * @param message Notification message.
 * @param notificationType Notification type
 */
export function showNotification(
  showNotificationParameters: ShowNotificationParameters
): void {
  ensureInitialized(frameContexts.content);
  const params = [
    showNotificationParameters.message,
    showNotificationParameters.notificationType
  ];
  sendMessageRequest(parentWindow, "showNotification", params);
}

/**
 * @private
 * Hide from docs.
 * ------
 * execute deep link API.
 * @param deepLink deep link.
 */
export function executeDeepLink(deepLink: string): void {
  ensureInitialized(frameContexts.content);
  const messageId = sendMessageRequest(parentWindow, "executeDeepLink", [
    deepLink
  ]);
  callbacks[messageId] = (success: boolean, result: string) => {
    if (!success) {
      throw new Error(result);
    }
  };
}

/**
 * @private
 * Hide from docs.
 * ------
 * Upload a custom App manifest directly to both team and personal scopes.
 * This method works just for the first party Apps.
 */
export function uploadCustomApp(manifestBlob: Blob): void {
  ensureInitialized();

  const messageId = sendMessageRequest(parentWindow, "uploadCustomApp", [
    manifestBlob
  ]);
  callbacks[messageId] = (success: boolean, result: string) => {
    if (!success) {
      throw new Error(result);
    }
  };
}

/**
 * @private
 * Internal use only
 * Sends a custom action message to Teams.
 * @param actionName Specifies name of the custom action to be sent
 * @param args Specifies additional arguments passed to the action
 * @returns id of sent message
 */
export function sendCustomMessage(
  actionName: string,
  // tslint:disable-next-line:no-any
  args?: any[]
): number {
  ensureInitialized();
  return sendMessageRequest(parentWindow, actionName, args);
}

/**
 * @private
 * Hide from docs
 * --------
 * Information about all members in a chat
 */
export interface ChatMembersInformation {
  members: ThreadMember[];
}

/**
 * @private
 * Hide from docs
 * --------
 * Information about a chat member
 */
export interface ThreadMember {
  /**
   * The member's user principal name in the current tenant.
   */
  upn: string;
}

/**
 * @private
 * Hide from docs
 * ------
 * Allows an app to retrieve information of all chat members
 * Because a malicious party run your content in a browser, this value should
 * be used only as a hint as to who the members are and never as proof of membership.
 * @param callback The callback to invoke when the {@link ChatMembersInformation} object is retrieved.
 */
export function getChatMembers(
  callback: (chatMembersInformation: ChatMembersInformation) => void
): void {
  ensureInitialized();

  const messageId = sendMessageRequest(parentWindow, "getChatMembers");
  callbacks[messageId] = callback;
}

// ::::::::::::::::::::::: MicrosoftTeams SDK public API ::::::::::::::::::::

export const enum HostClientType {
  desktop = "desktop",
  web = "web",
  android = "android",
  ios = "ios"
}

/**
 * Represents information about tabs for an app
 */
export interface TabInformation {
  teamTabs: TabInstance[];
}

/**
 * Represents information about a tab instance
 */
export interface TabInstance {
  /**
   * The name of the tab
   */
  tabName: string;

  /**
   * Internal: do not use
   * @protected
   */
  internalTabInstanceId?: string;

  /**
   * Last viewed time of this tab. null means unknown
   */
  lastViewUnixEpochTime?: string;

  /**
   * The developer-defined unique ID for the entity this content points to.
   */
  entityId?: string;

  /**
   * The Microsoft Teams ID for the channel with which the content is associated.
   */
  channelId?: string;

  /**
   * The name for the channel with which the content is associated.
   */
  channelName?: string;

  /**
   * Is this tab in a favorite channel?
   */
  channelIsFavorite?: boolean;

  /**
   * The Microsoft Teams ID for the team with which the content is associated.
   */
  teamId?: string;

  /**
   * The name for the team with which the content is associated.
   */
  teamName?: string;

  /**
   * Is this tab in a favorite team?
   */
  teamIsFavorite?: boolean;

  /**
   * The Office 365 group ID for the team with which the content is associated.
   * This field is available only when the identity permission is requested in the manifest.
   */
  groupId?: string;

  /**
   * Content URL of this tab
   */
  url?: string;

  /**
   * Website URL of this tab
   */
  websiteUrl?: string;
}

/**
 * Indicates the team type, currently used to distinguish between different team
 * types in Office 365 for Education (team types 1, 2, 3, and 4).
 */
export const enum TeamType {
  Standard = 0,
  Edu = 1,
  Class = 2,
  Plc = 3,
  Staff = 4
}

/**
 * Indicates the various types of roles of a user in a team.
 */
export const enum UserTeamRole {
  Admin = 0,
  User = 1,
  Guest = 2
}

/**
 * Indicates information about the tab instance for filtering purposes.
 */
export interface TabInstanceParameters {
  /**
   * Flag allowing to select favorite channels only
   */
  favoriteChannelsOnly?: boolean;

  /**
   * Flag allowing to select favorite teams only
   */
  favoriteTeamsOnly?: boolean;
}

/**
 * Represents Team Information
 */
export interface TeamInformation {
  /**
   * Id of the team
   */
  teamId: string;

  /**
   * Team display name
   */
  teamName: string;

  /**
   * Team description
   */
  teamDescription?: string;

  /**
   * Thumbnail Uri
   */
  thumbnailUri?: string;

  /**
   * The Office 365 group ID for the team with which the content is associated.
   * This field is available only when the identity permission is requested in the manifest.
   */
  groupId?: string;

  /**
   * Role of current user in the team
   */
  userTeamRole?: UserTeamRole;
}

export const enum TaskModuleDimension {
  Large = "large",
  Medium = "medium",
  Small = "small"
}

/**
 * Initializes the library. This must be called before any other SDK calls
 * but after the frame is loaded successfully.
 */
export function initialize(hostWindow: any = window): void {
  if (initializeCalled) {
    // Independent components might not know whether the SDK is initialized so might call it to be safe.
    // Just no-op if that happens to make it easier to use.
    return;
  }

  initializeCalled = true;

  // Undocumented field used to mock the window for unit tests
  currentWindow = hostWindow;

  // Listen for messages post to our window
  const messageListener = (evt: MessageEvent) => processMessage(evt);

  // If we are in an iframe, our parent window is the one hosting us (i.e., window.parent); otherwise,
  // it's the window that opened us (i.e., window.opener)
  parentWindow =
    currentWindow.parent !== currentWindow.self
      ? currentWindow.parent
      : currentWindow.opener;

  if (!parentWindow) {
    isFramelessWindow = true;
    (window as ExtendedWindow).onNativeMessage = handleParentMessage;
  } else {
    // For iFrame scenario, add listener to listen 'message'
    currentWindow.addEventListener("message", messageListener, false);
  }

  try {
    // Send the initialized message to any origin, because at this point we most likely don't know the origin
    // of the parent window, and this message contains no data that could pose a security risk.
    parentOrigin = "*";
    const messageId = sendMessageRequest(parentWindow, "initialize", [version]);
    callbacks[messageId] = (context: string, clientType: string) => {
      frameContext = context;
      hostClientType = clientType;
    };
  } finally {
    parentOrigin = null;
  }

  // Undocumented function used to clear state between unit tests
  this._uninitialize = () => {
    if (frameContext) {
      registerOnThemeChangeHandler(null);
      registerFullScreenHandler(null);
      registerBackButtonHandler(null);
      registerBeforeUnloadHandler(null);
    }

    if (frameContext === frameContexts.settings) {
      settings.registerOnSaveHandler(null);
    }

    if (frameContext === frameContexts.remove) {
      settings.registerOnRemoveHandler(null);
    }

    if (!isFramelessWindow) {
      currentWindow.removeEventListener("message", messageListener, false);
    }

    initializeCalled = false;
    parentWindow = null;
    parentOrigin = null;
    parentMessageQueue = [];
    childWindow = null;
    childOrigin = null;
    childMessageQueue = [];
    nextMessageId = 0;
    callbacks = {};
    frameContext = null;
    hostClientType = null;
    isFramelessWindow = false;
  };
}

/**
 * Initializes the library. This must be called before any other SDK calls
 * but after the frame is loaded successfully.
 */
export function _uninitialize(): void { }
/**
 * Enable print capability to support printing page using Ctrl+P and cmd+P
 */
export function enablePrintCapability(): void {
  if (!printCapabilityEnabled) {
    printCapabilityEnabled = true;
    ensureInitialized();
    // adding ctrl+P and cmd+P handler
    document.addEventListener("keydown", (event: KeyboardEvent) => {
      if ((event.ctrlKey || event.metaKey) && event.keyCode === 80) {
        print();
        event.cancelBubble = true;
        event.preventDefault();
        event.stopImmediatePropagation();
      }
    });
  }
}

/**
 * default print handler
 */
export function print(): void {
  window.print();
}

/**
 * Retrieves the current context the frame is running in.
 * @param callback The callback to invoke when the {@link Context} object is retrieved.
 */
export function getContext(callback: (context: Context) => void): void {
  ensureInitialized();

  const messageId = sendMessageRequest(parentWindow, "getContext");
  callbacks[messageId] = callback;
}

/**
 * Registers a handler for theme changes.
 * Only one handler can be registered at a time. A subsequent registration replaces an existing registration.
 * @param handler The handler to invoke when the user changes their theme.
 */
export function registerOnThemeChangeHandler(
  handler: (theme: string) => void
): void {
  ensureInitialized();

  themeChangeHandler = handler;
  handler &&
    sendMessageRequest(parentWindow, "registerHandler", ["themeChange"]);
}

/**
 * Registers a handler for changes from or to full-screen view for a tab.
 * Only one handler can be registered at a time. A subsequent registration replaces an existing registration.
 * @param handler The handler to invoke when the user toggles full-screen view for a tab.
 */
export function registerFullScreenHandler(
  handler: (isFullScreen: boolean) => void
): void {
  ensureInitialized();

  fullScreenChangeHandler = handler;
  handler &&
    sendMessageRequest(parentWindow, "registerHandler", ["fullScreen"]);
}

/**
 * Registers a handler for user presses of the Team client's back button. Experiences that maintain an internal
 * navigation stack should use this handler to navigate the user back within their frame. If an app finds
 * that after running its back button handler it cannot handle the event it should call the navigateBack
 * method to ask the Teams client to handle it instead.
 * @param handler The handler to invoke when the user presses their Team client's back button.
 */
export function registerBackButtonHandler(handler: () => boolean): void {
  ensureInitialized();

  backButtonPressHandler = handler;
  handler &&
    sendMessageRequest(parentWindow, "registerHandler", ["backButton"]);
}

/**
 * Navigates back in the Teams client. See registerBackButtonHandler for more information on when
 * it's appropriate to use this method.
 */
export function navigateBack(): void {
  ensureInitialized();

  const messageId = sendMessageRequest(parentWindow, "navigateBack", []);
  callbacks[messageId] = (success: boolean) => {
    if (!success) {
      throw new Error(
        "Back navigation is not supported in the current client or context."
      );
    }
  };
}

/**
 * Registers a handler to be called before the page is unloaded.
 * @param handler The handler to invoke before the page is unloaded. If this handler returns true the page should
 * invoke the readyToUnload function provided to it once it's ready to be unloaded.
 */
export function registerBeforeUnloadHandler(
  handler: (readyToUnload: () => void) => boolean
): void {
  ensureInitialized();

  beforeUnloadHandler = handler;
  handler &&
    sendMessageRequest(parentWindow, "registerHandler", ["beforeUnload"]);
}

/**
 * Registers a handler for when the user reconfigurated tab
 * @param handler The handler to invoke when the user click on Settings.
 */
export function registerChangeSettingsHandler(
  handler: () => void
): void {
  ensureInitialized(frameContexts.content);

  changeSettingsHandler = handler;
  handler && sendMessageRequest(parentWindow, "registerHandler", ["changeSettings"]);
}

/**
 * Navigates the frame to a new cross-domain URL. The domain of this URL must match at least one of the
 * valid domains specified in the validDomains block of the manifest; otherwise, an exception will be
 * thrown. This function needs to be used only when navigating the frame to a URL in a different domain
 * than the current one in a way that keeps the app informed of the change and allows the SDK to
 * continue working.
 * @param url The URL to navigate the frame to.
 */
export function navigateCrossDomain(url: string): void {
  ensureInitialized(
    frameContexts.content,
    frameContexts.settings,
    frameContexts.remove,
    frameContexts.task
  );

  const messageId = sendMessageRequest(parentWindow, "navigateCrossDomain", [
    url
  ]);
  callbacks[messageId] = (success: boolean) => {
    if (!success) {
      throw new Error(
        "Cross-origin navigation is only supported for URLs matching the pattern registered in the manifest."
      );
    }
  };
}

/**
 * Allows an app to retrieve for this user tabs that are owned by this app.
 * If no TabInstanceParameters are passed, the app defaults to favorite teams and favorite channels.
 * @param callback The callback to invoke when the {@link TabInstanceParameters} object is retrieved.
 * @param tabInstanceParameters OPTIONAL Flags that specify whether to scope call to favorite teams or channels.
 */
export function getTabInstances(
  callback: (tabInfo: TabInformation) => void,
  tabInstanceParameters?: TabInstanceParameters
): void {
  ensureInitialized();

  const messageId = sendMessageRequest(parentWindow, "getTabInstances", [
    tabInstanceParameters
  ]);
  callbacks[messageId] = callback;
}

/**
 * Allows an app to retrieve the most recently used tabs for this user.
 * @param callback The callback to invoke when the {@link TabInformation} object is retrieved.
 * @param tabInstanceParameters OPTIONAL Ignored, kept for future use
 */
export function getMruTabInstances(
  callback: (tabInfo: TabInformation) => void,
  tabInstanceParameters?: TabInstanceParameters
): void {
  ensureInitialized();

  const messageId = sendMessageRequest(parentWindow, "getMruTabInstances", [
    tabInstanceParameters
  ]);
  callbacks[messageId] = callback;
}

/**
 * Shares a deep link that a user can use to navigate back to a specific state in this page.
 * @param deepLinkParameters ID and label for the link and fallback URL.
 */
export function shareDeepLink(deepLinkParameters: DeepLinkParameters): void {
  ensureInitialized(frameContexts.content);

  sendMessageRequest(parentWindow, "shareDeepLink", [
    deepLinkParameters.subEntityId,
    deepLinkParameters.subEntityLabel,
    deepLinkParameters.subEntityWebUrl
  ]);
}

/**
 * Navigates the Microsoft Teams app to the specified tab instance.
 * @param tabInstance The tab instance to navigate to.
 */
export function navigateToTab(tabInstance: TabInstance): void {
  ensureInitialized();

  const messageId = sendMessageRequest(parentWindow, "navigateToTab", [
    tabInstance
  ]);
  callbacks[messageId] = (success: boolean) => {
    if (!success) {
      throw new Error(
        "Invalid internalTabInstanceId and/or channelId were/was provided"
      );
    }
  };
}

/**
 * Namespace to interact with the settings-specific part of the SDK.
 * This object is usable only on the settings frame.
 */
export namespace settings {
  let saveHandler: (evt: SaveEvent) => void;
  let removeHandler: (evt: RemoveEvent) => void;
  handlers["settings.save"] = handleSave;
  handlers["settings.remove"] = handleRemove;

  /**
   * Sets the validity state for the settings.
   * The initial value is false, so the user cannot save the settings until this is called with true.
   * @param validityState Indicates whether the save or remove button is enabled for the user.
   */
  export function setValidityState(validityState: boolean): void {
    ensureInitialized(frameContexts.settings, frameContexts.remove);

    sendMessageRequest(parentWindow, "settings.setValidityState", [
      validityState
    ]);
  }

  /**
   * Gets the settings for the current instance.
   * @param callback The callback to invoke when the {@link Settings} object is retrieved.
   */
  export function getSettings(
    callback: (instanceSettings: Settings) => void
  ): void {
    ensureInitialized(
      frameContexts.content,
      frameContexts.settings,
      frameContexts.remove
    );

    const messageId = sendMessageRequest(parentWindow, "settings.getSettings");
    callbacks[messageId] = callback;
  }

  /**
   * Sets the settings for the current instance.
   * This is an asynchronous operation; calls to getSettings are not guaranteed to reflect the changed state.
   * @param settings The desired settings for this instance.
   */
  export function setSettings(instanceSettings: Settings): void {
    ensureInitialized(frameContexts.content, frameContexts.settings);

    const messageId = sendMessageRequest(parentWindow, "settings.setSettings", [
      instanceSettings
    ]);
    callbacks[messageId] = (success: boolean, result: string) => {
      if (!success) {
        throw new Error(result);
      }
    };
  }

  /**
   * Registers a handler for when the user attempts to save the settings. This handler should be used
   * to create or update the underlying resource powering the content.
   * The object passed to the handler must be used to notify whether to proceed with the save.
   * Only one handler can be registered at a time. A subsequent registration replaces an existing registration.
   * @param handler The handler to invoke when the user selects the save button.
   */
  export function registerOnSaveHandler(
    handler: (evt: SaveEvent) => void
  ): void {
    ensureInitialized(frameContexts.settings);

    saveHandler = handler;
    handler && sendMessageRequest(parentWindow, "registerHandler", ["save"]);
  }

  /**
   * Registers a handler for user attempts to remove content. This handler should be used
   * to remove the underlying resource powering the content.
   * The object passed to the handler must be used to indicate whether to proceed with the removal.
   * Only one handler may be registered at a time. Subsequent registrations will override the first.
   * @param handler The handler to invoke when the user selects the remove button.
   */
  export function registerOnRemoveHandler(
    handler: (evt: RemoveEvent) => void
  ): void {
    ensureInitialized(frameContexts.remove);

    removeHandler = handler;
    handler && sendMessageRequest(parentWindow, "registerHandler", ["remove"]);
  }

  function handleSave(result?: SaveParameters): void {
    const saveEvent = new SaveEventImpl(result);
    if (saveHandler) {
      saveHandler(saveEvent);
    } else {
      // If no handler is registered, we assume success.
      saveEvent.notifySuccess();
    }
  }

  export interface Settings {
    /**
     * A suggested display name for the new content.
     * In the settings for an existing instance being updated, this call has no effect.
     */
    suggestedDisplayName?: string;

    /**
     * Sets the URL to use for the content of this instance.
     */
    contentUrl: string;

    /**
     * Sets the URL for the removal configuration experience.
     */
    removeUrl?: string;

    /**
     * Sets the URL to use for the external link to view the underlying resource in a browser.
     */
    websiteUrl?: string;

    /**
     * The developer-defined unique ID for the entity to which this content points.
     */
    entityId: string;
  }

  export interface SaveEvent {
    /**
     * Object containing properties passed as arguments to the settings.save event.
     */
    result: SaveParameters;

    /**
     * Indicates that the underlying resource has been created and the settings can be saved.
     */
    notifySuccess(): void;

    /**
     * Indicates that creation of the underlying resource failed and that the settings cannot be saved.
     * @param reason Specifies a reason for the failure. If provided, this string is displayed to the user; otherwise a generic error is displayed.
     */
    notifyFailure(reason?: string): void;
  }

  export interface RemoveEvent {
    /**
     * Indicates that the underlying resource has been removed and the content can be removed.
     */
    notifySuccess(): void;

    /**
     * Indicates that removal of the underlying resource failed and that the content cannot be removed.
     * @param reason Specifies a reason for the failure. If provided, this string is displayed to the user; otherwise a generic error is displayed.
     */
    notifyFailure(reason?: string): void;
  }

  export interface SaveParameters {
    /**
     * Connector's webhook Url returned as arguments to settings.save event as part of user clicking on Save
     */
    webhookUrl?: string;
  }

  /**
   * @private
   * Hide from docs, since this class is not directly used.
   */
  class SaveEventImpl implements SaveEvent {
    public notified: boolean = false;
    public result: SaveParameters;

    constructor(result?: SaveParameters) {
      this.result = result ? result : {};
    }

    public notifySuccess(): void {
      this.ensureNotNotified();

      sendMessageRequest(parentWindow, "settings.save.success");

      this.notified = true;
    }

    public notifyFailure(reason?: string): void {
      this.ensureNotNotified();

      sendMessageRequest(parentWindow, "settings.save.failure", [reason]);

      this.notified = true;
    }

    private ensureNotNotified(): void {
      if (this.notified) {
        throw new Error(
          "The SaveEvent may only notify success or failure once."
        );
      }
    }
  }

  function handleRemove(): void {
    const removeEvent = new RemoveEventImpl();
    if (removeHandler) {
      removeHandler(removeEvent);
    } else {
      // If no handler is registered, we assume success.
      removeEvent.notifySuccess();
    }
  }

  /**
   * @private
   * Hide from docs, since this class is not directly used.
   */
  class RemoveEventImpl implements RemoveEvent {
    public notified: boolean = false;

    public notifySuccess(): void {
      this.ensureNotNotified();

      sendMessageRequest(parentWindow, "settings.remove.success");

      this.notified = true;
    }

    public notifyFailure(reason?: string): void {
      this.ensureNotNotified();

      sendMessageRequest(parentWindow, "settings.remove.failure", [reason]);

      this.notified = true;
    }

    private ensureNotNotified(): void {
      if (this.notified) {
        throw new Error(
          "The removeEvent may only notify success or failure once."
        );
      }
    }
  }
}

/**
 * Namespace to interact with the authentication-specific part of the SDK.
 * This object is used for starting or completing authentication flows.
 */
export namespace authentication {
  let authParams: AuthenticateParameters;
  let authWindowMonitor: number;
  handlers["authentication.authenticate.success"] = handleSuccess;
  handlers["authentication.authenticate.failure"] = handleFailure;

  /**
   * Registers the authentication handlers
   * @param authenticateParameters A set of values that configure the authentication pop-up.
   */
  export function registerAuthenticationHandlers(
    authenticateParameters: AuthenticateParameters
  ): void {
    authParams = authenticateParameters;
  }

  /**
   * Initiates an authentication request, which opens a new window with the specified settings.
   */
  export function authenticate(
    authenticateParameters?: AuthenticateParameters
  ): void {
    const authenticateParams =
      authenticateParameters !== undefined
        ? authenticateParameters
        : authParams;
    ensureInitialized(
      frameContexts.content,
      frameContexts.settings,
      frameContexts.remove,
      frameContexts.task
    );

    if (
      hostClientType === HostClientType.desktop ||
      hostClientType === HostClientType.android ||
      hostClientType === HostClientType.ios
    ) {
      // Convert any relative URLs into absolute URLs before sending them over to the parent window.
      const link = document.createElement("a");
      link.href = authenticateParams.url;

      // Ask the parent window to open an authentication window with the parameters provided by the caller.
      const messageId = sendMessageRequest(
        parentWindow,
        "authentication.authenticate",
        [link.href, authenticateParams.width, authenticateParams.height]
      );
      callbacks[messageId] = (success: boolean, response: string) => {
        if (success) {
          authenticateParams.successCallback(response);
        } else {
          authenticateParams.failureCallback(response);
        }
      };
    } else {
      // Open an authentication window with the parameters provided by the caller.
      openAuthenticationWindow(authenticateParams);
    }
  }

  /**
   * @private
   * Hide from docs.
   * ------
   * Requests an Azure AD token to be issued on behalf of the app. The token is acquired from the cache
   * if it is not expired. Otherwise a request is sent to Azure AD to obtain a new token.
   * @param authTokenRequest A set of values that configure the token request.
   */
  export function getAuthToken(authTokenRequest: AuthTokenRequest): void {
    ensureInitialized();

    const messageId = sendMessageRequest(
      parentWindow,
      "authentication.getAuthToken",
      [authTokenRequest.resources]
    );
    callbacks[messageId] = (success: boolean, result: string) => {
      if (success) {
        authTokenRequest.successCallback(result);
      } else {
        authTokenRequest.failureCallback(result);
      }
    };
  }

  /**
   * @private
   * Hide from docs.
   * ------
   * Requests the decoded Azure AD user identity on behalf of the app.
   */
  export function getUser(userRequest: UserRequest): void {
    ensureInitialized();

    const messageId = sendMessageRequest(
      parentWindow,
      "authentication.getUser"
    );
    callbacks[messageId] = (success: boolean, result: UserProfile | string) => {
      if (success) {
        userRequest.successCallback(result as UserProfile);
      } else {
        userRequest.failureCallback(result as string);
      }
    };
  }

  function closeAuthenticationWindow(): void {
    // Stop monitoring the authentication window
    stopAuthenticationWindowMonitor();

    // Try to close the authentication window and clear all properties associated with it
    try {
      if (childWindow) {
        childWindow.close();
      }
    } finally {
      childWindow = null;
      childOrigin = null;
    }
  }

  function openAuthenticationWindow(
    authenticateParameters: AuthenticateParameters
  ): void {
    authParams = authenticateParameters;

    // Close the previously opened window if we have one
    closeAuthenticationWindow();

    // Start with a sensible default size
    let width = authParams.width || 600;
    let height = authParams.height || 400;

    // Ensure that the new window is always smaller than our app's window so that it never fully covers up our app
    width = Math.min(width, currentWindow.outerWidth - 400);
    height = Math.min(height, currentWindow.outerHeight - 200);

    // Convert any relative URLs into absolute URLs before sending them over to the parent window
    const link = document.createElement("a");
    link.href = authParams.url;

    // We are running in the browser, so we need to center the new window ourselves
    let left: number =
      typeof currentWindow.screenLeft !== "undefined"
        ? currentWindow.screenLeft
        : currentWindow.screenX;
    let top: number =
      typeof currentWindow.screenTop !== "undefined"
        ? currentWindow.screenTop
        : currentWindow.screenY;
    left += currentWindow.outerWidth / 2 - width / 2;
    top += currentWindow.outerHeight / 2 - height / 2;

    // Open a child window with a desired set of standard browser features
    childWindow = currentWindow.open(
      link.href,
      "_blank",
      "toolbar=no, location=yes, status=no, menubar=no, scrollbars=yes, top=" +
      top +
      ", left=" +
      left +
      ", width=" +
      width +
      ", height=" +
      height
    );
    if (childWindow) {
      // Start monitoring the authentication window so that we can detect if it gets closed before the flow completes
      startAuthenticationWindowMonitor();
    } else {
      // If we failed to open the window, fail the authentication flow
      handleFailure("FailedToOpenWindow");
    }
  }

  function stopAuthenticationWindowMonitor(): void {
    if (authWindowMonitor) {
      clearInterval(authWindowMonitor);
      authWindowMonitor = 0;
    }

    delete handlers["initialize"];
    delete handlers["navigateCrossDomain"];
  }

  function startAuthenticationWindowMonitor(): void {
    // Stop the previous window monitor if one is running
    stopAuthenticationWindowMonitor();

    // Create an interval loop that
    // - Notifies the caller of failure if it detects that the authentication window is closed
    // - Keeps pinging the authentication window while it is open to re-establish
    //   contact with any pages along the authentication flow that need to communicate
    //   with us
    authWindowMonitor = currentWindow.setInterval(() => {
      if (!childWindow || childWindow.closed) {
        handleFailure("CancelledByUser");
      } else {
        const savedChildOrigin = childOrigin;
        try {
          childOrigin = "*";
          sendMessageRequest(childWindow, "ping");
        } finally {
          childOrigin = savedChildOrigin;
        }
      }
    }, 100);

    // Set up an initialize-message handler that gives the authentication window its frame context
    handlers["initialize"] = () => {
      return [frameContexts.authentication, hostClientType];
    };

    // Set up a navigateCrossDomain message handler that blocks cross-domain re-navigation attempts
    // in the authentication window. We could at some point choose to implement this method via a call to
    // authenticationWindow.location.href = url; however, we would first need to figure out how to
    // validate the URL against the tab's list of valid domains.
    handlers["navigateCrossDomain"] = (url: string) => {
      return false;
    };
  }

  /**
   * Notifies the frame that initiated this authentication request that the request was successful.
   * This function is usable only on the authentication window.
   * This call causes the authentication window to be closed.
   * @param result Specifies a result for the authentication. If specified, the frame that initiated the authentication pop-up receives this value in its callback.
   * @param callbackUrl Specifies the url to redirect back to if the client is Win32 Outlook.
   */
  export function notifySuccess(result?: string, callbackUrl?: string): void {
    redirectIfWin32Outlook(callbackUrl, "result", result);

    ensureInitialized(frameContexts.authentication);

    sendMessageRequest(parentWindow, "authentication.authenticate.success", [
      result
    ]);

    // Wait for the message to be sent before closing the window
    waitForMessageQueue(parentWindow, () =>
      setTimeout(() => currentWindow.close(), 200)
    );
  }

  /**
   * Notifies the frame that initiated this authentication request that the request failed.
   * This function is usable only on the authentication window.
   * This call causes the authentication window to be closed.
   * @param result Specifies a result for the authentication. If specified, the frame that initiated the authentication pop-up receives this value in its callback.
   * @param callbackUrl Specifies the url to redirect back to if the client is Win32 Outlook.
   */
  export function notifyFailure(reason?: string, callbackUrl?: string): void {
    redirectIfWin32Outlook(callbackUrl, "reason", reason);

    ensureInitialized(frameContexts.authentication);

    sendMessageRequest(parentWindow, "authentication.authenticate.failure", [
      reason
    ]);

    // Wait for the message to be sent before closing the window
    waitForMessageQueue(parentWindow, () =>
      setTimeout(() => currentWindow.close(), 200)
    );
  }

  function handleSuccess(result?: string): void {
    try {
      if (authParams && authParams.successCallback) {
        authParams.successCallback(result);
      }
    } finally {
      authParams = null;
      closeAuthenticationWindow();
    }
  }

  function handleFailure(reason?: string): void {
    try {
      if (authParams && authParams.failureCallback) {
        authParams.failureCallback(reason);
      }
    } finally {
      authParams = null;
      closeAuthenticationWindow();
    }
  }

  /**
   * Validates that the callbackUrl param is a valid connector url, appends the result/reason and authSuccess/authFailure as URL fragments and redirects the window
   * @param callbackUrl - the connectors url to redirect to
   * @param key - "result" in case of success and "reason" in case of failure
   * @param value - the value of the passed result/reason parameter
   */
  function redirectIfWin32Outlook(
    callbackUrl?: string,
    key?: string,
    value?: string
  ): void {
    if (callbackUrl) {
      const link = document.createElement("a");
      link.href = decodeURIComponent(callbackUrl);
      if (
        link.host &&
        link.host !== window.location.host &&
        link.host === "outlook.office.com" &&
        link.search.indexOf("client_type=Win32_Outlook") > -1
      ) {
        if (key && key === "result") {
          if (value) {
            link.href = updateUrlParameter(link.href, "result", value);
          }
          currentWindow.location.assign(
            updateUrlParameter(link.href, "authSuccess", "")
          );
        }
        if (key && key === "reason") {
          if (value) {
            link.href = updateUrlParameter(link.href, "reason", value);
          }
          currentWindow.location.assign(
            updateUrlParameter(link.href, "authFailure", "")
          );
        }
      }
    }
  }

  /**
   * Appends either result or reason as a fragment to the 'callbackUrl'
   * @param uri - the url to modify
   * @param key - the fragment key
   * @param value - the fragment value
   */
  function updateUrlParameter(uri: string, key: string, value: string): string {
    const i = uri.indexOf("#");
    let hash = i === -1 ? "#" : uri.substr(i);
    hash = hash + "&" + key + (value !== "" ? "=" + value : "");
    uri = i === -1 ? uri : uri.substr(0, i);
    return uri + hash;
  }

  export interface AuthenticateParameters {
    /**
     * The URL for the authentication pop-up.
     */
    url: string;

    /**
     * The preferred width for the pop-up. This value can be ignored if outside the acceptable bounds.
     */
    width?: number;

    /**
     * The preferred height for the pop-up. This value can be ignored if outside the acceptable bounds.
     */
    height?: number;

    /**
     * A function that is called if the authentication succeeds, with the result returned from the authentication pop-up.
     */
    successCallback?: (result?: string) => void;

    /**
     * A function that is called if the authentication fails, with the reason for the failure returned from the authentication pop-up.
     */
    failureCallback?: (reason?: string) => void;
  }

  /**
   * @private
   * Hide from docs.
   * ------
   */
  export interface AuthTokenRequest {
    /**
     * An array of resource URIs identifying the target resources for which the token should be requested.
     */
    resources: string[];

    /**
     * A function that is called if the token request succeeds, with the resulting token.
     */
    successCallback?: (token: string) => void;

    /**
     * A function that is called if the token request fails, with the reason for the failure.
     */
    failureCallback?: (reason: string) => void;
  }

  /**
   * @private
   * Hide from docs.
   * ------
   */
  export interface UserRequest {
    /**
     * A function that is called if the token request succeeds, with the resulting token.
     */
    successCallback?: (user: UserProfile) => void;

    /**
     * A function that is called if the token request fails, with the reason for the failure.
     */
    failureCallback?: (reason: string) => void;
  }

  /**
   * @private
   * Hide from docs.
   * ------
   */
  export interface UserProfile {
    /**
     * The intended recipient of the token. The application that receives the token must verify that the audience
     * value is correct and reject any tokens intended for a different audience.
     */
    aud: string;

    /**
     * Identifies how the subject of the token was authenticated.
     */
    amr: string[];

    /**
     * Stores the time at which the token was issued. It is often used to measure token freshness.
     */
    iat: number;

    /**
     * Identifies the security token service (STS) that constructs and returns the token. In the tokens that Azure AD
     * returns, the issuer is sts.windows.net. The GUID in the issuer claim value is the tenant ID of the Azure AD
     * directory. The tenant ID is an immutable and reliable identifier of the directory.
     */
    iss: string;

    /**
     * Provides the last name, surname, or family name of the user as defined in the Azure AD user object.
     */
    family_name: string;

    /**
     * Provides the first or "given" name of the user, as set on the Azure AD user object.
     */
    given_name: string;

    /**
     * Provides a human-readable value that identifies the subject of the token. This value is not guaranteed to
     * be unique within a tenant and is designed to be used only for display purposes.
     */
    unique_name: string;

    /**
     * Contains a unique identifier of an object in Azure AD. This value is immutable and cannot be reassigned or
     * reused. Use the object ID to identify an object in queries to Azure AD.
     */
    oid: string;

    /**
     * Identifies the principal about which the token asserts information, such as the user of an application.
     * This value is immutable and cannot be reassigned or reused, so it can be used to perform authorization
     * checks safely. Because the subject is always present in the tokens the Azure AD issues, we recommended
     * using this value in a general-purpose authorization system.
     */
    sub: string;

    /**
     * An immutable, non-reusable identifier that identifies the directory tenant that issued the token. You can
     * use this value to access tenant-specific directory resources in a multitenant application. For example,
     * you can use this value to identify the tenant in a call to the Graph API.
     */
    tid: string;

    /**
     * Defines the time interval within which a token is valid. The service that validates the token should verify
     * that the current date is within the token lifetime; otherwise it should reject the token. The service might
     * allow for up to five minutes beyond the token lifetime to account for any differences in clock time ("time
     * skew") between Azure AD and the service.
     */
    exp: number;
    nbf: number;

    /**
     * Stores the user name of the user principal.
     */
    upn: string;

    /**
     * Stores the version number of the token.
     */
    ver: string;
  }
}

export interface Context {
  /**
   * The Office 365 group ID for the team with which the content is associated.
   * This field is available only when the identity permission is requested in the manifest.
   */
  groupId?: string;

  /**
   * The Microsoft Teams ID for the team with which the content is associated.
   */
  teamId?: string;

  /**
   * The name for the team with which the content is associated.
   */
  teamName?: string;

  /**
   * The Microsoft Teams ID for the channel with which the content is associated.
   */
  channelId?: string;

  /**
   * The name for the channel with which the content is associated.
   */
  channelName?: string;

  /**
   * The developer-defined unique ID for the entity this content points to.
   */
  entityId: string;

  /**
   * The developer-defined unique ID for the sub-entity this content points to.
   * This field should be used to restore to a specific state within an entity, such as scrolling to or activating a specific piece of content.
   */
  subEntityId?: string;

  /**
   * The current locale that the user has configured for the app formatted as
   * languageId-countryId (for example, en-us).
   */
  locale: string;

  /**
   * @deprecated Use loginHint or userPrincipalName.
   * The UPN of the current user.
   * Because a malicious party can run your content in a browser, this value should
   * be used only as a hint as to who the user is and never as proof of identity.
   * This field is available only when the identity permission is requested in the manifest.
   */
  upn?: string;

  /**
   * The Azure AD tenant ID of the current user.
   * Because a malicious party can run your content in a browser, this value should
   * be used only as a hint as to who the user is and never as proof of identity.
   * This field is available only when the identity permission is requested in the manifest.
   */
  tid?: string;

  /**
   * The current UI theme.
   */
  theme?: string;

  /**
   * Indication whether the tab is in full-screen mode.
   */
  isFullScreen?: boolean;

  /**
   * The type of the team.
   */
  teamType?: TeamType;

  /**
   * The root SharePoint folder associated with the team.
   */
  teamSiteUrl?: string;

  /**
   * The relative path to the SharePoint folder associated with the channel.
   */
  channelRelativeUrl?: string;

  /**
   * Unique ID for the current Teams session for use in correlating telemetry data.
   */
  sessionId?: string;

  /**
   * The user's role in the team.
   * Because a malicious party can run your content in a browser, this value should
   * be used only as a hint as to the user's role, and never as proof of her role.
   */
  userTeamRole?: UserTeamRole;

  /**
   * The Microsoft Teams ID for the chat with which the content is associated.
   */
  chatId?: string;

  /**
   * A value suitable for use as a login_hint when authenticating with Azure AD.
   * Because a malicious party can run your content in a browser, this value should
   * be used only as a hint as to who the user is and never as proof of identity.
   * This field is available only when the identity permission is requested in the manifest.
   */
  loginHint?: string;

  /**
   * The UPN of the current user. This may be an externally-authenticated UPN (e.g., guest users).
   * Because a malicious party run your content in a browser, this value should
   * be used only as a hint as to who the user is and never as proof of identity.
   * This field is available only when the identity permission is requested in the manifest.
   */
  userPrincipalName?: string;

  /**
   * The Azure AD object id of the current user.
   * Because a malicious party run your content in a browser, this value should
   * be used only as a hint as to who the user is and never as proof of identity.
   * This field is available only when the identity permission is requested in the manifest.
   */
  userObjectId?: string;

  /**
   * Indicates whether team is archived.
   * Apps should use this as a signal to prevent any changes to content associated with archived teams.
   */
  isTeamArchived?: boolean;

  /**
   * The type of the host client. Possible values are : android, ios, web, desktop
   */
  hostClientType?: HostClientType;

  /**
   * SharePoint context
   */
  sharepoint?: any;

  /**
   * The type of license for the current users tenant.
   */
  tenantSKU?: string;

  /**
   * The license type for the current user.
   */
  userLicenseType?: string;
}

export interface DeepLinkParameters {
  /**
   * The developer-defined unique ID for the sub-entity to which this deep link points in the current entity.
   * This field should be used to restore to a specific state within an entity, such as scrolling to or activating a specific piece of content.
   */
  subEntityId: string;

  /**
   * The label for the sub-entity that should be displayed when the deep link is rendered in a client.
   */
  subEntityLabel: string;

  /**
   * The fallback URL to which to navigate the user if the client cannot render the page.
   * This URL should lead directly to the sub-entity.
   */
  subEntityWebUrl?: string;
}

export interface TaskInfo {
  /**
   * The url to be rendered in the webview/iframe.
   */
  url?: string;

  /**
   * JSON defining an adaptive card.
   */
  card?: string;

  /**
   * The requested height of the webview/iframe.
   */
  height?: TaskModuleDimension | Number;

  /**
   * The requested width of the webview/iframe.
   */
  width?: TaskModuleDimension | Number;

  /**
   * Title of the task module.
   */
  title?: string;

  /**
   * If client doesnt support the URL, the URL that needs to be opened in the browser.
   */
  fallbackUrl?: string;

  /**
   * Specifies a bot ID to send the result of the user's interaction with the task module.
   * If specified, the bot will receive a task/complete invoke event with a JSON object
   * in the event payload.
   */
  completionBotId?: string;
}

/**
 * Namespace to interact with the task module-specific part of the SDK.
 * This object is usable only on the content frame.
 */
export namespace tasks {
  /**
   * Allows an app to open the task module.
   * @param taskInfo An object containing the parameters of the task module
   * @param submitHandler Handler to call when the task module is completed
   */
  export function startTask(
    taskInfo: TaskInfo,
    submitHandler?: (err: string, result: string) => void
  ): void {
    ensureInitialized(frameContexts.content);

    const messageId = sendMessageRequest(parentWindow, "tasks.startTask", [
      taskInfo
    ]);
    callbacks[messageId] = submitHandler;
  }

  /**
   * Update height/width task info properties.
   * @param taskInfo An object containing width and height properties
   */
  export function updateTask(taskInfo: TaskInfo): void {
    ensureInitialized(frameContexts.content, frameContexts.task);
    const { width, height, ...extra } = taskInfo;

    if (!Object.keys(extra).length) {
      sendMessageRequest(parentWindow, "tasks.updateTask", [taskInfo]);
    } else {
      throw new Error(
        "updateTask requires a taskInfo argument containing only width and height"
      );
    }
  }

  /**
   * Submit the task module.
   * @param result Contains the result to be sent to the bot or the app. Typically a JSON object or a serialized version of it
   * @param appIds Helps to validate that the call originates from the same appId as the one that invoked the task module
   */
  export function submitTask(
    result?: string | object,
    appIds?: string | string[]
  ): void {
    ensureInitialized(frameContexts.content, frameContexts.task);

    // Send tasks.completeTask instead of tasks.submitTask message for backward compatibility with Mobile clients
    sendMessageRequest(parentWindow, "tasks.completeTask", [
      result,
      Array.isArray(appIds) ? appIds : [appIds]
    ]);
  }
<<<<<<< HEAD
}

/**
 * @private
 * Hide from docs
 * --------
 * Information about all members in a chat
 */
export interface ChatMembersInformation {
  members: ThreadMember[];
}

/**
 * @private
 * Hide from docs
 * --------
 * Information about a chat member
 */
export interface ThreadMember {
  /**
   * The member's user principal name in the current tenant.
   */
  upn: string;
}

/**
 * @private
 * Hide from docs
 * ------
 * Allows an app to retrieve information of all chat members
 * Because a malicious party run your content in a browser, this value should
 * be used only as a hint as to who the members are and never as proof of membership.
 * @param callback The callback to invoke when the {@link ChatMembersInformation} object is retrieved.
 */
export function getChatMembers(
  callback: (chatMembersInformation: ChatMembersInformation) => void
): void {
  ensureInitialized();

  const messageId = sendMessageRequest(parentWindow, "getChatMembers");
  callbacks[messageId] = callback;
}

/**
 * Namespace to interact with the conversational subEntities inside the tab
 */
export namespace conversations {

  /**
   * @private
   * Hide from docs.
   * ------
   */
  export interface ConversationalSubEntity {

    /**
     * A function that is called once the conversation Id has been created.
     */
    onStartConversation?: (conversationId: string) => void;

    /**
     * A function that is called if the pane is closed
     */
    onCloseConversation?: (reason: string) => void;
  }

  /**
   * @private
   * Hide from docs
   * --------------
   * Allows the user to start a conversation with each subentity inside a tab
   * @param subEntityId The Id of the subEntity where the conversation is taking place
   * @param title The title of the conversation
   * @param conversationalSubEntity Callback containing the conversation Id and if the tab pane was closed
   */
  export function startConversation(
    subEntityId: string,
    title: string,
    conversationalSubEntity: ConversationalSubEntity
  ): void {
    ensureInitialized(frameContexts.content);
    const messageId = sendMessageRequest(parentWindow, "startConversation", [
      subEntityId,
      title
    ]);
    callbacks[messageId] = (conversationId?: string, reason?: string) => {
      if (conversationId) {
        conversationalSubEntity.onStartConversation(conversationId);
      } else {
        conversationalSubEntity.onCloseConversation(reason);
      }
    };
  }

  /**
   * @private
   * Hide from docs
   * --------------
   * Allows the user to show the conversation in the right pane
   * @param subEntityId The Id of the subEntity where the conversation is taking place
   * @param title The title of the conversation
   * @param conversationId The Id of the conversation
   * @param conversationalSubEntity Callback containing if the tab pane was closed
   */
  export function showConversation(
    subEntityId: string,
    title: string,
    conversationId: string,
    conversationalSubEntity: ConversationalSubEntity
  ): void {
    ensureInitialized(frameContexts.content);
    const messageId = sendMessageRequest(parentWindow, "showConversation", [
      subEntityId,
      title,
      conversationId
    ]);
    callbacks[messageId] = (reason?: string) => {
      conversationalSubEntity.onCloseConversation(reason);
    };
  }

  /**
   * @private
   * Hide from docs
   * --------------
   * Allows the user to close the conversation in the right pane
   */
  export function closeConversation(): void {
    ensureInitialized(frameContexts.content);
    sendMessageRequest(parentWindow, "closeConversation");
  }
=======
>>>>>>> 078b6251
}<|MERGE_RESOLUTION|>--- conflicted
+++ resolved
@@ -2286,49 +2286,8 @@
       Array.isArray(appIds) ? appIds : [appIds]
     ]);
   }
-<<<<<<< HEAD
-}
-
-/**
- * @private
- * Hide from docs
- * --------
- * Information about all members in a chat
- */
-export interface ChatMembersInformation {
-  members: ThreadMember[];
-}
-
-/**
- * @private
- * Hide from docs
- * --------
- * Information about a chat member
- */
-export interface ThreadMember {
-  /**
-   * The member's user principal name in the current tenant.
-   */
-  upn: string;
-}
-
-/**
- * @private
- * Hide from docs
- * ------
- * Allows an app to retrieve information of all chat members
- * Because a malicious party run your content in a browser, this value should
- * be used only as a hint as to who the members are and never as proof of membership.
- * @param callback The callback to invoke when the {@link ChatMembersInformation} object is retrieved.
- */
-export function getChatMembers(
-  callback: (chatMembersInformation: ChatMembersInformation) => void
-): void {
-  ensureInitialized();
-
-  const messageId = sendMessageRequest(parentWindow, "getChatMembers");
-  callbacks[messageId] = callback;
-}
+}
+
 
 /**
  * Namespace to interact with the conversational subEntities inside the tab
@@ -2418,6 +2377,4 @@
     ensureInitialized(frameContexts.content);
     sendMessageRequest(parentWindow, "closeConversation");
   }
-=======
->>>>>>> 078b6251
 }
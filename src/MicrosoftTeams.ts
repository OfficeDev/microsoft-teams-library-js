--- conflicted
+++ resolved
@@ -238,15 +238,10 @@
       }
     }
 
-<<<<<<< HEAD
-      /**
-     * Represents information about tabs for an app
-=======
     /**
      * Used to set menu items on the Navigation Bar. If icon is available, icon will be shown, otherwise title will be shown.
      * @param items List of MenuItems for Navigation Bar Menu.
      * @param handler The handler to invoke when the user selects menu item.
->>>>>>> 59c4a3eb
      */
     export function setNavBarMenu(
       items: MenuItem[],
@@ -278,15 +273,6 @@
     }
 
     /**
-<<<<<<< HEAD
-      * Represents information about a tab instance
-      */
-    export interface TabInstance {
-        /**
-         * The name of the tab
-         */
-        tabName: string;
-=======
      * Used to show Action Menu.
      * @param params Parameters for Menu Parameters
      * @param handler The handler to invoke when the user selects menu item.
@@ -300,7 +286,6 @@
       actionMenuItemPressHandler = handler;
       sendMessageRequest(parentWindow, "showActionMenu", [params]);
     }
->>>>>>> 59c4a3eb
 
     function handleActionMenuItemPress(id: String): void {
       if (!actionMenuItemPressHandler || !actionMenuItemPressHandler(id)) {
@@ -1013,6 +998,9 @@
      * @private
      * Hide from docs, since this class is not directly used.
      */
+            webhookUrl?: string;
+        }
+
     class SaveEventImpl implements SaveEvent {
       public notified: boolean = false;
       public result: SaveParameters;
@@ -1020,7 +1008,6 @@
       constructor(result?: SaveParameters) {
         this.result = result ? result : {};
       }
-
       public notifySuccess(): void {
         this.ensureNotNotified();
 
@@ -1098,6 +1085,11 @@
     let authWindowMonitor: number;
     handlers["authentication.authenticate.success"] = handleSuccess;
     handlers["authentication.authenticate.failure"] = handleFailure;
+
+
+        export function registerAuthenticationParameters(authenticateParameters: AuthenticateParameters): void {
+            authParams = authenticateParameters;
+        }
 
     /**
      * Registers the authentication handlers
@@ -1274,22 +1266,9 @@
         authWindowMonitor = 0;
       }
 
-<<<<<<< HEAD
-        function handleSave(result): void {
-            let saveEvent = new SaveEventImpl(result);
-            if (saveHandler) {
-                saveHandler(saveEvent);
-            }
-            else {
-                // If no handler is registered, we assume success.
-                saveEvent.notifySuccess();
-            }
-        }
-=======
       delete handlers["initialize"];
       delete handlers["navigateCrossDomain"];
     }
->>>>>>> 59c4a3eb
 
     function startAuthenticationWindowMonitor(): void {
       // Stop the previous window monitor if one is running
@@ -1338,25 +1317,14 @@
     export function notifySuccess(result?: string, callbackUrl?: string): void {
       redirectIfWin32Outlook(callbackUrl, "result", result);
 
+                if (isValidState(decodedUrl)) {
+                    var link = document.createElement('a');
+                    link.href = updateUrlParameter(decodedUrl, "result", authenticationResultParams.result);
+                    window.location.href = link.href;
+                }
+            }
       ensureInitialized(frameContexts.authentication);
 
-<<<<<<< HEAD
-        export interface SaveResult {
-            /**
-             * Connector's webhook Url returned as arguments to settings.save event as part of user clicking on Save
-             */
-            webhookUrl?: string;
-        }
-
-        class SaveEventImpl implements SaveEvent {
-            public notified: boolean = false;
-            public result: SaveResult = {};
-            constructor(result: SaveResult) {
-                this.result = result;
-            }
-            public notifySuccess(): void {
-                this.ensureNotNotified();
-=======
       sendMessageRequest(parentWindow, "authentication.authenticate.success", [
         result
       ]);
@@ -1366,7 +1334,6 @@
         setTimeout(() => currentWindow.close(), 200)
       );
     }
->>>>>>> 59c4a3eb
 
     /**
      * Notifies the frame that initiated this authentication request that the request failed.
@@ -1378,6 +1345,12 @@
     export function notifyFailure(reason?: string, callbackUrl?: string): void {
       redirectIfWin32Outlook(callbackUrl, "reason", reason);
 
+                if (isValidState(decodedUrl)) {
+                    var link = document.createElement('a');
+                    link.href = updateUrlParameter(decodedUrl, "reason", authenticationResultParams.reason);
+                    window.location.href = link.href;
+                }
+            }
       ensureInitialized(frameContexts.authentication);
 
       sendMessageRequest(parentWindow, "authentication.authenticate.failure", [
@@ -1452,14 +1425,6 @@
       }
     }
 
-<<<<<<< HEAD
-           /**
-         * @private
-         * Hide from docs, since this class is not directly used.
-         */
-        class RemoveEventImpl implements RemoveEvent {
-            public notified: boolean = false;
-=======
     /**
      * Appends either result or reason as a fragment to the 'callbackUrl'
      * @param uri - the url to modify
@@ -1477,7 +1442,6 @@
       uri = i === -1 ? uri : uri.substr(0, i);
       return uri + hash;
     }
->>>>>>> 59c4a3eb
 
     export interface AuthenticateParameters {
       /**
@@ -1504,6 +1468,17 @@
        * A function that is called if the authentication fails, with the reason for the failure returned from the authentication pop-up.
        */
       failureCallback?: (reason?: string) => void;
+        }
+
+        export interface AuthenticationResultParameters {
+            /* reason Specifies a reason for the authentication failure.If specified, the frame that initiated the authentication pop- up receives this value in its callback*/
+            reason?: string;
+
+            /* result Specifies a result for the authentication.If specified, the frame that initiated the authentication pop- up receives this value in its callback.*/
+            result?: string;
+
+            /* state Specifies a return url for the authentication applicable in case of Outlook Desktop client. If specified, the frame that initiated the authentication redirects back to the specified URL after authentication success/failure.*/
+            state?: string;
     }
 
     /**
@@ -1650,58 +1625,9 @@
     teamName?: string;
 
     /**
-<<<<<<< HEAD
-     * Namespace to interact with the authentication-specific part of the SDK.
-     * This object is used for starting or completing authentication flows.
-     */
-    export namespace authentication {
-        let authParams: AuthenticateParameters;
-        let authWindowMonitor: number;
-        handlers["authentication.authenticate.success"] = handleSuccess;
-        handlers["authentication.authenticate.failure"] = handleFailure;
-
-
-        export function registerAuthenticationParameters(authenticateParameters: AuthenticateParameters): void {
-            authParams = authenticateParameters;
-        }
-
-        /**
-         * Initiates an authentication request, which opens a new window with the specified settings.
-         */
-        export function authenticate(): void {
-            var authenticateParameters = authParams;
-            ensureInitialized(frameContexts.content, frameContexts.settings, frameContexts.remove);
-
-            if (hostClientType === hostClientTypes.desktop) {
-                // Convert any relative URLs into absolute URLs before sending them over to the parent window.
-                let link = document.createElement("a");
-                link.href = authenticateParameters.url;
-
-                // Ask the parent window to open an authentication window with the parameters provided by the caller.
-                let messageId = sendMessageRequest(parentWindow, "authentication.authenticate", [
-                    link.href,
-                    authenticateParameters.width,
-                    authenticateParameters.height,
-                ]);
-                callbacks[messageId] = (success: boolean, response: string) => {
-                    if (success) {
-                        authenticateParameters.successCallback(response);
-                    }
-                    else {
-                        authenticateParameters.failureCallback(response);
-                    }
-                };
-            }
-            else {
-                // Open an authentication window with the parameters provided by the caller.
-                openAuthenticationWindow(authenticateParameters);
-            }
-        }
-=======
      * The Microsoft Teams ID for the channel with which the content is associated.
      */
     channelId?: string;
->>>>>>> 59c4a3eb
 
     /**
      * The name for the channel with which the content is associated.
@@ -1784,26 +1710,6 @@
      */
     chatId?: string;
 
-<<<<<<< HEAD
-        /**
-         * Notifies the frame that initiated this authentication request that the request was successful.
-         * This function is usable only on the authentication window.
-         * This call causes the authentication window to be closed.
-         * @param authenticationResultParams Specifies a result for the authentication. It contains the optional values of state(URL to redirect back after authentication in Outlook Desktop), reason(in case of failure), result(in case of success).
-         */
-        export function notifySuccess(authenticationResultParams: AuthenticationResultParameters): void {
-            if (authenticationResultParams.state) {
-                var decodedUrl = decodeURIComponent(authenticationResultParams.state);
-                if (isValidState(decodedUrl)) {
-                    var link = document.createElement('a');
-                    link.href = updateUrlParameter(decodedUrl, "result", authenticationResultParams.result);
-                    window.location.href = link.href;
-                }
-            }
-            ensureInitialized(frameContexts.authentication);
-
-            sendMessageRequest(parentWindow, "authentication.authenticate.success", [authenticationResultParams.result]);
-=======
     /**
      * A value suitable for use as a login_hint when authenticating with Azure AD.
      * Because a malicious party can run your content in a browser, this value should
@@ -1819,7 +1725,6 @@
      * This field is available only when the identity permission is requested in the manifest.
      */
     userPrincipalName?: string;
->>>>>>> 59c4a3eb
 
     /**
      * The Azure AD object id of the current user.
@@ -1829,26 +1734,6 @@
      */
     userObjectId?: string;
 
-<<<<<<< HEAD
-        /**
-         * Notifies the frame that initiated this authentication request that the request failed.
-         * This function is usable only on the authentication window.
-         * This call causes the authentication window to be closed.
-         * @param authenticationResultParams Specifies a result for the authentication. It contains the optional values of state(URL to redirect back after authentication in Outlook Desktop), reason(in case of failure), result(in case of success).
-         */
-        export function notifyFailure(authenticationResultParams: AuthenticationResultParameters): void {
-            if (authenticationResultParams.state) {
-                var decodedUrl = decodeURIComponent(authenticationResultParams.state);
-                if (isValidState(decodedUrl)) {
-                    var link = document.createElement('a');
-                    link.href = updateUrlParameter(decodedUrl, "reason", authenticationResultParams.reason);
-                    window.location.href = link.href;
-                }
-            }
-            ensureInitialized(frameContexts.authentication);
-
-            sendMessageRequest(parentWindow, "authentication.authenticate.failure", [authenticationResultParams.reason]);
-=======
     /**
      * Indicates wheather team is archived.
      * Apps should use this as a signal to prevent any changes to content associated with archived teams.
@@ -1860,7 +1745,6 @@
      */
     hostClientType?: HostClientType;
   }
->>>>>>> 59c4a3eb
 
   export interface DeepLinkParameters {
     /**
@@ -1892,94 +1776,6 @@
      */
     entityId: string;
 
-<<<<<<< HEAD
-        /**
-        * Validates that the state param is a url with host as outlook.office.com and client_type correctly set to Outlook Desktop
-        */
-        function isValidState(state) {
-            var link = document.createElement('a');
-            link.href = state;
-            if (link.host && link.host != window.location.host && link.host === "outlook.office.com" && link.search.indexOf('client_type=Win32_Outlook') > -1) {
-                return true;
-            }
-            return false;
-        }
-
-        /**
-         * Appends either result or reason as a hash param to the 'state' url 
-         * @param uri - the url to modify
-         * @param key - the QSP key
-         * @param value - the QSP value
-         */
-        function updateUrlParameter(uri, key, value) {
-            var i = uri.indexOf('#');
-            var hash = i === -1 ? '' : uri.substr(i);
-            hash = hash + "&" + key + "=" + value;
-            uri = i === -1 ? uri : uri.substr(0, i);
-            return uri + hash;  // append the updated hash
-        }
-
-
-        export interface AuthenticateParameters {
-            /**
-             * The URL for the authentication pop-up.
-             */
-            url: string;
-
-            /**
-             * The preferred width for the pop-up. This value can be ignored if outside the acceptable bounds.
-             */
-            width?: number;
-
-            /**
-             * The preferred height for the pop-up. This value can be ignored if outside the acceptable bounds.
-             */
-            height?: number;
-
-            /**
-             * A function that is called if the authentication succeeds, with the result returned from the authentication pop-up.
-             */
-            successCallback?: (result?: string) => void;
-
-            /**
-             * A function that is called if the authentication fails, with the reason for the failure returned from the authentication pop-up.
-             */
-            failureCallback?: (reason?: string) => void;
-        }
-
-        export interface AuthenticationResultParameters {
-            /* reason Specifies a reason for the authentication failure.If specified, the frame that initiated the authentication pop- up receives this value in its callback*/
-            reason?: string;
-
-            /* result Specifies a result for the authentication.If specified, the frame that initiated the authentication pop- up receives this value in its callback.*/
-            result?: string;
-
-            /* state Specifies a return url for the authentication applicable in case of Outlook Desktop client. If specified, the frame that initiated the authentication redirects back to the specified URL after authentication success/failure.*/
-            state?: string;
-        }
-
-        /**
-        * @private
-        * Hide from docs.
-        * ------
-        */
-        export interface AuthTokenRequest {
-            /**
-             * An array of resource URIs identifying the target resources for which the token should be requested.
-             */
-            resources: string[];
-
-            /**
-             * A function that is called if the token request succeeds, with the resulting token.
-             */
-            successCallback?: (token: string) => void;
-
-            /**
-             * A function that is called if the token request fails, with the reason for the failure.
-             */
-            failureCallback?: (reason: string) => void;
-        }
-=======
     /**
      * The display name of the file.
      */
@@ -1989,7 +1785,6 @@
      * An optional description of the file.
      */
     description?: string;
->>>>>>> 59c4a3eb
 
     /**
      * The file extension; e.g. pptx, docx, etc.

--- conflicted
+++ resolved
@@ -135,13 +135,8 @@
                     },
                     "scopes": {
                         "type": "array",
-<<<<<<< HEAD
-                        "description": "Specifies whether the tab offers an experience in the context of a channel in a team, or an experience scoped to an individual user alone. These options are non-exclusive",
+                        "description": "Specifies whether the tab offers an experience in the context of a channel in a team, or an experience scoped to an individual user alone. These options are non-exclusive.",
                         "maxItems": 4,
-=======
-                        "description": "Specifies whether the tab offers an experience in the context of a channel in a team, or an experience scoped to an individual user alone. These options are non-exclusive.",
-                        "maxItems": 2,
->>>>>>> 7490276c
                         "items": {
                             "enum": [
                                 "team",
@@ -190,13 +185,8 @@
                     },
                     "scopes": {
                         "type": "array",
-<<<<<<< HEAD
-                        "description": "Specifies whether the tab offers an experience in the context of a channel in a team, or an experience scoped to an individual user alone. These options are non-exclusive",
+                        "description": "Specifies whether the tab offers an experience in the context of a channel in a team, or an experience scoped to an individual user alone. These options are non-exclusive.",
                         "maxItems": 4,
-=======
-                        "description": "Specifies whether the tab offers an experience in the context of a channel in a team, or an experience scoped to an individual user alone. These options are non-exclusive.",
-                        "maxItems": 2,
->>>>>>> 7490276c
                         "items": {
                             "enum": [
                                 "team",
@@ -243,13 +233,8 @@
                     },
                     "scopes": {
                         "type": "array",
-<<<<<<< HEAD
-                        "description": "Specifies whether the bot offers an experience in the context of a channel in a team, or an experience scoped to an individual user alone. These options are non-exclusive",
+                        "description": "Specifies whether the bot offers an experience in the context of a channel in a team, or an experience scoped to an individual user alone. These options are non-exclusive.",
                         "maxItems": 4,
-=======
-                        "description": "Specifies whether the bot offers an experience in the context of a channel in a team, or an experience scoped to an individual user alone. These options are non-exclusive.",
-                        "maxItems": 2,
->>>>>>> 7490276c
                         "items": {
                             "enum": [
                                 "team",
@@ -319,32 +304,49 @@
                 ]
             }
         },
-<<<<<<< HEAD
-        "inputExtensions": {
-=======
         "connectors": {
->>>>>>> 7490276c
             "type": "array",
             "maxItems": 1,
             "items": {
                 "type": "object",
-<<<<<<< HEAD
-                "properties": {
-                    "botId": {
-                        "type": "string",
-                        "description": "A unique identifier for the bot which is backing the input extension that matches its ID in the bot framework.",
-=======
                 "additionalProperties": false,
                 "properties": {
                     "connectorId": {
                         "type": "string",
                         "description": "A unique identifier for the connector which matches its ID in the Connectors Developer Portal.",
->>>>>>> 7490276c
                         "maxLength": 64
                     },
                     "scopes": {
                         "type": "array",
-<<<<<<< HEAD
+                        "description": "Specifies whether the connector offers an experience in the context of a channel in a team, or an experience scoped to an individual user alone. These options are non-exclusive.",
+                        "maxItems": 2,
+                        "items": {
+                            "enum": [
+                                "team",
+                                "personal"
+                            ]
+                        }
+                    }
+                },
+                "required": [
+                    "connectorId",
+                    "scopes"
+                ]
+            }
+        },
+        "inputExtensions": {
+            "type": "array",
+            "maxItems": 1,
+            "items": {
+                "type": "object",
+                "properties": {
+                    "botId": {
+                        "type": "string",
+                        "description": "A unique identifier for the bot which is backing the input extension that matches its ID in the bot framework.",
+                        "maxLength": 64
+                    },
+                    "scopes": {
+                        "type": "array",
                         "maxItems": 2,
                         "items": {
                             "enum": [
@@ -414,30 +416,15 @@
                                 "title"
                             ],
                             "additionalProperties": false
-=======
-                        "description": "Specifies whether the connector offers an experience in the context of a channel in a team, or an experience scoped to an individual user alone. These options are non-exclusive.",
-                        "maxItems": 2,
-                        "items": {
-                            "enum": [
-                                "team",
-                                "personal"
-                            ]
->>>>>>> 7490276c
                         }
                     }
                 },
                 "required": [
-<<<<<<< HEAD
                     "botId",
                     "scopes",
                     "commands"
                 ],
                 "additionalProperties": false
-=======
-                    "connectorId",
-                    "scopes"
-                ]
->>>>>>> 7490276c
             }
         },
         "permissions": {

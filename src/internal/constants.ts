import { generateRegExpFromUrls } from './utils';

export const version = '1.6.0';
/**
<<<<<<< HEAD
 * This is the SDK version when all SDK APIs started to check platform compatibility for the APIs.
 */
export const defaultSDKVersionForCompatCheck = '1.6.0';

=======
 * List of supported Host origins
 */
>>>>>>> 0a3407d2
export const validOrigins = [
  'https://teams.microsoft.com',
  'https://teams.microsoft.us',
  'https://gov.teams.microsoft.us',
  'https://dod.teams.microsoft.us',
  'https://int.teams.microsoft.com',
  'https://devspaces.skype.com',
  'https://ssauth.skype.com',
  'https://local.teams.office.com', // local development
  'https://local.teams.office.com:8080', // local development
  'https://msft.spoppe.com',
  'https://*.sharepoint.com',
  'https://*.sharepoint-df.com',
  'https://*.sharepointonline.com',
  'https://outlook.office.com',
  'https://outlook-sdf.office.com',
  'https://*.teams.microsoft.com',
  'https://www.office.com',
  'https://word.office.com',
  'https://excel.office.com',
  'https://powerpoint.office.com',
  'https://www.officeppe.com',
  'https://*.www.office.com',
  'http://127.0.0.1:5000', // local Development
];

// Ensure these declarations stay in sync with the framework.
export const frameContexts = {
  settings: 'settings',
  content: 'content',
  authentication: 'authentication',
  remove: 'remove',
  task: 'task',
};

export const validOriginRegExp = generateRegExpFromUrls(validOrigins);

/**
 * USer specified message origins should satisfy this test
 */
export const userOriginUrlValidationRegExp = /^https\:\/\//;<|MERGE_RESOLUTION|>--- conflicted
+++ resolved
@@ -2,15 +2,13 @@
 
 export const version = '1.6.0';
 /**
-<<<<<<< HEAD
  * This is the SDK version when all SDK APIs started to check platform compatibility for the APIs.
  */
 export const defaultSDKVersionForCompatCheck = '1.6.0';
 
-=======
+/**
  * List of supported Host origins
  */
->>>>>>> 0a3407d2
 export const validOrigins = [
   'https://teams.microsoft.com',
   'https://teams.microsoft.us',

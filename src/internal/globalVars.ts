<<<<<<< HEAD
import { MessageRequest } from './interfaces';
import { ConversationResponse, LoadContext, UserSettingKeys } from '../public/interfaces';
=======
>>>>>>> 09182211
import { FrameContexts } from '../public';

export class GlobalVars {
  public static initializeCalled: boolean = false;
  public static initializeCompleted: boolean = false;
  public static additionalValidOrigins: string[] = [];
  public static additionalValidOriginsRegexp: RegExp = null;
  public static initializeCallbacks: { (): void }[] = [];
  public static isFramelessWindow: boolean = false;
  public static frameContext: FrameContexts;
  public static hostClientType: string;
  public static clientSupportedSDKVersion: string;
  public static printCapabilityEnabled: boolean = false;
<<<<<<< HEAD
  public static themeChangeHandler: (theme: string) => void;
  public static fullScreenChangeHandler: (isFullScreen: boolean) => void;
  public static backButtonPressHandler: () => boolean;
  public static loadHandler: (context: LoadContext) => void;
  public static beforeUnloadHandler: (readyToUnload: () => void) => boolean;
  public static changeSettingsHandler: () => void;
  public static onStartConversationHandler: (conversationResponse: ConversationResponse) => void;
  public static onCloseConversationHandler: (conversationResponse: ConversationResponse) => void;
  public static getLogHandler: () => string;
  public static appButtonClickHandler: () => void;
  public static appButtonHoverEnterHandler: () => void;
  public static appButtonHoverLeaveHandler: () => void;
  public static meetingRoomCapabilitiesUpdateHandler: (capabilities: meetingRoom.MeetingRoomCapability) => void;
  public static meetingRoomStatesUpdateHandler: (states: meetingRoom.MeetingRoomState) => void;
  public static remoteCameraCapableParticipantsChangeHandler: (participantChange: remoteCamera.Participant[]) => void;
  public static remoteCameraErrorHandler: (error: remoteCamera.ErrorReason) => void;
  public static remoteCameraDeviceStateChangeHandler: (deviceStateChange: remoteCamera.DeviceState) => void;
  public static remoteCameraSessionStatusChangeHandler: (sessionStatusChange: remoteCamera.SessionStatus) => void;
  public static userSettingsChangeHandler: (settingKey: UserSettingKeys, value: any) => void;
=======
>>>>>>> 09182211
}<|MERGE_RESOLUTION|>--- conflicted
+++ resolved
@@ -1,8 +1,3 @@
-<<<<<<< HEAD
-import { MessageRequest } from './interfaces';
-import { ConversationResponse, LoadContext, UserSettingKeys } from '../public/interfaces';
-=======
->>>>>>> 09182211
 import { FrameContexts } from '../public';
 
 export class GlobalVars {
@@ -16,26 +11,4 @@
   public static hostClientType: string;
   public static clientSupportedSDKVersion: string;
   public static printCapabilityEnabled: boolean = false;
-<<<<<<< HEAD
-  public static themeChangeHandler: (theme: string) => void;
-  public static fullScreenChangeHandler: (isFullScreen: boolean) => void;
-  public static backButtonPressHandler: () => boolean;
-  public static loadHandler: (context: LoadContext) => void;
-  public static beforeUnloadHandler: (readyToUnload: () => void) => boolean;
-  public static changeSettingsHandler: () => void;
-  public static onStartConversationHandler: (conversationResponse: ConversationResponse) => void;
-  public static onCloseConversationHandler: (conversationResponse: ConversationResponse) => void;
-  public static getLogHandler: () => string;
-  public static appButtonClickHandler: () => void;
-  public static appButtonHoverEnterHandler: () => void;
-  public static appButtonHoverLeaveHandler: () => void;
-  public static meetingRoomCapabilitiesUpdateHandler: (capabilities: meetingRoom.MeetingRoomCapability) => void;
-  public static meetingRoomStatesUpdateHandler: (states: meetingRoom.MeetingRoomState) => void;
-  public static remoteCameraCapableParticipantsChangeHandler: (participantChange: remoteCamera.Participant[]) => void;
-  public static remoteCameraErrorHandler: (error: remoteCamera.ErrorReason) => void;
-  public static remoteCameraDeviceStateChangeHandler: (deviceStateChange: remoteCamera.DeviceState) => void;
-  public static remoteCameraSessionStatusChangeHandler: (sessionStatusChange: remoteCamera.SessionStatus) => void;
-  public static userSettingsChangeHandler: (settingKey: UserSettingKeys, value: any) => void;
-=======
->>>>>>> 09182211
 }
--- conflicted
+++ resolved
@@ -1,11 +1,8 @@
 import { ConversationResponse, LoadContext } from '../public/interfaces';
 import { FrameContexts } from '../public';
 import { meetingRoom } from '../private/meetingRoom';
-<<<<<<< HEAD
+import { remoteCamera } from '../private/remoteCamera';
 
-=======
-import { remoteCamera } from '../private/remoteCamera';
->>>>>>> e66db78d
 export class GlobalVars {
   public static initializeCalled: boolean = false;
   public static initializeCompleted: boolean = false;

--- conflicted
+++ resolved
@@ -1,9 +1,5 @@
 {
-<<<<<<< HEAD
-  "cSpell.words": ["adal", "teamspace", "uninitialize", "xvfb"],
-=======
   "cSpell.words": ["adal", "ipados", "teamspace", "uninitialize", "xvfb"],
->>>>>>> 939d6c8f
   "editor.defaultFormatter": "esbenp.prettier-vscode",
   "editor.formatOnSave": true,
   "editor.insertSpaces": true,

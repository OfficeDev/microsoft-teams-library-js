--- conflicted
+++ resolved
@@ -1,11 +1,8 @@
 {
   "type": "minor",
-<<<<<<< HEAD
   "comment": "Added `meeting.joinMeeting` function",
-=======
-  "comment": "Added `meeting.joinPrivateMeeting` and `meeting.joinChannelMeeting`",
->>>>>>> 94a64cb7
   "packageName": "@microsoft/teams-js",
   "email": "adityadarji@microsoft.com",
   "dependentChangeType": "patch"
-}+}
+s
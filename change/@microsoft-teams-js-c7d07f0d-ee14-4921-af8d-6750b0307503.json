--- conflicted
+++ resolved
@@ -1,10 +1,6 @@
 {
   "type": "none",
-<<<<<<< HEAD
-  "comment": "\"Added teams.cloud.microsoft, outlook.cloud.microsoft, 'm365.cloud.microsoft, www.bing.com and www.staging-bing-int.com to the `validOrigins` list\"",
-=======
-  "comment": "Added www.bing.com and www.staging-bing-int.com to the `validOrigins` list",
->>>>>>> efaa4ac1
+  "comment": "Added teams.cloud.microsoft, outlook.cloud.microsoft, 'm365.cloud.microsoft, www.bing.com and www.staging-bing-int.com to the `validOrigins` list",
   "packageName": "@microsoft/teams-js",
   "email": "jadahiya@microsoft.com",
   "dependentChangeType": "none"

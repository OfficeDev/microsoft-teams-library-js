{
  "compilerOptions": {
    "module": "commonjs",
    "moduleResolution": "node",
    "noResolve": false,
    "noImplicitAny": false,
    "noEmitOnError": false,
    "noImplicitReturns": true,
    "sourceMap": true,
<<<<<<< HEAD
    "target": "es5",
    "esModuleInterop": true
=======
    "skipLibCheck": true,
    "target": "es5"
>>>>>>> d786bafa
  },
  "exclude": ["node_modules"]
}<|MERGE_RESOLUTION|>--- conflicted
+++ resolved
@@ -1,5 +1,6 @@
 {
   "compilerOptions": {
+    "esModuleInterop": true
     "module": "commonjs",
     "moduleResolution": "node",
     "noResolve": false,
@@ -7,13 +8,8 @@
     "noEmitOnError": false,
     "noImplicitReturns": true,
     "sourceMap": true,
-<<<<<<< HEAD
-    "target": "es5",
-    "esModuleInterop": true
-=======
     "skipLibCheck": true,
     "target": "es5"
->>>>>>> d786bafa
   },
   "exclude": ["node_modules"]
 }
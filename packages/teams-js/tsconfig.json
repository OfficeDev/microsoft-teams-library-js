{
  "extends": "../../tsconfig.common.json",
  "compilerOptions": {
    "outDir": "./dist",
    "declarationDir": "./dts",
<<<<<<< HEAD
    "target": "es5",
    "lib": ["ES5", "DOM", "ES2015.promise"],
    "module": "esnext",
=======
    "lib": ["DOM", "ES2015", "ES5"],
    "module": "es6",
>>>>>>> 7aa059a1
    "moduleResolution": "node",
    "noResolve": false,
    "noImplicitAny": false,
    "noEmitOnError": false,
    "noImplicitReturns": true,
    "sourceMap": true,
    "declaration": true,
    "strictNullChecks": true,
    "resolveJsonModule": true
  },
  "exclude": ["node_modules", "./test", "./webpack.config.ts"]
}<|MERGE_RESOLUTION|>--- conflicted
+++ resolved
@@ -3,14 +3,8 @@
   "compilerOptions": {
     "outDir": "./dist",
     "declarationDir": "./dts",
-<<<<<<< HEAD
-    "target": "es5",
-    "lib": ["ES5", "DOM", "ES2015.promise"],
-    "module": "esnext",
-=======
     "lib": ["DOM", "ES2015", "ES5"],
     "module": "es6",
->>>>>>> 7aa059a1
     "moduleResolution": "node",
     "noResolve": false,
     "noImplicitAny": false,

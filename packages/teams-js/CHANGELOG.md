--- conflicted
+++ resolved
@@ -4,15 +4,12 @@
 
 <!-- Start content -->
 
-<<<<<<< HEAD
 ## 2.4.2
 
 ### Patches
 
 - Fixed integrity hash in README
 
-=======
->>>>>>> 7b2730ea
 ## 2.4.1
 
 Mon, 10 Oct 2022 19:09:20 GMT
@@ -387,7 +384,7 @@
 ### Major changes
 
 - Removed `PostMessageChannel` returned from `dialog.open`, added separate function `sendMessageToDialog` to make up for missing functionality
-- Change DeepLinkParameters not to use subEntity\* anymore
+- Change DeepLinkParameters not to use subEntity\\* anymore
 - Added `isSupported` checks to all functions and unit test cases in the following capabilities:
   - `chat`
   - `conversations`

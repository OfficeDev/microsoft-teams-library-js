import { GlobalVars } from '../../src/internal/globalVars';
import { DOMMessageEvent, MessageRequest } from '../../src/internal/interfaces';
import { videoEx } from '../../src/private/videoEx';
import { app } from '../../src/public/app';
import { errorNotSupportedOnPlatform, FrameContexts } from '../../src/public/constants';
import { video } from '../../src/public/video';
import { Utils } from '../utils';

/* eslint-disable */
/* As part of enabling eslint on test files, we need to disable eslint checking on the specific files with
   large numbers of errors. Then, over time, we can fix the errors and reenable eslint on a per file basis. */

/**
 * Test cases for selectPeople API
 */
describe('videoEx', () => {
  describe('frameless', () => {
    let utils: Utils = new Utils();
    beforeEach(() => {
      utils = new Utils();
      utils.mockWindow.parent = undefined;
      app._initialize(utils.mockWindow);
      utils.messages = [];
      GlobalVars.isFramelessWindow = false;
    });
    afterEach(() => {
      app._uninitialize();
<<<<<<< HEAD
    }
  });
  describe('registerForVideoFrame', () => {
    const emptyVideoFrameCallback = (
      _frame: videoEx.VideoFrame,
      _notifyVideoFrameProcessed: () => void,
      _notifyError: (errorMessage: string) => void,
    ): void => {};
    const videoFrameConfig: videoEx.VideoFrameConfig = {
      format: video.VideoFrameFormat.NV12,
      requireCameraStream: false,
      audioInferenceModel: new ArrayBuffer(100),
    };

    const allowedContexts = [FrameContexts.sidePanel];
    Object.values(FrameContexts).forEach((context) => {
      if (!allowedContexts.some((allowedContext) => allowedContext === context)) {
        it('FRAMED - should not allow registerForVideoFrame calls from the wrong context', async () => {
          await framedPlatformMock.initializeWithContext(context);

          expect(() =>
            videoEx.registerForVideoFrame({
              sharedFrameCallback: emptyVideoFrameCallback,
              config: videoFrameConfig,
            }),
          ).toThrowError(
            `This call is only allowed in following contexts: ${JSON.stringify(
              allowedContexts,
            )}. Current context: "${context}".`,
          );
        });

        it('FRAMELESS - should not allow registerForVideoFrame calls from the wrong context', async () => {
          await framelessPlatformMock.initializeWithContext(context);

          expect(() =>
            videoEx.registerForVideoFrame({
              sharedFrameCallback: emptyVideoFrameCallback,
              config: videoFrameConfig,
            }),
          ).toThrowError(
            `This call is only allowed in following contexts: ${JSON.stringify(
              allowedContexts,
            )}. Current context: "${context}".`,
          );
        });
      }
    });

    it('FRAMED - should throw error when video is not supported in runtime config', async () => {
      await framedPlatformMock.initializeWithContext(FrameContexts.sidePanel);
      framedPlatformMock.setRuntimeConfig({ apiVersion: 1, supports: {} });
      expect.assertions(1);
      try {
        videoEx.registerForVideoFrame({
          sharedFrameCallback: emptyVideoFrameCallback,
          config: videoFrameConfig,
        });
      } catch (e) {
        expect(e).toEqual(errorNotSupportedOnPlatform);
      }
    });

    it('FRAMELESS - should throw error when video is not supported in runtime config', async () => {
      await framelessPlatformMock.initializeWithContext(FrameContexts.sidePanel);
      framelessPlatformMock.setRuntimeConfig({ apiVersion: 1, supports: {} });
      expect.assertions(4);
      try {
        videoEx.registerForVideoFrame({
          sharedFrameCallback: emptyVideoFrameCallback,
          config: videoFrameConfig,
        });
      } catch (e) {
        expect(e).toEqual(errorNotSupportedOnPlatform);
      }
    });

    it('FRAMED - should successfully send registerForVideoFrame message', async () => {
      await framedPlatformMock.initializeWithContext(FrameContexts.sidePanel);
      videoEx.registerForVideoFrame({
        sharedFrameCallback: emptyVideoFrameCallback,
        config: videoFrameConfig,
      });
      const message = framedPlatformMock.findMessageByFunc('video.registerForVideoFrame');
      expect(message).not.toBeNull();
      expect(message.args.length).toBe(1);
      expect(message.args[0]).toEqual(videoFrameConfig);
    });

    it('FRAMELESS - should successfully send registerForVideoFrame message', async () => {
      await framelessPlatformMock.initializeWithContext(FrameContexts.sidePanel);
      videoEx.registerForVideoFrame({
        sharedFrameCallback: emptyVideoFrameCallback,
        config: videoFrameConfig,
      });
      const message = framelessPlatformMock.findMessageByFunc('video.registerForVideoFrame');
      expect(message).not.toBeNull();
      expect(message.args.length).toBe(1);
      expect(message.args[0]).toHaveProperty('audioInferenceModel');
      expect(message.args[0].format).toBe(video.VideoFrameFormat.NV12);
      expect(message.args[0].requireCameraStream).toBe(false);
    });

    it('FRAMED - should not send default message when register video frame handler', async () => {
      await framedPlatformMock.initializeWithContext('sidePanel');
      videoEx.registerForVideoFrame({
        sharedFrameCallback: emptyVideoFrameCallback,
        config: videoFrameConfig,
      });
      const messageForRegister = framedPlatformMock.findMessageByFunc('registerHandler');
      expect(messageForRegister).toBeNull();
    });

    it('FRAMELESS - should not send default message when register video frame handler', async () => {
      await framelessPlatformMock.initializeWithContext('sidePanel');
      videoEx.registerForVideoFrame({
        sharedFrameCallback: emptyVideoFrameCallback,
        config: videoFrameConfig,
      });
      const messageForRegister = framelessPlatformMock.findMessageByFunc('registerHandler');
      expect(messageForRegister).toBeNull();
    });

    it('FRAMED - should successfully invoke video frame event handler', async () => {
      await framedPlatformMock.initializeWithContext(FrameContexts.sidePanel);
      let returnedVideoFrame: videoEx.VideoFrame;
      let handlerInvoked = false;

      const videoFrameCallback = (
        _frame: videoEx.VideoFrame,
        _notifyVideoFrameProcessed: () => void,
        _notifyError: (errorMessage: string) => void,
      ): void => {
        handlerInvoked = true;
        returnedVideoFrame = _frame;
      };

      videoEx.registerForVideoFrame({
        sharedFrameCallback: videoFrameCallback,
        config: videoFrameConfig,
      });
      const videoFrameMock = {
        width: 30,
        height: 40,
        data: 101,
      };
      framedPlatformMock.sendMessage('video.newVideoFrame', videoFrameMock);
      expect(returnedVideoFrame).toEqual(videoFrameMock);
      expect(handlerInvoked).toBeTruthy();
=======
      GlobalVars.isFramelessWindow = false;
>>>>>>> 12d63c02
    });

    describe('registerForVideoFrame', () => {
      const emptyVideoFrameCallback = (
        _frame: videoEx.VideoFrame,
        _notifyVideoFrameProcessed: () => void,
        _notifyError: (errorMessage: string) => void,
      ): void => {};
      const videoFrameConfig: videoEx.VideoFrameConfig = {
        format: video.VideoFrameFormat.NV12,
        requireCameraStream: false,
        audioInferenceModel: new ArrayBuffer(100),
      };
<<<<<<< HEAD
      videoEx.registerForVideoFrame({
        sharedFrameCallback: videoFrameCallback,
        config: videoFrameConfig,
      });
      const videoFrameMock = {
        width: 30,
        height: 40,
        data: 101,
      };
      framelessPlatformMock.respondToMessage({
        data: {
          func: 'video.newVideoFrame',
          args: [videoFrameMock],
        },
      } as DOMMessageEvent);
      expect(handlerInvoked).toBeTruthy();
      expect(returnedVideoFrame).toEqual(videoFrameMock);
    });

    it('FRAMED - should invoke video frame event handler and successfully send videoFrameProcessed', async () => {
      await framedPlatformMock.initializeWithContext(FrameContexts.sidePanel);
      const videoFrameCallback = (
        _frame: videoEx.VideoFrame,
        _notifyVideoFrameProcessed: () => void,
        _notifyError: (errorMessage: string) => void,
      ): void => {
        _notifyVideoFrameProcessed();
      };

      videoEx.registerForVideoFrame({
        sharedFrameCallback: videoFrameCallback,
        config: videoFrameConfig,
      });
      const videoFrameMock = {
        width: 30,
        height: 40,
        data: 101,
      };
      framedPlatformMock.sendMessage('video.newVideoFrame', videoFrameMock);
      const message = framedPlatformMock.findMessageByFunc('video.videoFrameProcessed');

      expect(message).not.toBeNull();
      expect(message.args.length).toBe(1);
      expect(message.args[0]).toBeUndefined();
    });

    it('FRAMED - should invoke video frame event handler and successfully send videoFrameProcessed with timestamp', async () => {
      await framedPlatformMock.initializeWithContext(FrameContexts.sidePanel);
      const videoFrameCallback = (
        _frame: videoEx.VideoFrame,
        _notifyVideoFrameProcessed: () => void,
        _notifyError: (errorMessage: string) => void,
      ): void => {
        _notifyVideoFrameProcessed();
      };

      videoEx.registerForVideoFrame({
        sharedFrameCallback: videoFrameCallback,
        config: videoFrameConfig,
      });
      const videoFrameMock = {
        width: 30,
        height: 40,
        data: 101,
        timestamp: 200,
      };
      framedPlatformMock.sendMessage('video.newVideoFrame', videoFrameMock);
      const message = framedPlatformMock.findMessageByFunc('video.videoFrameProcessed');

      expect(message).not.toBeNull();
      expect(message.args.length).toBe(1);
      expect(message.args[0]).toBe(200);
    });

    it('FRAMELESS - should invoke video frame event handler and successfully send videoFrameProcessed', async () => {
      await framelessPlatformMock.initializeWithContext(FrameContexts.sidePanel);
      const videoFrameCallback = (
        _frame: videoEx.VideoFrame,
        _notifyVideoFrameProcessed: () => void,
        _notifyError: (errorMessage: string) => void,
      ): void => {
        _notifyVideoFrameProcessed();
      };

      videoEx.registerForVideoFrame({
        sharedFrameCallback: videoFrameCallback,
        config: videoFrameConfig,
      });
      const videoFrameMock = {
        width: 30,
        height: 40,
        data: 101,
      };
      framelessPlatformMock.respondToMessage({
        data: {
          func: 'video.newVideoFrame',
          args: [videoFrameMock],
        },
      } as DOMMessageEvent);
      const message = framelessPlatformMock.findMessageByFunc('video.videoFrameProcessed');

      expect(message).not.toBeNull();
      expect(message.args.length).toBe(1);
    });

    it('FRAMELESS - should invoke video frame event handler and successfully send videoFrameProcessed with timestamp', async () => {
      await framelessPlatformMock.initializeWithContext(FrameContexts.sidePanel);
      const videoFrameCallback = (
        _frame: videoEx.VideoFrame,
        _notifyVideoFrameProcessed: () => void,
        _notifyError: (errorMessage: string) => void,
      ): void => {
        _notifyVideoFrameProcessed();
      };

      videoEx.registerForVideoFrame({
        sharedFrameCallback: videoFrameCallback,
        config: videoFrameConfig,
      });
      const videoFrameMock = {
        width: 30,
        height: 40,
        data: 101,
        timestamp: 200,
      };
      framelessPlatformMock.respondToMessage({
        data: {
          func: 'video.newVideoFrame',
          args: [videoFrameMock],
        },
      } as DOMMessageEvent);
      const message = framelessPlatformMock.findMessageByFunc('video.videoFrameProcessed');

      expect(message).not.toBeNull();
      expect(message.args.length).toBe(1);
      expect(message.args[0]).toBe(200);
    });

    it('FRAMED - should invoke video frame event handler and successfully send notifyError', async () => {
      await framedPlatformMock.initializeWithContext(FrameContexts.sidePanel);
      const errorMessage = 'Error occurs when processing the video frame';
      const videoFrameCallback = (
        _frame: videoEx.VideoFrame,
        _notifyVideoFrameProcessed: () => void,
        _notifyError: (errorMessage: string) => void,
      ): void => {
        _notifyError(errorMessage);
      };

      videoEx.registerForVideoFrame({
        sharedFrameCallback: videoFrameCallback,
        config: videoFrameConfig,
      });
      const videoFrameMock = {
        width: 30,
        height: 40,
        data: 101,
      };
      framedPlatformMock.sendMessage('video.newVideoFrame', videoFrameMock);
      const message = framedPlatformMock.findMessageByFunc('video.notifyError');
=======

      const allowedContexts = [FrameContexts.sidePanel];
      Object.values(FrameContexts).forEach((context) => {
        if (!allowedContexts.some((allowedContext) => allowedContext === context)) {
          it('should not allow registerForVideoFrame calls from the wrong context', async () => {
            await utils.initializeWithContext(context);

            expect(() => videoEx.registerForVideoFrame(emptyVideoFrameCallback, videoFrameConfig)).toThrowError(
              `This call is only allowed in following contexts: ${JSON.stringify(
                allowedContexts,
              )}. Current context: "${context}".`,
            );
          });
        }
      });

      it('should throw error when video is not supported in runtime config', async () => {
        await utils.initializeWithContext(FrameContexts.sidePanel);
        utils.setRuntimeConfig({ apiVersion: 1, supports: {} });
        expect.assertions(1);
        try {
          videoEx.registerForVideoFrame(emptyVideoFrameCallback, videoFrameConfig);
        } catch (e) {
          expect(e).toEqual(errorNotSupportedOnPlatform);
        }
      });

      it('should successfully send registerForVideoFrame message', async () => {
        await utils.initializeWithContext(FrameContexts.sidePanel);
        videoEx.registerForVideoFrame(emptyVideoFrameCallback, videoFrameConfig);
        const message = utils.findMessageByFunc('video.registerForVideoFrame') as MessageRequest;
        expect(message).not.toBeNull();
        expect(message.args[0]).toHaveProperty('audioInferenceModel');
        expect(message.args[0].format).toBe(video.VideoFrameFormat.NV12);
        expect(message.args[0].requireCameraStream).toBe(false);
      });

      it('should not send default message when register video frame handler', async () => {
        await utils.initializeWithContext('sidePanel');
        videoEx.registerForVideoFrame(emptyVideoFrameCallback, videoFrameConfig);
        const messageForRegister = utils.findMessageByFunc('registerHandler');
        expect(messageForRegister).toBeNull();
      });

      it('should successfully invoke video frame event handler', async () => {
        await utils.initializeWithContext(FrameContexts.sidePanel);
        let returnedVideoFrame: videoEx.VideoFrame;
        let handlerInvoked = false;
        //callback
        const videoFrameCallback = (
          _frame: videoEx.VideoFrame,
          _notifyVideoFrameProcessed: () => void,
          _notifyError: (errorMessage: string) => void,
        ): void => {
          handlerInvoked = true;
          returnedVideoFrame = _frame;
        };
        videoEx.registerForVideoFrame(videoFrameCallback, videoFrameConfig);
        const videoFrameMock = {
          width: 30,
          height: 40,
          data: 101,
        };
        utils.respondToFramelessMessage({
          data: {
            func: 'video.newVideoFrame',
            args: [videoFrameMock],
          },
        } as DOMMessageEvent);
        expect(handlerInvoked).toBeTruthy();
        expect(returnedVideoFrame).toEqual(videoFrameMock);
      });

      it('should invoke video frame event handler and successfully send videoFrameProcessed', async () => {
        await utils.initializeWithContext(FrameContexts.sidePanel);
        const videoFrameCallback = (
          _frame: videoEx.VideoFrame,
          _notifyVideoFrameProcessed: () => void,
          _notifyError: (errorMessage: string) => void,
        ): void => {
          _notifyVideoFrameProcessed();
        };

        videoEx.registerForVideoFrame(videoFrameCallback, videoFrameConfig);
        const videoFrameMock = {
          width: 30,
          height: 40,
          data: 101,
        };
        utils.respondToFramelessMessage({
          data: {
            func: 'video.newVideoFrame',
            args: [videoFrameMock],
          },
        } as DOMMessageEvent);
        const message = utils.findMessageByFunc('video.videoFrameProcessed');

        expect(message).not.toBeNull();
        expect(message.args.length).toBe(1);
      });

      it('should invoke video frame event handler and successfully send videoFrameProcessed with timestamp', async () => {
        await utils.initializeWithContext(FrameContexts.sidePanel);
        const videoFrameCallback = (
          _frame: video.VideoFrame,
          _notifyVideoFrameProcessed: () => void,
          _notifyError: (errorMessage: string) => void,
        ): void => {
          _notifyVideoFrameProcessed();
        };

        video.registerForVideoFrame(videoFrameCallback, videoFrameConfig);
        const videoFrameMock = {
          width: 30,
          height: 40,
          data: 101,
          timestamp: 200,
        };
        utils.respondToFramelessMessage({
          data: {
            func: 'video.newVideoFrame',
            args: [videoFrameMock],
          },
        } as DOMMessageEvent);
        const message = utils.findMessageByFunc('video.videoFrameProcessed');

        expect(message).not.toBeNull();
        expect(message.args.length).toBe(1);
        expect(message.args[0]).toBe(200);
      });

      it('should invoke video frame event handler and successfully send notifyError', async () => {
        await utils.initializeWithContext(FrameContexts.sidePanel);
        const errorMessage = 'Error occurs when processing the video frame';
        const videoFrameCallback = (
          _frame: videoEx.VideoFrame,
          _notifyVideoFrameProcessed: () => void,
          _notifyError: (errorMessage: string) => void,
        ): void => {
          _notifyError(errorMessage);
        };

        videoEx.registerForVideoFrame(videoFrameCallback, videoFrameConfig);
        const videoFrameMock = {
          width: 30,
          height: 40,
          data: 101,
        };
        utils.respondToFramelessMessage({
          data: {
            func: 'video.newVideoFrame',
            args: [videoFrameMock],
          },
        } as DOMMessageEvent);
        const message = utils.findMessageByFunc('video.notifyError');

        expect(message).not.toBeNull();
        expect(message.args.length).toBe(2);
        expect(message.args[0]).toEqual(errorMessage);
        expect(message.args[1]).toEqual(videoEx.ErrorLevel.Warn);
      });

      it('should not invoke video frame event handler when videoFrame is undefined', async () => {
        await utils.initializeWithContext(FrameContexts.sidePanel);
        let handlerInvoked = false;
        const videoFrameCallback = (
          _frame: videoEx.VideoFrame,
          _notifyVideoFrameProcessed: () => void,
          _notifyError: (errorMessage: string) => void,
        ): void => {
          handlerInvoked = true;
        };
        videoEx.registerForVideoFrame(videoFrameCallback, videoFrameConfig);
        utils.respondToFramelessMessage({
          data: {
            func: 'video.newVideoFrame',
            args: [undefined],
          },
        } as DOMMessageEvent);
        expect(handlerInvoked).toBe(false);
      });
    });

    describe('notifySelectedVideoEffectChanged', () => {
      const effectChangeType = video.EffectChangeType.EffectChanged;
      const effectId = 'effectId';

      const allowedContexts = [FrameContexts.sidePanel];
      Object.values(FrameContexts).forEach((context) => {
        if (!allowedContexts.some((allowedContext) => allowedContext === context)) {
          it('should not allow notifySelectedVideoEffectChanged calls from the wrong context', async () => {
            await utils.initializeWithContext(context);

            expect(() => videoEx.notifySelectedVideoEffectChanged(effectChangeType, effectId)).toThrowError(
              `This call is only allowed in following contexts: ${JSON.stringify(
                allowedContexts,
              )}. Current context: "${context}".`,
            );
          });
        }
      });

      it('should throw error when video is not supported in runtime config', async () => {
        await utils.initializeWithContext(FrameContexts.sidePanel);

        utils.setRuntimeConfig({ apiVersion: 1, supports: {} });
        expect.assertions(1);
        try {
          videoEx.notifySelectedVideoEffectChanged(effectChangeType, effectId);
        } catch (e) {
          expect(e).toEqual(errorNotSupportedOnPlatform);
        }
      });

      it('should successfully send notifySelectedVideoEffectChanged message', async () => {
        await utils.initializeWithContext(FrameContexts.sidePanel);
        videoEx.notifySelectedVideoEffectChanged(effectChangeType, effectId);
        const message = utils.findMessageByFunc('video.videoEffectChanged');
        expect(message).not.toBeNull();
        expect(message.args.length).toBe(3);
        expect(message.args).toStrictEqual([effectChangeType, effectId, null]);
      });
    });

    describe('registerForVideoEffect', () => {
      const allowedContexts = [FrameContexts.sidePanel];
      Object.values(FrameContexts).forEach((context) => {
        if (!allowedContexts.some((allowedContext) => allowedContext === context)) {
          it('should not allow registerForVideoEffect calls from the wrong context', async () => {
            await utils.initializeWithContext(context);

            // eslint-disable-next-line @typescript-eslint/no-empty-function
            expect(() => videoEx.registerForVideoEffect(() => {})).toThrowError(
              `This call is only allowed in following contexts: ${JSON.stringify(
                allowedContexts,
              )}. Current context: "${context}".`,
            );
          });
        }
      });

      it('should throw error when video is not supported in runtime config', async () => {
        await utils.initializeWithContext(FrameContexts.sidePanel);

        utils.setRuntimeConfig({ apiVersion: 1, supports: {} });
        expect.assertions(1);
        try {
          videoEx.registerForVideoEffect(() => {});
        } catch (e) {
          expect(e).toEqual(errorNotSupportedOnPlatform);
        }
      });

      it('should successfully register effectParameterChange', async () => {
        await utils.initializeWithContext('sidePanel');

        // eslint-disable-next-line @typescript-eslint/no-empty-function
        videoEx.registerForVideoEffect(() => {});
>>>>>>> 12d63c02

        expect(utils.findMessageByFunc('registerHandler')).toBeNull();
        const messageForRegister = utils.findMessageByFunc('video.registerForVideoEffect');
        expect(messageForRegister.args.length).toBe(0);
      });

      it('should successfully invoke effectParameterChange handler', async () => {
        await utils.initializeWithContext(FrameContexts.sidePanel);
        let returnedEffectId: string;
        let handlerInvoked = false;
        const videoEffectCallBack = (effectId: string): void => {
          handlerInvoked = true;
          returnedEffectId = effectId;
        };

        videoEx.registerForVideoEffect(videoEffectCallBack);
        const effectId = 'sampleEffectId';
        utils.respondToFramelessMessage({
          data: {
            func: 'video.effectParameterChange',
            args: [effectId],
          },
        } as DOMMessageEvent);
        expect(returnedEffectId).toEqual(effectId);
        expect(handlerInvoked).toBeTruthy();
      });
    });

    describe('updatePersonalizedEffects', () => {
      const allowedContexts = [FrameContexts.sidePanel];
      const personalizedEffects: videoEx.PersonalizedEffect[] = [
        { name: 'e1', id: '1', type: 'background', thumbnail: 'mockthumbnail' },
      ];
      Object.values(FrameContexts).forEach((context) => {
        if (!allowedContexts.some((allowedContext) => allowedContext === context)) {
          it('should not allow updatePersonalizedEffects calls from the wrong context', async () => {
            await utils.initializeWithContext(context);
            expect(() => videoEx.updatePersonalizedEffects(personalizedEffects)).toThrowError(
              `This call is only allowed in following contexts: ${JSON.stringify(
                allowedContexts,
              )}. Current context: "${context}".`,
            );
          });
        }
      });

      it('should throw error when video is not supported in runtime config', async () => {
        await utils.initializeWithContext(FrameContexts.sidePanel);
        utils.setRuntimeConfig({ apiVersion: 1, supports: {} });
        expect.assertions(1);
        try {
          videoEx.updatePersonalizedEffects(personalizedEffects);
        } catch (e) {
          expect(e).toEqual(errorNotSupportedOnPlatform);
        }
      });

      it('should successfully send PersonalizedEffects', async () => {
        await utils.initializeWithContext('sidePanel');
        videoEx.updatePersonalizedEffects(personalizedEffects);
        const message = utils.findMessageByFunc('video.personalizedEffectsChanged');
        expect(message.args.length).toBe(1);
        expect(message.args[0]).toEqual(personalizedEffects);
      });
    });

    describe('isSupported', () => {
      it('should not be supported before initialization', () => {
        utils.uninitializeRuntimeConfig();
        expect(() => videoEx.isSupported()).toThrowError('The library has not yet been initialized');
      });
    });

    describe('notifyFatalError', () => {
      it('should not be supported before initialization', () => {
        utils.uninitializeRuntimeConfig();
        expect(() => videoEx.notifyFatalError('')).toThrowError('The library has not yet been initialized');
      });

      it('should send error to host successfully', async () => {
        await utils.initializeWithContext('sidePanel');
        const fakeErrorMsg = 'fake error';
        videoEx.notifyFatalError(fakeErrorMsg);
        const message = utils.findMessageByFunc('video.notifyError');
        expect(message.args.length).toBe(2);
        expect(message.args[0]).toEqual(fakeErrorMsg);
        expect(message.args[1]).toEqual(videoEx.ErrorLevel.Fatal);
      });
    });
  });

<<<<<<< HEAD
    it('FRAMELESS - should invoke video frame event handler and successfully send notifyError', async () => {
      await framelessPlatformMock.initializeWithContext(FrameContexts.sidePanel);
      const errorMessage = 'Error occurs when processing the video frame';
      const videoFrameCallback = (
        _frame: videoEx.VideoFrame,
        _notifyVideoFrameProcessed: () => void,
        _notifyError: (errorMessage: string) => void,
      ): void => {
        _notifyError(errorMessage);
      };

      videoEx.registerForVideoFrame({
        sharedFrameCallback: videoFrameCallback,
        config: videoFrameConfig,
      });
      const videoFrameMock = {
        width: 30,
        height: 40,
        data: 101,
      };
      framelessPlatformMock.respondToMessage({
        data: {
          func: 'video.newVideoFrame',
          args: [videoFrameMock],
        },
      } as DOMMessageEvent);
      const message = framelessPlatformMock.findMessageByFunc('video.notifyError');

      expect(message).not.toBeNull();
      expect(message.args.length).toBe(2);
      expect(message.args[0]).toEqual(errorMessage);
      expect(message.args[1]).toEqual(videoEx.ErrorLevel.Warn);
    });

    it('FRAMED - should not invoke video frame event handler when videoFrame is undefined', async () => {
      await framedPlatformMock.initializeWithContext(FrameContexts.sidePanel);
      let handlerInvoked = false;
      const videoFrameCallback = (
        _frame: videoEx.VideoFrame,
        _notifyVideoFrameProcessed: () => void,
        _notifyError: (errorMessage: string) => void,
      ): void => {
        handlerInvoked = true;
      };
      videoEx.registerForVideoFrame({
        sharedFrameCallback: videoFrameCallback,
        config: videoFrameConfig,
      });
      framedPlatformMock.sendMessage('video.newVideoFrame', undefined);
      expect(handlerInvoked).toBe(false);
=======
  describe('framed', () => {
    let utils: Utils = new Utils();
    beforeEach(() => {
      utils = new Utils();
      utils.messages = [];
    });
    afterEach(() => {
      app._uninitialize();
>>>>>>> 12d63c02
    });

    describe('registerForVideoFrame', () => {
      const emptyVideoFrameCallback = (
        _frame: videoEx.VideoFrame,
        _notifyVideoFrameProcessed: () => void,
        _notifyError: (errorMessage: string) => void,
      ): void => {};
      const videoFrameConfig: videoEx.VideoFrameConfig = {
        format: video.VideoFrameFormat.NV12,
        requireCameraStream: false,
        audioInferenceModel: new ArrayBuffer(100),
      };
<<<<<<< HEAD
      videoEx.registerForVideoFrame({
        sharedFrameCallback: videoFrameCallback,
        config: videoFrameConfig,
      });
      framelessPlatformMock.respondToMessage({
        data: {
          func: 'video.newVideoFrame',
          args: [undefined],
        },
      } as DOMMessageEvent);
      expect(handlerInvoked).toBe(false);
    });
  });
=======
>>>>>>> 12d63c02

      const allowedContexts = [FrameContexts.sidePanel];
      Object.values(FrameContexts).forEach((context) => {
        if (!allowedContexts.some((allowedContext) => allowedContext === context)) {
          it('should not allow registerForVideoFrame calls from the wrong context', async () => {
            await utils.initializeWithContext(context);

            expect(() => videoEx.registerForVideoFrame(emptyVideoFrameCallback, videoFrameConfig)).toThrowError(
              `This call is only allowed in following contexts: ${JSON.stringify(
                allowedContexts,
              )}. Current context: "${context}".`,
            );
          });
        }
      });

      it('should throw error when video is not supported in runtime config', async () => {
        await utils.initializeWithContext(FrameContexts.sidePanel);
        utils.setRuntimeConfig({ apiVersion: 1, supports: {} });
        expect.assertions(1);
        try {
          videoEx.registerForVideoFrame(emptyVideoFrameCallback, videoFrameConfig);
        } catch (e) {
          expect(e).toEqual(errorNotSupportedOnPlatform);
        }
      });

      it('should successfully send registerForVideoFrame message', async () => {
        await utils.initializeWithContext(FrameContexts.sidePanel);
        videoEx.registerForVideoFrame(emptyVideoFrameCallback, videoFrameConfig);
        const message = utils.findMessageByFunc('video.registerForVideoFrame');
        expect(message).not.toBeNull();
        expect(message.args.length).toBe(1);
        expect(message.args[0]).toEqual(videoFrameConfig);
      });

      it('should not send default message when register video frame handler', async () => {
        await utils.initializeWithContext('sidePanel');
        videoEx.registerForVideoFrame(emptyVideoFrameCallback, videoFrameConfig);
        const messageForRegister = utils.findMessageByFunc('registerHandler');
        expect(messageForRegister).toBeNull();
      });

      it('should successfully invoke video frame event handler', async () => {
        await utils.initializeWithContext(FrameContexts.sidePanel);
        let returnedVideoFrame: videoEx.VideoFrame;
        let handlerInvoked = false;

        const videoFrameCallback = (
          _frame: videoEx.VideoFrame,
          _notifyVideoFrameProcessed: () => void,
          _notifyError: (errorMessage: string) => void,
        ): void => {
          handlerInvoked = true;
          returnedVideoFrame = _frame;
        };

        videoEx.registerForVideoFrame(videoFrameCallback, videoFrameConfig);
        const videoFrameMock = {
          width: 30,
          height: 40,
          data: 101,
        };
        utils.sendMessage('video.newVideoFrame', videoFrameMock);
        expect(returnedVideoFrame).toEqual(videoFrameMock);
        expect(handlerInvoked).toBeTruthy();
      });

      it('should invoke video frame event handler and successfully send videoFrameProcessed', async () => {
        await utils.initializeWithContext(FrameContexts.sidePanel);
        const videoFrameCallback = (
          _frame: videoEx.VideoFrame,
          _notifyVideoFrameProcessed: () => void,
          _notifyError: (errorMessage: string) => void,
        ): void => {
          _notifyVideoFrameProcessed();
        };

        videoEx.registerForVideoFrame(videoFrameCallback, videoFrameConfig);
        const videoFrameMock = {
          width: 30,
          height: 40,
          data: 101,
        };
        utils.sendMessage('video.newVideoFrame', videoFrameMock);
        const message = utils.findMessageByFunc('video.videoFrameProcessed');

        expect(message).not.toBeNull();
        expect(message.args.length).toBe(1);
        expect(message.args[0]).toBeUndefined();
      });

      it('should invoke video frame event handler and successfully send videoFrameProcessed with timestamp', async () => {
        await utils.initializeWithContext(FrameContexts.sidePanel);
        const videoFrameCallback = (
          _frame: video.VideoFrame,
          _notifyVideoFrameProcessed: () => void,
          _notifyError: (errorMessage: string) => void,
        ): void => {
          _notifyVideoFrameProcessed();
        };

        video.registerForVideoFrame(videoFrameCallback, videoFrameConfig);
        const videoFrameMock = {
          width: 30,
          height: 40,
          data: 101,
          timestamp: 200,
        };
        utils.sendMessage('video.newVideoFrame', videoFrameMock);
        const message = utils.findMessageByFunc('video.videoFrameProcessed');

        expect(message).not.toBeNull();
        expect(message.args.length).toBe(1);
        expect(message.args[0]).toBe(200);
      });

      it('should invoke video frame event handler and successfully send notifyError', async () => {
        await utils.initializeWithContext(FrameContexts.sidePanel);
        const errorMessage = 'Error occurs when processing the video frame';
        const videoFrameCallback = (
          _frame: videoEx.VideoFrame,
          _notifyVideoFrameProcessed: () => void,
          _notifyError: (errorMessage: string) => void,
        ): void => {
          _notifyError(errorMessage);
        };

        videoEx.registerForVideoFrame(videoFrameCallback, videoFrameConfig);
        const videoFrameMock = {
          width: 30,
          height: 40,
          data: 101,
        };
        utils.sendMessage('video.newVideoFrame', videoFrameMock);
        const message = utils.findMessageByFunc('video.notifyError');

        expect(message).not.toBeNull();
        expect(message.args.length).toBe(2);
        expect(message.args[0]).toEqual(errorMessage);
        expect(message.args[1]).toEqual(videoEx.ErrorLevel.Warn);
      });

      it('should not invoke video frame event handler when videoFrame is undefined', async () => {
        await utils.initializeWithContext(FrameContexts.sidePanel);
        let handlerInvoked = false;
        const videoFrameCallback = (
          _frame: videoEx.VideoFrame,
          _notifyVideoFrameProcessed: () => void,
          _notifyError: (errorMessage: string) => void,
        ): void => {
          handlerInvoked = true;
        };
        videoEx.registerForVideoFrame(videoFrameCallback, videoFrameConfig);
        utils.sendMessage('video.newVideoFrame', undefined);
        expect(handlerInvoked).toBe(false);
      });
    });

    describe('notifySelectedVideoEffectChanged', () => {
      const effectChangeType = video.EffectChangeType.EffectChanged;
      const effectId = 'effectId';

      const allowedContexts = [FrameContexts.sidePanel];
      Object.values(FrameContexts).forEach((context) => {
        if (!allowedContexts.some((allowedContext) => allowedContext === context)) {
          it('should not allow notifySelectedVideoEffectChanged calls from the wrong context', async () => {
            await utils.initializeWithContext(context);

            expect(() => videoEx.notifySelectedVideoEffectChanged(effectChangeType, effectId)).toThrowError(
              `This call is only allowed in following contexts: ${JSON.stringify(
                allowedContexts,
              )}. Current context: "${context}".`,
            );
          });
        }
      });

      it('should throw error when video is not supported in runtime config', async () => {
        await utils.initializeWithContext(FrameContexts.sidePanel);
        utils.setRuntimeConfig({ apiVersion: 1, supports: {} });
        expect.assertions(1);
        try {
          videoEx.notifySelectedVideoEffectChanged(effectChangeType, effectId);
        } catch (e) {
          expect(e).toEqual(errorNotSupportedOnPlatform);
        }
      });

      it('should successfully send notifySelectedVideoEffectChanged message', async () => {
        await utils.initializeWithContext(FrameContexts.sidePanel);
        videoEx.notifySelectedVideoEffectChanged(effectChangeType, effectId);
        const message = utils.findMessageByFunc('video.videoEffectChanged');
        expect(message).not.toBeNull();
        expect(message.args.length).toBe(3);
        expect(message.args).toStrictEqual([effectChangeType, effectId, undefined]);
      });
    });

    describe('registerForVideoEffect', () => {
      const allowedContexts = [FrameContexts.sidePanel];
      Object.values(FrameContexts).forEach((context) => {
        if (!allowedContexts.some((allowedContext) => allowedContext === context)) {
          it('should not allow registerForVideoEffect calls from the wrong context', async () => {
            await utils.initializeWithContext(context);

            // eslint-disable-next-line @typescript-eslint/no-empty-function
            expect(() => videoEx.registerForVideoEffect(() => {})).toThrowError(
              `This call is only allowed in following contexts: ${JSON.stringify(
                allowedContexts,
              )}. Current context: "${context}".`,
            );
          });
        }
      });

      it('should throw error when video is not supported in runtime config', async () => {
        await utils.initializeWithContext(FrameContexts.sidePanel);
        utils.setRuntimeConfig({ apiVersion: 1, supports: {} });
        expect.assertions(1);
        try {
          videoEx.registerForVideoEffect(() => {});
        } catch (e) {
          expect(e).toEqual(errorNotSupportedOnPlatform);
        }
      });

      it('should successfully register effectParameterChange', async () => {
        await utils.initializeWithContext('sidePanel');

        // eslint-disable-next-line @typescript-eslint/no-empty-function
        videoEx.registerForVideoEffect(() => {});

        expect(utils.findMessageByFunc('registerHandler')).toBeNull();
        const messageForRegister = utils.findMessageByFunc('video.registerForVideoEffect');
        expect(messageForRegister.args.length).toBe(0);
      });

      it('should successfully invoke effectParameterChange handler', async () => {
        await utils.initializeWithContext(FrameContexts.sidePanel);
        let returnedEffectId: string;
        let handlerInvoked = false;
        const videoEffectCallBack = (effectId: string): void => {
          handlerInvoked = true;
          returnedEffectId = effectId;
        };

        videoEx.registerForVideoEffect(videoEffectCallBack);
        const effectId = 'sampleEffectId';
        utils.sendMessage('video.effectParameterChange', effectId);
        expect(returnedEffectId).toEqual(effectId);
        expect(handlerInvoked).toBeTruthy();
      });
    });

    describe('updatePersonalizedEffects', () => {
      const allowedContexts = [FrameContexts.sidePanel];
      const personalizedEffects: videoEx.PersonalizedEffect[] = [
        { name: 'e1', id: '1', type: 'background', thumbnail: 'mockthumbnail' },
      ];
      Object.values(FrameContexts).forEach((context) => {
        if (!allowedContexts.some((allowedContext) => allowedContext === context)) {
          it('should not allow updatePersonalizedEffects calls from the wrong context', async () => {
            await utils.initializeWithContext(context);
            expect(() => videoEx.updatePersonalizedEffects(personalizedEffects)).toThrowError(
              `This call is only allowed in following contexts: ${JSON.stringify(
                allowedContexts,
              )}. Current context: "${context}".`,
            );
          });
        }
      });

      it('should throw error when video is not supported in runtime config', async () => {
        await utils.initializeWithContext(FrameContexts.sidePanel);
        utils.setRuntimeConfig({ apiVersion: 1, supports: {} });
        expect.assertions(1);
        try {
          videoEx.updatePersonalizedEffects(personalizedEffects);
        } catch (e) {
          expect(e).toEqual(errorNotSupportedOnPlatform);
        }
      });

      it('should successfully send PersonalizedEffects', async () => {
        await utils.initializeWithContext('sidePanel');
        videoEx.updatePersonalizedEffects(personalizedEffects);
        const message = utils.findMessageByFunc('video.personalizedEffectsChanged');
        expect(message.args.length).toBe(1);
        expect(message.args[0]).toEqual(personalizedEffects);
      });
    });
    describe('notifyFatalError', () => {
      it('should not be supported before initialization', () => {
        utils.uninitializeRuntimeConfig();
        expect(() => videoEx.notifyFatalError('')).toThrowError('The library has not yet been initialized');
      });

      it('should send error to host successfully', async () => {
        await utils.initializeWithContext('sidePanel');
        const fakeErrorMsg = 'fake error';
        videoEx.notifyFatalError(fakeErrorMsg);
        const message = utils.findMessageByFunc('video.notifyError');
        expect(message.args.length).toBe(2);
        expect(message.args[0]).toEqual(fakeErrorMsg);
        expect(message.args[1]).toEqual(videoEx.ErrorLevel.Fatal);
      });
    });
  });
});<|MERGE_RESOLUTION|>--- conflicted
+++ resolved
@@ -25,159 +25,7 @@
     });
     afterEach(() => {
       app._uninitialize();
-<<<<<<< HEAD
-    }
-  });
-  describe('registerForVideoFrame', () => {
-    const emptyVideoFrameCallback = (
-      _frame: videoEx.VideoFrame,
-      _notifyVideoFrameProcessed: () => void,
-      _notifyError: (errorMessage: string) => void,
-    ): void => {};
-    const videoFrameConfig: videoEx.VideoFrameConfig = {
-      format: video.VideoFrameFormat.NV12,
-      requireCameraStream: false,
-      audioInferenceModel: new ArrayBuffer(100),
-    };
-
-    const allowedContexts = [FrameContexts.sidePanel];
-    Object.values(FrameContexts).forEach((context) => {
-      if (!allowedContexts.some((allowedContext) => allowedContext === context)) {
-        it('FRAMED - should not allow registerForVideoFrame calls from the wrong context', async () => {
-          await framedPlatformMock.initializeWithContext(context);
-
-          expect(() =>
-            videoEx.registerForVideoFrame({
-              sharedFrameCallback: emptyVideoFrameCallback,
-              config: videoFrameConfig,
-            }),
-          ).toThrowError(
-            `This call is only allowed in following contexts: ${JSON.stringify(
-              allowedContexts,
-            )}. Current context: "${context}".`,
-          );
-        });
-
-        it('FRAMELESS - should not allow registerForVideoFrame calls from the wrong context', async () => {
-          await framelessPlatformMock.initializeWithContext(context);
-
-          expect(() =>
-            videoEx.registerForVideoFrame({
-              sharedFrameCallback: emptyVideoFrameCallback,
-              config: videoFrameConfig,
-            }),
-          ).toThrowError(
-            `This call is only allowed in following contexts: ${JSON.stringify(
-              allowedContexts,
-            )}. Current context: "${context}".`,
-          );
-        });
-      }
-    });
-
-    it('FRAMED - should throw error when video is not supported in runtime config', async () => {
-      await framedPlatformMock.initializeWithContext(FrameContexts.sidePanel);
-      framedPlatformMock.setRuntimeConfig({ apiVersion: 1, supports: {} });
-      expect.assertions(1);
-      try {
-        videoEx.registerForVideoFrame({
-          sharedFrameCallback: emptyVideoFrameCallback,
-          config: videoFrameConfig,
-        });
-      } catch (e) {
-        expect(e).toEqual(errorNotSupportedOnPlatform);
-      }
-    });
-
-    it('FRAMELESS - should throw error when video is not supported in runtime config', async () => {
-      await framelessPlatformMock.initializeWithContext(FrameContexts.sidePanel);
-      framelessPlatformMock.setRuntimeConfig({ apiVersion: 1, supports: {} });
-      expect.assertions(4);
-      try {
-        videoEx.registerForVideoFrame({
-          sharedFrameCallback: emptyVideoFrameCallback,
-          config: videoFrameConfig,
-        });
-      } catch (e) {
-        expect(e).toEqual(errorNotSupportedOnPlatform);
-      }
-    });
-
-    it('FRAMED - should successfully send registerForVideoFrame message', async () => {
-      await framedPlatformMock.initializeWithContext(FrameContexts.sidePanel);
-      videoEx.registerForVideoFrame({
-        sharedFrameCallback: emptyVideoFrameCallback,
-        config: videoFrameConfig,
-      });
-      const message = framedPlatformMock.findMessageByFunc('video.registerForVideoFrame');
-      expect(message).not.toBeNull();
-      expect(message.args.length).toBe(1);
-      expect(message.args[0]).toEqual(videoFrameConfig);
-    });
-
-    it('FRAMELESS - should successfully send registerForVideoFrame message', async () => {
-      await framelessPlatformMock.initializeWithContext(FrameContexts.sidePanel);
-      videoEx.registerForVideoFrame({
-        sharedFrameCallback: emptyVideoFrameCallback,
-        config: videoFrameConfig,
-      });
-      const message = framelessPlatformMock.findMessageByFunc('video.registerForVideoFrame');
-      expect(message).not.toBeNull();
-      expect(message.args.length).toBe(1);
-      expect(message.args[0]).toHaveProperty('audioInferenceModel');
-      expect(message.args[0].format).toBe(video.VideoFrameFormat.NV12);
-      expect(message.args[0].requireCameraStream).toBe(false);
-    });
-
-    it('FRAMED - should not send default message when register video frame handler', async () => {
-      await framedPlatformMock.initializeWithContext('sidePanel');
-      videoEx.registerForVideoFrame({
-        sharedFrameCallback: emptyVideoFrameCallback,
-        config: videoFrameConfig,
-      });
-      const messageForRegister = framedPlatformMock.findMessageByFunc('registerHandler');
-      expect(messageForRegister).toBeNull();
-    });
-
-    it('FRAMELESS - should not send default message when register video frame handler', async () => {
-      await framelessPlatformMock.initializeWithContext('sidePanel');
-      videoEx.registerForVideoFrame({
-        sharedFrameCallback: emptyVideoFrameCallback,
-        config: videoFrameConfig,
-      });
-      const messageForRegister = framelessPlatformMock.findMessageByFunc('registerHandler');
-      expect(messageForRegister).toBeNull();
-    });
-
-    it('FRAMED - should successfully invoke video frame event handler', async () => {
-      await framedPlatformMock.initializeWithContext(FrameContexts.sidePanel);
-      let returnedVideoFrame: videoEx.VideoFrame;
-      let handlerInvoked = false;
-
-      const videoFrameCallback = (
-        _frame: videoEx.VideoFrame,
-        _notifyVideoFrameProcessed: () => void,
-        _notifyError: (errorMessage: string) => void,
-      ): void => {
-        handlerInvoked = true;
-        returnedVideoFrame = _frame;
-      };
-
-      videoEx.registerForVideoFrame({
-        sharedFrameCallback: videoFrameCallback,
-        config: videoFrameConfig,
-      });
-      const videoFrameMock = {
-        width: 30,
-        height: 40,
-        data: 101,
-      };
-      framedPlatformMock.sendMessage('video.newVideoFrame', videoFrameMock);
-      expect(returnedVideoFrame).toEqual(videoFrameMock);
-      expect(handlerInvoked).toBeTruthy();
-=======
       GlobalVars.isFramelessWindow = false;
->>>>>>> 12d63c02
     });
 
     describe('registerForVideoFrame', () => {
@@ -191,168 +39,6 @@
         requireCameraStream: false,
         audioInferenceModel: new ArrayBuffer(100),
       };
-<<<<<<< HEAD
-      videoEx.registerForVideoFrame({
-        sharedFrameCallback: videoFrameCallback,
-        config: videoFrameConfig,
-      });
-      const videoFrameMock = {
-        width: 30,
-        height: 40,
-        data: 101,
-      };
-      framelessPlatformMock.respondToMessage({
-        data: {
-          func: 'video.newVideoFrame',
-          args: [videoFrameMock],
-        },
-      } as DOMMessageEvent);
-      expect(handlerInvoked).toBeTruthy();
-      expect(returnedVideoFrame).toEqual(videoFrameMock);
-    });
-
-    it('FRAMED - should invoke video frame event handler and successfully send videoFrameProcessed', async () => {
-      await framedPlatformMock.initializeWithContext(FrameContexts.sidePanel);
-      const videoFrameCallback = (
-        _frame: videoEx.VideoFrame,
-        _notifyVideoFrameProcessed: () => void,
-        _notifyError: (errorMessage: string) => void,
-      ): void => {
-        _notifyVideoFrameProcessed();
-      };
-
-      videoEx.registerForVideoFrame({
-        sharedFrameCallback: videoFrameCallback,
-        config: videoFrameConfig,
-      });
-      const videoFrameMock = {
-        width: 30,
-        height: 40,
-        data: 101,
-      };
-      framedPlatformMock.sendMessage('video.newVideoFrame', videoFrameMock);
-      const message = framedPlatformMock.findMessageByFunc('video.videoFrameProcessed');
-
-      expect(message).not.toBeNull();
-      expect(message.args.length).toBe(1);
-      expect(message.args[0]).toBeUndefined();
-    });
-
-    it('FRAMED - should invoke video frame event handler and successfully send videoFrameProcessed with timestamp', async () => {
-      await framedPlatformMock.initializeWithContext(FrameContexts.sidePanel);
-      const videoFrameCallback = (
-        _frame: videoEx.VideoFrame,
-        _notifyVideoFrameProcessed: () => void,
-        _notifyError: (errorMessage: string) => void,
-      ): void => {
-        _notifyVideoFrameProcessed();
-      };
-
-      videoEx.registerForVideoFrame({
-        sharedFrameCallback: videoFrameCallback,
-        config: videoFrameConfig,
-      });
-      const videoFrameMock = {
-        width: 30,
-        height: 40,
-        data: 101,
-        timestamp: 200,
-      };
-      framedPlatformMock.sendMessage('video.newVideoFrame', videoFrameMock);
-      const message = framedPlatformMock.findMessageByFunc('video.videoFrameProcessed');
-
-      expect(message).not.toBeNull();
-      expect(message.args.length).toBe(1);
-      expect(message.args[0]).toBe(200);
-    });
-
-    it('FRAMELESS - should invoke video frame event handler and successfully send videoFrameProcessed', async () => {
-      await framelessPlatformMock.initializeWithContext(FrameContexts.sidePanel);
-      const videoFrameCallback = (
-        _frame: videoEx.VideoFrame,
-        _notifyVideoFrameProcessed: () => void,
-        _notifyError: (errorMessage: string) => void,
-      ): void => {
-        _notifyVideoFrameProcessed();
-      };
-
-      videoEx.registerForVideoFrame({
-        sharedFrameCallback: videoFrameCallback,
-        config: videoFrameConfig,
-      });
-      const videoFrameMock = {
-        width: 30,
-        height: 40,
-        data: 101,
-      };
-      framelessPlatformMock.respondToMessage({
-        data: {
-          func: 'video.newVideoFrame',
-          args: [videoFrameMock],
-        },
-      } as DOMMessageEvent);
-      const message = framelessPlatformMock.findMessageByFunc('video.videoFrameProcessed');
-
-      expect(message).not.toBeNull();
-      expect(message.args.length).toBe(1);
-    });
-
-    it('FRAMELESS - should invoke video frame event handler and successfully send videoFrameProcessed with timestamp', async () => {
-      await framelessPlatformMock.initializeWithContext(FrameContexts.sidePanel);
-      const videoFrameCallback = (
-        _frame: videoEx.VideoFrame,
-        _notifyVideoFrameProcessed: () => void,
-        _notifyError: (errorMessage: string) => void,
-      ): void => {
-        _notifyVideoFrameProcessed();
-      };
-
-      videoEx.registerForVideoFrame({
-        sharedFrameCallback: videoFrameCallback,
-        config: videoFrameConfig,
-      });
-      const videoFrameMock = {
-        width: 30,
-        height: 40,
-        data: 101,
-        timestamp: 200,
-      };
-      framelessPlatformMock.respondToMessage({
-        data: {
-          func: 'video.newVideoFrame',
-          args: [videoFrameMock],
-        },
-      } as DOMMessageEvent);
-      const message = framelessPlatformMock.findMessageByFunc('video.videoFrameProcessed');
-
-      expect(message).not.toBeNull();
-      expect(message.args.length).toBe(1);
-      expect(message.args[0]).toBe(200);
-    });
-
-    it('FRAMED - should invoke video frame event handler and successfully send notifyError', async () => {
-      await framedPlatformMock.initializeWithContext(FrameContexts.sidePanel);
-      const errorMessage = 'Error occurs when processing the video frame';
-      const videoFrameCallback = (
-        _frame: videoEx.VideoFrame,
-        _notifyVideoFrameProcessed: () => void,
-        _notifyError: (errorMessage: string) => void,
-      ): void => {
-        _notifyError(errorMessage);
-      };
-
-      videoEx.registerForVideoFrame({
-        sharedFrameCallback: videoFrameCallback,
-        config: videoFrameConfig,
-      });
-      const videoFrameMock = {
-        width: 30,
-        height: 40,
-        data: 101,
-      };
-      framedPlatformMock.sendMessage('video.newVideoFrame', videoFrameMock);
-      const message = framedPlatformMock.findMessageByFunc('video.notifyError');
-=======
 
       const allowedContexts = [FrameContexts.sidePanel];
       Object.values(FrameContexts).forEach((context) => {
@@ -360,7 +46,12 @@
           it('should not allow registerForVideoFrame calls from the wrong context', async () => {
             await utils.initializeWithContext(context);
 
-            expect(() => videoEx.registerForVideoFrame(emptyVideoFrameCallback, videoFrameConfig)).toThrowError(
+            expect(() =>
+              videoEx.registerForVideoFrame({
+                sharedFrameCallback: emptyVideoFrameCallback,
+                config: videoFrameConfig,
+              }),
+            ).toThrowError(
               `This call is only allowed in following contexts: ${JSON.stringify(
                 allowedContexts,
               )}. Current context: "${context}".`,
@@ -374,7 +65,10 @@
         utils.setRuntimeConfig({ apiVersion: 1, supports: {} });
         expect.assertions(1);
         try {
-          videoEx.registerForVideoFrame(emptyVideoFrameCallback, videoFrameConfig);
+          videoEx.registerForVideoFrame({
+            sharedFrameCallback: emptyVideoFrameCallback,
+            config: videoFrameConfig,
+          });
         } catch (e) {
           expect(e).toEqual(errorNotSupportedOnPlatform);
         }
@@ -382,7 +76,10 @@
 
       it('should successfully send registerForVideoFrame message', async () => {
         await utils.initializeWithContext(FrameContexts.sidePanel);
-        videoEx.registerForVideoFrame(emptyVideoFrameCallback, videoFrameConfig);
+        videoEx.registerForVideoFrame({
+          sharedFrameCallback: emptyVideoFrameCallback,
+          config: videoFrameConfig,
+        });
         const message = utils.findMessageByFunc('video.registerForVideoFrame') as MessageRequest;
         expect(message).not.toBeNull();
         expect(message.args[0]).toHaveProperty('audioInferenceModel');
@@ -392,7 +89,10 @@
 
       it('should not send default message when register video frame handler', async () => {
         await utils.initializeWithContext('sidePanel');
-        videoEx.registerForVideoFrame(emptyVideoFrameCallback, videoFrameConfig);
+        videoEx.registerForVideoFrame({
+          sharedFrameCallback: emptyVideoFrameCallback,
+          config: videoFrameConfig,
+        });
         const messageForRegister = utils.findMessageByFunc('registerHandler');
         expect(messageForRegister).toBeNull();
       });
@@ -410,7 +110,10 @@
           handlerInvoked = true;
           returnedVideoFrame = _frame;
         };
-        videoEx.registerForVideoFrame(videoFrameCallback, videoFrameConfig);
+        videoEx.registerForVideoFrame({
+          sharedFrameCallback: videoFrameCallback,
+          config: videoFrameConfig,
+        });
         const videoFrameMock = {
           width: 30,
           height: 40,
@@ -436,7 +139,10 @@
           _notifyVideoFrameProcessed();
         };
 
-        videoEx.registerForVideoFrame(videoFrameCallback, videoFrameConfig);
+        videoEx.registerForVideoFrame({
+          sharedFrameCallback: videoFrameCallback,
+          config: videoFrameConfig,
+        });
         const videoFrameMock = {
           width: 30,
           height: 40,
@@ -464,7 +170,10 @@
           _notifyVideoFrameProcessed();
         };
 
-        video.registerForVideoFrame(videoFrameCallback, videoFrameConfig);
+        videoEx.registerForVideoFrame({
+          sharedFrameCallback: videoFrameCallback,
+          config: videoFrameConfig,
+        });
         const videoFrameMock = {
           width: 30,
           height: 40,
@@ -495,7 +204,10 @@
           _notifyError(errorMessage);
         };
 
-        videoEx.registerForVideoFrame(videoFrameCallback, videoFrameConfig);
+        videoEx.registerForVideoFrame({
+          sharedFrameCallback: videoFrameCallback,
+          config: videoFrameConfig,
+        });
         const videoFrameMock = {
           width: 30,
           height: 40,
@@ -525,7 +237,10 @@
         ): void => {
           handlerInvoked = true;
         };
-        videoEx.registerForVideoFrame(videoFrameCallback, videoFrameConfig);
+        videoEx.registerForVideoFrame({
+          sharedFrameCallback: videoFrameCallback,
+          config: videoFrameConfig,
+        });
         utils.respondToFramelessMessage({
           data: {
             func: 'video.newVideoFrame',
@@ -611,7 +326,6 @@
 
         // eslint-disable-next-line @typescript-eslint/no-empty-function
         videoEx.registerForVideoEffect(() => {});
->>>>>>> 12d63c02
 
         expect(utils.findMessageByFunc('registerHandler')).toBeNull();
         const messageForRegister = utils.findMessageByFunc('video.registerForVideoEffect');
@@ -703,58 +417,6 @@
     });
   });
 
-<<<<<<< HEAD
-    it('FRAMELESS - should invoke video frame event handler and successfully send notifyError', async () => {
-      await framelessPlatformMock.initializeWithContext(FrameContexts.sidePanel);
-      const errorMessage = 'Error occurs when processing the video frame';
-      const videoFrameCallback = (
-        _frame: videoEx.VideoFrame,
-        _notifyVideoFrameProcessed: () => void,
-        _notifyError: (errorMessage: string) => void,
-      ): void => {
-        _notifyError(errorMessage);
-      };
-
-      videoEx.registerForVideoFrame({
-        sharedFrameCallback: videoFrameCallback,
-        config: videoFrameConfig,
-      });
-      const videoFrameMock = {
-        width: 30,
-        height: 40,
-        data: 101,
-      };
-      framelessPlatformMock.respondToMessage({
-        data: {
-          func: 'video.newVideoFrame',
-          args: [videoFrameMock],
-        },
-      } as DOMMessageEvent);
-      const message = framelessPlatformMock.findMessageByFunc('video.notifyError');
-
-      expect(message).not.toBeNull();
-      expect(message.args.length).toBe(2);
-      expect(message.args[0]).toEqual(errorMessage);
-      expect(message.args[1]).toEqual(videoEx.ErrorLevel.Warn);
-    });
-
-    it('FRAMED - should not invoke video frame event handler when videoFrame is undefined', async () => {
-      await framedPlatformMock.initializeWithContext(FrameContexts.sidePanel);
-      let handlerInvoked = false;
-      const videoFrameCallback = (
-        _frame: videoEx.VideoFrame,
-        _notifyVideoFrameProcessed: () => void,
-        _notifyError: (errorMessage: string) => void,
-      ): void => {
-        handlerInvoked = true;
-      };
-      videoEx.registerForVideoFrame({
-        sharedFrameCallback: videoFrameCallback,
-        config: videoFrameConfig,
-      });
-      framedPlatformMock.sendMessage('video.newVideoFrame', undefined);
-      expect(handlerInvoked).toBe(false);
-=======
   describe('framed', () => {
     let utils: Utils = new Utils();
     beforeEach(() => {
@@ -763,7 +425,6 @@
     });
     afterEach(() => {
       app._uninitialize();
->>>>>>> 12d63c02
     });
 
     describe('registerForVideoFrame', () => {
@@ -777,22 +438,6 @@
         requireCameraStream: false,
         audioInferenceModel: new ArrayBuffer(100),
       };
-<<<<<<< HEAD
-      videoEx.registerForVideoFrame({
-        sharedFrameCallback: videoFrameCallback,
-        config: videoFrameConfig,
-      });
-      framelessPlatformMock.respondToMessage({
-        data: {
-          func: 'video.newVideoFrame',
-          args: [undefined],
-        },
-      } as DOMMessageEvent);
-      expect(handlerInvoked).toBe(false);
-    });
-  });
-=======
->>>>>>> 12d63c02
 
       const allowedContexts = [FrameContexts.sidePanel];
       Object.values(FrameContexts).forEach((context) => {
@@ -800,7 +445,12 @@
           it('should not allow registerForVideoFrame calls from the wrong context', async () => {
             await utils.initializeWithContext(context);
 
-            expect(() => videoEx.registerForVideoFrame(emptyVideoFrameCallback, videoFrameConfig)).toThrowError(
+            expect(() =>
+              videoEx.registerForVideoFrame({
+                sharedFrameCallback: emptyVideoFrameCallback,
+                config: videoFrameConfig,
+              }),
+            ).toThrowError(
               `This call is only allowed in following contexts: ${JSON.stringify(
                 allowedContexts,
               )}. Current context: "${context}".`,
@@ -814,7 +464,10 @@
         utils.setRuntimeConfig({ apiVersion: 1, supports: {} });
         expect.assertions(1);
         try {
-          videoEx.registerForVideoFrame(emptyVideoFrameCallback, videoFrameConfig);
+          videoEx.registerForVideoFrame({
+            sharedFrameCallback: emptyVideoFrameCallback,
+            config: videoFrameConfig,
+          });
         } catch (e) {
           expect(e).toEqual(errorNotSupportedOnPlatform);
         }
@@ -822,7 +475,10 @@
 
       it('should successfully send registerForVideoFrame message', async () => {
         await utils.initializeWithContext(FrameContexts.sidePanel);
-        videoEx.registerForVideoFrame(emptyVideoFrameCallback, videoFrameConfig);
+        videoEx.registerForVideoFrame({
+          sharedFrameCallback: emptyVideoFrameCallback,
+          config: videoFrameConfig,
+        });
         const message = utils.findMessageByFunc('video.registerForVideoFrame');
         expect(message).not.toBeNull();
         expect(message.args.length).toBe(1);
@@ -831,7 +487,10 @@
 
       it('should not send default message when register video frame handler', async () => {
         await utils.initializeWithContext('sidePanel');
-        videoEx.registerForVideoFrame(emptyVideoFrameCallback, videoFrameConfig);
+        videoEx.registerForVideoFrame({
+          sharedFrameCallback: emptyVideoFrameCallback,
+          config: videoFrameConfig,
+        });
         const messageForRegister = utils.findMessageByFunc('registerHandler');
         expect(messageForRegister).toBeNull();
       });
@@ -850,7 +509,10 @@
           returnedVideoFrame = _frame;
         };
 
-        videoEx.registerForVideoFrame(videoFrameCallback, videoFrameConfig);
+        videoEx.registerForVideoFrame({
+          sharedFrameCallback: videoFrameCallback,
+          config: videoFrameConfig,
+        });
         const videoFrameMock = {
           width: 30,
           height: 40,
@@ -871,7 +533,10 @@
           _notifyVideoFrameProcessed();
         };
 
-        videoEx.registerForVideoFrame(videoFrameCallback, videoFrameConfig);
+        videoEx.registerForVideoFrame({
+          sharedFrameCallback: videoFrameCallback,
+          config: videoFrameConfig,
+        });
         const videoFrameMock = {
           width: 30,
           height: 40,
@@ -895,7 +560,10 @@
           _notifyVideoFrameProcessed();
         };
 
-        video.registerForVideoFrame(videoFrameCallback, videoFrameConfig);
+        videoEx.registerForVideoFrame({
+          sharedFrameCallback: videoFrameCallback,
+          config: videoFrameConfig,
+        });
         const videoFrameMock = {
           width: 30,
           height: 40,
@@ -921,7 +589,10 @@
           _notifyError(errorMessage);
         };
 
-        videoEx.registerForVideoFrame(videoFrameCallback, videoFrameConfig);
+        videoEx.registerForVideoFrame({
+          sharedFrameCallback: videoFrameCallback,
+          config: videoFrameConfig,
+        });
         const videoFrameMock = {
           width: 30,
           height: 40,
@@ -946,7 +617,10 @@
         ): void => {
           handlerInvoked = true;
         };
-        videoEx.registerForVideoFrame(videoFrameCallback, videoFrameConfig);
+        videoEx.registerForVideoFrame({
+          sharedFrameCallback: videoFrameCallback,
+          config: videoFrameConfig,
+        });
         utils.sendMessage('video.newVideoFrame', undefined);
         expect(handlerInvoked).toBe(false);
       });

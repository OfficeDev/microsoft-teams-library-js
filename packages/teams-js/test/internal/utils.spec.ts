import {
  base64ToBlob,
  compareSDKVersions,
  createTeamsAppLink,
  getBase64StringFromBlob,
<<<<<<< HEAD
  validateUuid,
=======
  validateAppId,
>>>>>>> f3b0ae01
} from '../../src/internal/utils';
import { pages } from '../../src/public';
import { ClipboardSupportedMimeType } from '../../src/public/interfaces';

describe('utils', () => {
  test('compareSDKVersions', () => {
    expect(compareSDKVersions('1.2', '1.2.0')).toEqual(0);
    expect(compareSDKVersions('1.2a', '1.2b')).toEqual(NaN);
    expect(compareSDKVersions('1.2', '1.3')).toEqual(-1);
    expect(compareSDKVersions('2.0', '1.3.2')).toEqual(1);
    expect(compareSDKVersions('1.10.0', '1.8.0')).toEqual(1);
    expect(compareSDKVersions('1.10.0', '1.8.2')).toEqual(1);
    expect(compareSDKVersions('2', '1.10.345')).toEqual(1);
    expect(compareSDKVersions('1.9.1', '1.9.0.0')).toEqual(1);
  });
  describe('createTeamsAppLink', () => {
    it('builds a basic URL with an appId and pageId', () => {
      const params: pages.NavigateToAppParams = {
        appId: 'fe4a8eba-2a31-4737-8e33-e5fae6fee194',
        pageId: 'tasklist123',
      };
      const expected = 'https://teams.microsoft.com/l/entity/fe4a8eba-2a31-4737-8e33-e5fae6fee194/tasklist123';
      expect(createTeamsAppLink(params)).toBe(expected);
    });
    it('builds a URL with a webUrl parameter', () => {
      const params: pages.NavigateToAppParams = {
        appId: 'fe4a8eba-2a31-4737-8e33-e5fae6fee194',
        pageId: 'tasklist123',
        webUrl: 'https://tasklist.example.com/123',
      };
      const expected =
        'https://teams.microsoft.com/l/entity/fe4a8eba-2a31-4737-8e33-e5fae6fee194/tasklist123?webUrl=https%3A%2F%2Ftasklist.example.com%2F123';
      expect(createTeamsAppLink(params)).toBe(expected);
    });
    it('builds a URL with a subPageUrl parameter', () => {
      const params: pages.NavigateToAppParams = {
        appId: 'fe4a8eba-2a31-4737-8e33-e5fae6fee194',
        pageId: 'tasklist123',
        subPageId: 'task456',
      };
      const expected =
        'https://teams.microsoft.com/l/entity/fe4a8eba-2a31-4737-8e33-e5fae6fee194/tasklist123?context=%7B%22subEntityId%22%3A%22task456%22%7D';
      expect(createTeamsAppLink(params)).toBe(expected);
    });
    it('builds a URL with a channelId parameter', () => {
      const params: pages.NavigateToAppParams = {
        appId: 'fe4a8eba-2a31-4737-8e33-e5fae6fee194',
        pageId: 'tasklist123',
        channelId: '19:cbe3683f25094106b826c9cada3afbe0@thread.skype',
      };
      const expected =
        'https://teams.microsoft.com/l/entity/fe4a8eba-2a31-4737-8e33-e5fae6fee194/tasklist123?context=%7B%22channelId%22%3A%2219%3Acbe3683f25094106b826c9cada3afbe0%40thread.skype%22%7D';
      expect(createTeamsAppLink(params)).toBe(expected);
    });
    it('builds a URL with all optional properties', () => {
      const params: pages.NavigateToAppParams = {
        appId: 'fe4a8eba-2a31-4737-8e33-e5fae6fee194',
        pageId: 'tasklist123',
        webUrl: 'https://tasklist.example.com/123',
        channelId: '19:cbe3683f25094106b826c9cada3afbe0@thread.skype',
        subPageId: 'task456',
      };
      const expected =
        'https://teams.microsoft.com/l/entity/fe4a8eba-2a31-4737-8e33-e5fae6fee194/tasklist123?webUrl=https%3A%2F%2Ftasklist.example.com%2F123&context=%7B%22channelId%22%3A%2219%3Acbe3683f25094106b826c9cada3afbe0%40thread.skype%22%2C%22subEntityId%22%3A%22task456%22%7D';
      expect(createTeamsAppLink(params)).toBe(expected);
    });
  });

  describe('base64ToBlob', () => {
    it('should convert base64 string to Blob for image/png MIME type', async () => {
      const base64Data = 'SGVsbG8=';
      const mimeType = ClipboardSupportedMimeType.ImagePNG;
      const result = await base64ToBlob(mimeType, base64Data);

      expect(result).toBeInstanceOf(Blob);
      expect(result.type).toBe(ClipboardSupportedMimeType.ImagePNG);
    });
    it('should throw error if MIME type is not provided', async () => {
      const base64Data = 'SGVsbG8=';
      const mimeType = '';
      try {
        await base64ToBlob(mimeType, base64Data);
      } catch (error) {
        expect(error).toEqual('MimeType cannot be null or empty.');
      }
    });

    it('should throw error if base64 string is not provided', async () => {
      const base64Data = '';
      const mimeType = ClipboardSupportedMimeType.ImageJPEG;
      try {
        await base64ToBlob(mimeType, base64Data);
      } catch (error) {
        expect(error).toEqual('Base64 string cannot be null or empty.');
      }
    });

    it('should convert base64 string to Blob for image/jpeg MIME type', async () => {
      const base64Data = 'SGVsbG8=';
      const mimeType = ClipboardSupportedMimeType.ImageJPEG;

      const result = await base64ToBlob(mimeType, base64Data);

      expect(result).toBeInstanceOf(Blob);
      expect(result.type).toBe(ClipboardSupportedMimeType.ImageJPEG);
    });

    it('should convert base64 string to Blob for non-image MIME type', async () => {
      const base64Data = 'SGVsbG8=';
      const mimeType = ClipboardSupportedMimeType.TextPlain;
      const result = await base64ToBlob(mimeType, base64Data);

      expect(result).toBeInstanceOf(Blob);
      expect(result.type).toBe(ClipboardSupportedMimeType.TextPlain);
    });

    it('should convert base64 string with special characters to Blob for non-image MIME type', async () => {
      const base64Data = '4oCvV2hhdOKAmXMgdGhlIGxhdGVzdCB1cGRhdGUuLi4=';
      const mimeType = ClipboardSupportedMimeType.TextPlain;
      const result = await base64ToBlob(mimeType, base64Data);
      const stringResult = await getBase64StringFromBlob(result);
      expect(result).toBeInstanceOf(Blob);
      expect(result.type).toBe(ClipboardSupportedMimeType.TextPlain);
      expect(stringResult).toEqual('4oCvV2hhdOKAmXMgdGhlIGxhdGVzdCB1cGRhdGUuLi4=');
    });

    it('should convert base64 string to Blob for non-image MIME type', async () => {
      const base64Data = 'PHA+SGVsbG8sIHdvcmxkITwvcD4=';
      const mimeType = ClipboardSupportedMimeType.TextHtml;
      const result = await base64ToBlob(mimeType, base64Data);

      expect(result).toBeInstanceOf(Blob);
      expect(result.type).toBe(ClipboardSupportedMimeType.TextHtml);
    });
  });

  describe('getBase64StringFromBlob', () => {
    it('should resolve with base64 string when reading a text/plain Blob', async () => {
      const content = 'Hello, world!';
      const blob = new Blob([content], { type: 'text/plain' });

      const result = await getBase64StringFromBlob(blob);

      expect(result).toEqual('SGVsbG8sIHdvcmxkIQ==');
    });

    it('should resolve with base64 string when reading a text/html Blob', async () => {
      const content = '<p>Hello, world!</p>';
      const blob = new Blob([content], { type: 'text/html' });

      const result = await getBase64StringFromBlob(blob);

      expect(result).toEqual('PHA+SGVsbG8sIHdvcmxkITwvcD4=');
    });

    it('should resolve with base64 string when reading a image/png Blob', async () => {
      const content = '<p>Hello, world!</p>';
      const blob = new Blob([content], { type: 'image/png' });

      const result = await getBase64StringFromBlob(blob);

      expect(result).toEqual('PHA+SGVsbG8sIHdvcmxkITwvcD4=');
    });

    it('should resolve with base64 string when reading a image/jpeg Blob', async () => {
      const content = '<p>Hello, world!</p>';
      const blob = new Blob([content], { type: 'image/jpeg' });

      const result = await getBase64StringFromBlob(blob);

      expect(result).toEqual('PHA+SGVsbG8sIHdvcmxkITwvcD4=');
    });

    it('should throw error when blob is empty', async () => {
      const blob = new Blob([], { type: 'image/jpeg' });
      try {
        await getBase64StringFromBlob(blob);
      } catch (error) {
        expect(error).toEqual(new Error('Blob cannot be empty.'));
      }
    });
  });

<<<<<<< HEAD
  describe('validateUuid', () => {
    it('should throw error when id is undefined', async () => {
      expect.assertions(1);
      try {
        await validateUuid(undefined);
      } catch (error) {
        expect(error).toEqual(new Error('id must not be empty'));
      }
    });

    it('should throw error when id is undefined', async () => {
      expect.assertions(1);
      try {
        await validateUuid(null);
      } catch (error) {
        expect(error).toEqual(new Error('id must not be empty'));
      }
    });

    it('should throw error when id is not a valid UUID', async () => {
      expect.assertions(1);
      const id = 'invalid-id';
      try {
        await validateUuid(id);
      } catch (error) {
        expect(error).toEqual(new Error('id must be a valid UUID'));
      }
    });

    it('should not throw error when appId is a valid GUID', async () => {
      expect.assertions(1);
      // ID randomly generated for this test
      const id = 'fe4a8eba-2a31-4737-8e33-e5fae6fee194';
      return expect(() => validateUuid(id)).not.toThrow();
=======
  describe('validateAppId', () => {
    it('should throw error on invalid app ID if it contains script tag', async () => {
      expect.assertions(1);
      const invalidAppId = 'invalidAppIdwith<script>alert(1)</script>';
      try {
        validateAppId(invalidAppId);
      } catch (error) {
        expect(error).toEqual(new Error('App ID is not valid.'));
      }
    });
    it('should throw error on invalid app ID if it contains non printabe ASCII characters', () => {
      expect.assertions(1);
      const invalidAppId = 'appId\u0000';
      try {
        validateAppId(invalidAppId);
      } catch (error) {
        expect(error).toEqual(new Error('App ID is not valid.'));
      }
    });
    it('should throw error on invalid app ID if its size exceeds 256 characters', () => {
      expect.assertions(1);
      const invalidAppId = 'a'.repeat(257);
      try {
        validateAppId(invalidAppId);
      } catch (error) {
        expect(error).toEqual(new Error('App ID is not valid.'));
      }
    });
    it('should not throw error when appId is a valid app ID', () => {
      expect.assertions(1);
      const appId = '11111111-1111-1111-1111-111111111111';
      return expect(() => validateAppId(appId)).not.toThrow();
>>>>>>> f3b0ae01
    });
  });
});<|MERGE_RESOLUTION|>--- conflicted
+++ resolved
@@ -3,11 +3,8 @@
   compareSDKVersions,
   createTeamsAppLink,
   getBase64StringFromBlob,
-<<<<<<< HEAD
+  validateAppId,
   validateUuid,
-=======
-  validateAppId,
->>>>>>> f3b0ae01
 } from '../../src/internal/utils';
 import { pages } from '../../src/public';
 import { ClipboardSupportedMimeType } from '../../src/public/interfaces';
@@ -191,7 +188,41 @@
     });
   });
 
-<<<<<<< HEAD
+  describe('validateAppId', () => {
+    it('should throw error on invalid app ID if it contains script tag', async () => {
+      expect.assertions(1);
+      const invalidAppId = 'invalidAppIdwith<script>alert(1)</script>';
+      try {
+        validateAppId(invalidAppId);
+      } catch (error) {
+        expect(error).toEqual(new Error('App ID is not valid.'));
+      }
+    });
+    it('should throw error on invalid app ID if it contains non printabe ASCII characters', () => {
+      expect.assertions(1);
+      const invalidAppId = 'appId\u0000';
+      try {
+        validateAppId(invalidAppId);
+      } catch (error) {
+        expect(error).toEqual(new Error('App ID is not valid.'));
+      }
+    });
+    it('should throw error on invalid app ID if its size exceeds 256 characters', () => {
+      expect.assertions(1);
+      const invalidAppId = 'a'.repeat(257);
+      try {
+        validateAppId(invalidAppId);
+      } catch (error) {
+        expect(error).toEqual(new Error('App ID is not valid.'));
+      }
+    });
+    it('should not throw error when appId is a valid app ID', () => {
+      expect.assertions(1);
+      const appId = '11111111-1111-1111-1111-111111111111';
+      return expect(() => validateAppId(appId)).not.toThrow();
+    });
+  });
+
   describe('validateUuid', () => {
     it('should throw error when id is undefined', async () => {
       expect.assertions(1);
@@ -202,10 +233,19 @@
       }
     });
 
-    it('should throw error when id is undefined', async () => {
+    it('should throw error when id is null', async () => {
       expect.assertions(1);
       try {
         await validateUuid(null);
+      } catch (error) {
+        expect(error).toEqual(new Error('id must not be empty'));
+      }
+    });
+
+    it('should throw error when id is empty', async () => {
+      expect.assertions(1);
+      try {
+        await validateUuid('');
       } catch (error) {
         expect(error).toEqual(new Error('id must not be empty'));
       }
@@ -226,40 +266,6 @@
       // ID randomly generated for this test
       const id = 'fe4a8eba-2a31-4737-8e33-e5fae6fee194';
       return expect(() => validateUuid(id)).not.toThrow();
-=======
-  describe('validateAppId', () => {
-    it('should throw error on invalid app ID if it contains script tag', async () => {
-      expect.assertions(1);
-      const invalidAppId = 'invalidAppIdwith<script>alert(1)</script>';
-      try {
-        validateAppId(invalidAppId);
-      } catch (error) {
-        expect(error).toEqual(new Error('App ID is not valid.'));
-      }
-    });
-    it('should throw error on invalid app ID if it contains non printabe ASCII characters', () => {
-      expect.assertions(1);
-      const invalidAppId = 'appId\u0000';
-      try {
-        validateAppId(invalidAppId);
-      } catch (error) {
-        expect(error).toEqual(new Error('App ID is not valid.'));
-      }
-    });
-    it('should throw error on invalid app ID if its size exceeds 256 characters', () => {
-      expect.assertions(1);
-      const invalidAppId = 'a'.repeat(257);
-      try {
-        validateAppId(invalidAppId);
-      } catch (error) {
-        expect(error).toEqual(new Error('App ID is not valid.'));
-      }
-    });
-    it('should not throw error when appId is a valid app ID', () => {
-      expect.assertions(1);
-      const appId = '11111111-1111-1111-1111-111111111111';
-      return expect(() => validateAppId(appId)).not.toThrow();
->>>>>>> f3b0ae01
     });
   });
 });
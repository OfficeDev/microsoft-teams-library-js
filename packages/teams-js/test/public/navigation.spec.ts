import { errorLibraryNotInitialized } from '../../src/internal/constants';
import * as utilFunc from '../../src/internal/utils';
import { app, FrameContexts, pages } from '../../src/public';
import { navigateBack, navigateCrossDomain, navigateToTab, returnFocus } from '../../src/public/navigation';
import { Utils } from '../utils';

/* eslint-disable */
/* As part of enabling eslint on test files, we need to disable eslint checking on the specific files with
   large numbers of errors. Then, over time, we can fix the errors and reenable eslint on a per file basis. */

describe('MicrosoftTeams-Navigation', () => {
  // Use to send a mock message from the app.
  const utils = new Utils();

  function makeRuntimeSupportNavigationCapability() {
    utils.setRuntimeConfig({ apiVersion: 1, supports: { pages: { tabs: {} } } });
  }

  beforeEach(() => {
    utils.processMessage = null;
    utils.messages = [];
    utils.childMessages = [];
    utils.childWindow.closed = false;
    utils.mockWindow.parent = utils.parentWindow;
  });
  afterEach(() => {
    // Reset the object since it's a singleton
    if (app._uninitialize) {
      app._uninitialize();
    }
  });

  describe('Testing navigation.returnFocus function', () => {
    it('navigation.returnFocus should not allow calls before initialization', () => {
      expect(() => returnFocus(true)).toThrowError(new Error(errorLibraryNotInitialized));
    });

    Object.values(FrameContexts).forEach((context) => {
      it(`navigation.returnFocus should successfully call pages.returnFocus when initialized with ${context} context`, async () => {
        await utils.initializeWithContext(context);
        const pagesReturnFocus = jest.spyOn(pages, 'returnFocus');
        returnFocus(true);
        expect(pagesReturnFocus).toHaveBeenCalled();
      });

      it(`navigation.returnFocus should successfully returnFocus when set to true and initialized with ${context} context`, async () => {
        await utils.initializeWithContext(context);

        returnFocus(true);

        const returnFocusMessage = utils.findMessageByFunc('returnFocus');
        expect(returnFocusMessage).not.toBeNull();
        expect(returnFocusMessage.args.length).toBe(1);
        expect(returnFocusMessage.args[0]).toBe(true);
      });

      it(`navigation.returnFocus should successfully returnFocus when set to false and initialized with ${context} context`, async () => {
        await utils.initializeWithContext(context);

        returnFocus(false);

        const returnFocusMessage = utils.findMessageByFunc('returnFocus');
        expect(returnFocusMessage).not.toBeNull();
        expect(returnFocusMessage.args.length).toBe(1);
        expect(returnFocusMessage.args[0]).toBe(false);
      });
    });
  });

  describe('Testing navigation.navigateToTab function', () => {
    it('navigation.navigateToTab should not allow calls before initialization', () => {
      expect(() => navigateToTab(null)).toThrowError(new Error(errorLibraryNotInitialized));
    });

    Object.values(FrameContexts).forEach((context) => {
      it(`navigation.navigateToTab should successfully call pages.tabs.nagivateToTab when initialized with ${context} context`, async () => {
<<<<<<< HEAD
        await utils.initializeWithContext(context, 'desktop');
=======
        await utils.initializeWithContext(context);
        makeRuntimeSupportNavigationCapability();

>>>>>>> fb9bcb98
        const pagesNavigateToTabs = jest.spyOn(pages.tabs, 'navigateToTab');
        navigateToTab(null);
        expect(pagesNavigateToTabs).toHaveBeenCalled();
      });

<<<<<<< HEAD
      it.skip(`navigation.navigateToTab should register the navigateToTab action when initialized with ${context} context`, async () => {
        await utils.initializeWithContext(context, 'desktop');
=======
      it(`navigation.navigateToTab should register the navigateToTab action when initialized with ${context} context`, async () => {
        await utils.initializeWithContext(context);
        makeRuntimeSupportNavigationCapability();

>>>>>>> fb9bcb98
        navigateToTab(null);
        const navigateToTabMsg = utils.findMessageByFunc('navigateToTab');
        expect(navigateToTabMsg).not.toBeNull();
      });

<<<<<<< HEAD
      it.skip(`navigation.navigateToTab should not navigate to tab action when set to false and initialized with ${context} context`, async () => {
        await utils.initializeWithContext(context, 'desktop');
=======
      it(`navigation.navigateToTab should not navigate to tab action when set to false and initialized with ${context} context`, async () => {
        await utils.initializeWithContext(context);
        makeRuntimeSupportNavigationCapability();

>>>>>>> fb9bcb98
        jest.spyOn(utilFunc, 'getGenericOnCompleteHandler').mockImplementation(() => {
          return (success: boolean, reason: string): void => {
            if (!success) {
              expect(reason).toBe('Invalid internalTabInstanceId and/or channelId were/was provided');
            }
          };
        });
        navigateToTab(null);

        const navigateToTabMsg = utils.findMessageByFunc('navigateToTab');
        expect(navigateToTabMsg).not.toBeNull();
        expect(navigateToTabMsg.args.length).toBe(1);
        expect(navigateToTabMsg.args[0]).toBe(null);

        utils.respondToMessage(navigateToTabMsg, false);
      });
    });
  });

  describe('Testing navigation.navigateCrossDomain function', () => {
    const allowedContexts = [
      FrameContexts.content,
      FrameContexts.sidePanel,
      FrameContexts.settings,
      FrameContexts.remove,
      FrameContexts.task,
      FrameContexts.stage,
      FrameContexts.meetingStage,
    ];

    it('navigation.navigateCrossDomain should not allow calls before initialization', () => {
      expect(() => navigateCrossDomain('https://valid.origin.com')).toThrowError(new Error(errorLibraryNotInitialized));
    });

    Object.values(FrameContexts).forEach((context) => {
      if (allowedContexts.some((allowedContexts) => allowedContexts === context)) {
        it(`navigation.navigateCrossDomain should successfully call pages.navigateCrossDomain when initialized with ${context} context`, async () => {
          await utils.initializeWithContext(context);
          const pagesNavigateCrossDomain = jest.spyOn(pages, 'navigateCrossDomain');
          navigateCrossDomain('https://valid.origin.com');
          expect(pagesNavigateCrossDomain).toHaveBeenCalled();
        });

        it(`navigation.navigateCrossDomain should allow calls when initialized with ${context} context`, async () => {
          await utils.initializeWithContext(context);

          navigateCrossDomain('https://valid.origin.com');
        });

        it(`navigation.navigateCrossDomain should successfully navigate cross-origin when initialized with ${context} context`, async () => {
          await utils.initializeWithContext(context);

          navigateCrossDomain('https://valid.origin.com');

          const navigateCrossDomainMessage = utils.findMessageByFunc('navigateCrossDomain');
          expect(navigateCrossDomainMessage).not.toBeNull();
          expect(navigateCrossDomainMessage.args.length).toBe(1);
          expect(navigateCrossDomainMessage.args[0]).toBe('https://valid.origin.com');
        });

        it(`navigation.navigateCrossDomain should throw on invalid cross-origin navigation request when initialized with ${context} context`, async () => {
          await utils.initializeWithContext(context);

          navigateCrossDomain('https://invalid.origin.com', (success, reason) => {
            expect(success).toBeFalsy();
            expect(reason).toBe(
              'Cross-origin navigation is only supported for URLs matching the pattern registered in the manifest.',
            );
          });

          const navigateCrossDomainMessage = utils.findMessageByFunc('navigateCrossDomain');
          expect(navigateCrossDomainMessage).not.toBeNull();
          expect(navigateCrossDomainMessage.args.length).toBe(1);
          expect(navigateCrossDomainMessage.args[0]).toBe('https://invalid.origin.com');

          utils.respondToMessage(navigateCrossDomainMessage, false);
        });

        it(`navigation.navigateCrossDomain should call getGenericOnCompleteHandler when no callback is provided when initialized with ${context} context`, async () => {
          await utils.initializeWithContext(context);
          jest.spyOn(utilFunc, 'getGenericOnCompleteHandler').mockImplementation(() => {
            return (success: boolean, reason: string): void => {
              if (!success) {
                expect(reason).toBe(
                  'Cross-origin navigation is only supported for URLs matching the pattern registered in the manifest.',
                );
              }
            };
          });
          navigateCrossDomain('https://invalid.origin.com');

          const navigateCrossDomainMessage = utils.findMessageByFunc('navigateCrossDomain');
          expect(navigateCrossDomainMessage).not.toBeNull();
          expect(navigateCrossDomainMessage.args.length).toBe(1);
          expect(navigateCrossDomainMessage.args[0]).toBe('https://invalid.origin.com');

          utils.respondToMessage(navigateCrossDomainMessage, false);
        });
      } else {
        it(`navigation.navigateCrossDomain should not allow calls from ${context} context`, async () => {
          await utils.initializeWithContext(context);

          expect(() => navigateCrossDomain('https://valid.origin.com')).toThrowError(
            `This call is only allowed in following contexts: ${JSON.stringify(
              allowedContexts,
            )}. Current context: "${context}".`,
          );
        });
      }
    });
  });

  describe('Testing navigate.navigateBack function', () => {
    it('navigation.navigateBack should not allow calls before initialization', () => {
      expect(() => navigateBack()).toThrowError(new Error(errorLibraryNotInitialized));
    });

    Object.values(FrameContexts).forEach((context) => {
      it(`navigation.navigateBack should successfully call pages.backStack.navigateBack when initialized with ${context} context`, async () => {
        await utils.initializeWithContext(context);
        const pagesBackStackNavigateBack = jest.spyOn(pages.backStack, 'navigateBack');
        navigateBack();
        expect(pagesBackStackNavigateBack).toHaveBeenCalled();
      });
      it(`navigate.navigateBack should register the navigateBack action when initialized with ${context} context`, async () => {
        await utils.initializeWithContext(context);
        navigateBack();
        const navigateBackMessage = utils.findMessageByFunc('navigateBack');
        expect(navigateBackMessage).not.toBeNull();
      });

      it(`navigation.navigateBack should call getGenericOnCompleteHandler when no callback is provided when initialized with ${context} context`, async () => {
        await utils.initializeWithContext(context);
        jest.spyOn(utilFunc, 'getGenericOnCompleteHandler').mockImplementation(() => {
          return (success: boolean, reason: string): void => {
            if (!success) {
              expect(reason).toBe('Back navigation is not supported in the current client or context.');
            }
          };
        });
        navigateBack();

        const navigateBackMessage = utils.findMessageByFunc('navigateBack');
        expect(navigateBackMessage).not.toBeNull();
        expect(navigateBackMessage.args.length).toBe(0);

        utils.respondToMessage(navigateBackMessage, false);
      });
    });
  });
});<|MERGE_RESOLUTION|>--- conflicted
+++ resolved
@@ -74,41 +74,27 @@
 
     Object.values(FrameContexts).forEach((context) => {
       it(`navigation.navigateToTab should successfully call pages.tabs.nagivateToTab when initialized with ${context} context`, async () => {
-<<<<<<< HEAD
-        await utils.initializeWithContext(context, 'desktop');
-=======
         await utils.initializeWithContext(context);
         makeRuntimeSupportNavigationCapability();
 
->>>>>>> fb9bcb98
         const pagesNavigateToTabs = jest.spyOn(pages.tabs, 'navigateToTab');
         navigateToTab(null);
         expect(pagesNavigateToTabs).toHaveBeenCalled();
       });
 
-<<<<<<< HEAD
-      it.skip(`navigation.navigateToTab should register the navigateToTab action when initialized with ${context} context`, async () => {
-        await utils.initializeWithContext(context, 'desktop');
-=======
       it(`navigation.navigateToTab should register the navigateToTab action when initialized with ${context} context`, async () => {
         await utils.initializeWithContext(context);
         makeRuntimeSupportNavigationCapability();
 
->>>>>>> fb9bcb98
         navigateToTab(null);
         const navigateToTabMsg = utils.findMessageByFunc('navigateToTab');
         expect(navigateToTabMsg).not.toBeNull();
       });
 
-<<<<<<< HEAD
-      it.skip(`navigation.navigateToTab should not navigate to tab action when set to false and initialized with ${context} context`, async () => {
-        await utils.initializeWithContext(context, 'desktop');
-=======
       it(`navigation.navigateToTab should not navigate to tab action when set to false and initialized with ${context} context`, async () => {
         await utils.initializeWithContext(context);
         makeRuntimeSupportNavigationCapability();
 
->>>>>>> fb9bcb98
         jest.spyOn(utilFunc, 'getGenericOnCompleteHandler').mockImplementation(() => {
           return (success: boolean, reason: string): void => {
             if (!success) {

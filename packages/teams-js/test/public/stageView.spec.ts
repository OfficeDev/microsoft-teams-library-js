import { errorLibraryNotInitialized } from '../../src/internal/constants';
import { ErrorCode } from '../../src/public';
import { app } from '../../src/public/app';
import { errorNotSupportedOnPlatform, FrameContexts } from '../../src/public/constants';
import { _minRuntimeConfigToUninitialize } from '../../src/public/runtime';
import { stageView } from '../../src/public/stageView';
import { Utils } from '../utils';

/* eslint-disable */
/* As part of enabling eslint on test files, we need to disable eslint checking on the specific files with
   large numbers of errors. Then, over time, we can fix the errors and reenable eslint on a per file basis. */

describe('stageView', () => {
  const utils = new Utils();
  const allowedContexts = [FrameContexts.content];

  function makeRuntimeSupportStageViewCapability() {
    utils.setRuntimeConfig({ apiVersion: 1, supports: { stageView: {} } });
  }

  beforeEach(() => {
    utils.processMessage = null;
    utils.messages = [];
    utils.childMessages = [];
    utils.childWindow.closed = false;

    // Set a mock window for testing
    app._initialize(utils.mockWindow);
  });

  afterEach(() => {
    // Reset the object since it's a singleton
    if (app._uninitialize) {
      utils.setRuntimeConfig(_minRuntimeConfigToUninitialize);
      app._uninitialize();
    }
  });

  const stageViewParams: stageView.StageViewParams = {
    appId: 'appId',
    contentUrl: 'contentUrl',
    threadId: 'threadId',
    title: 'title',
    websiteUrl: 'websiteUrl',
    entityId: 'entityId',
  };

  describe('isSupported', () => {
    it('should throw if called before initialization', () => {
      utils.uninitializeRuntimeConfig();
      expect(() => stageView.isSupported()).toThrowError(new Error(errorLibraryNotInitialized));
    });
  });

  describe('open', () => {
    it('should not allow calls before initialization', async () => {
      await expect(stageView.open(stageViewParams)).rejects.toThrowError(new Error(errorLibraryNotInitialized));
    });

    Object.values(FrameContexts).forEach((frameContext) => {
      if (!allowedContexts.some((allowedContexts) => allowedContexts === frameContext)) {
        it(`should not allow calls from ${frameContext} context`, async () => {
          await utils.initializeWithContext(frameContext);

          await expect(() => stageView.open(stageViewParams)).rejects.toThrowError(
            `This call is only allowed in following contexts: ["content"]. Current context: "${frameContext}".`,
          );
        });
      }
    });

    it('should not allow a null StageViewParams parameter', async () => {
      expect.assertions(1);
<<<<<<< HEAD
      await utils.initializeWithContext(FrameContexts.content, 'desktop');
=======
      await utils.initializeWithContext(FrameContexts.content);
      makeRuntimeSupportStageViewCapability();

>>>>>>> fb9bcb98
      expect(() => stageView.open(null)).rejects.toThrowError('[stageView.open] Stage view params cannot be null');
    });

    it('should pass along entire StageViewParams parameter in content context', async () => {
<<<<<<< HEAD
      await utils.initializeWithContext(FrameContexts.content, 'desktop');
=======
      await utils.initializeWithContext(FrameContexts.content);
      makeRuntimeSupportStageViewCapability();

>>>>>>> fb9bcb98
      const promise = stageView.open(stageViewParams);

      const openStageViewMessage = utils.findMessageByFunc('stageView.open');
      expect(openStageViewMessage).not.toBeNull();
      expect(openStageViewMessage.args).toEqual([stageViewParams]);

      await expect(promise).resolves;
    });

    it('should return promise and resolve', async () => {
<<<<<<< HEAD
      await utils.initializeWithContext(FrameContexts.content, 'desktop');
=======
      await utils.initializeWithContext(FrameContexts.content);
      makeRuntimeSupportStageViewCapability();
>>>>>>> fb9bcb98

      const promise = stageView.open(stageViewParams);

      const openStageViewMessage = utils.findMessageByFunc('stageView.open');
      expect(openStageViewMessage).not.toBeNull();

      utils.respondToMessage(openStageViewMessage, null);

      await expect(promise).resolves.not.toThrowError();
    });

    it('should properly handle errors', async () => {
<<<<<<< HEAD
      await utils.initializeWithContext(FrameContexts.content, 'desktop');
=======
      await utils.initializeWithContext(FrameContexts.content);
      makeRuntimeSupportStageViewCapability();
>>>>>>> fb9bcb98

      const promise = stageView.open(stageViewParams);

      const err = { errorCode: ErrorCode.INTERNAL_ERROR };
      const openStageViewMessage = utils.findMessageByFunc('stageView.open');
      expect(openStageViewMessage).not.toBeNull();

      utils.respondToMessage(openStageViewMessage, err);

      await expect(promise).rejects.toEqual(err);
    });

    it('should throw error when stageView is not supported.', async () => {
      await utils.initializeWithContext(FrameContexts.content, 'ios');
      utils.setRuntimeConfig({ apiVersion: 1, supports: {} });

      expect.assertions(1);

      try {
        await stageView.open(stageViewParams);
      } catch (e) {
        expect(e).toEqual(errorNotSupportedOnPlatform);
      }
    });
  });
});<|MERGE_RESOLUTION|>--- conflicted
+++ resolved
@@ -71,24 +71,16 @@
 
     it('should not allow a null StageViewParams parameter', async () => {
       expect.assertions(1);
-<<<<<<< HEAD
-      await utils.initializeWithContext(FrameContexts.content, 'desktop');
-=======
       await utils.initializeWithContext(FrameContexts.content);
       makeRuntimeSupportStageViewCapability();
 
->>>>>>> fb9bcb98
       expect(() => stageView.open(null)).rejects.toThrowError('[stageView.open] Stage view params cannot be null');
     });
 
     it('should pass along entire StageViewParams parameter in content context', async () => {
-<<<<<<< HEAD
-      await utils.initializeWithContext(FrameContexts.content, 'desktop');
-=======
       await utils.initializeWithContext(FrameContexts.content);
       makeRuntimeSupportStageViewCapability();
 
->>>>>>> fb9bcb98
       const promise = stageView.open(stageViewParams);
 
       const openStageViewMessage = utils.findMessageByFunc('stageView.open');
@@ -99,12 +91,8 @@
     });
 
     it('should return promise and resolve', async () => {
-<<<<<<< HEAD
-      await utils.initializeWithContext(FrameContexts.content, 'desktop');
-=======
       await utils.initializeWithContext(FrameContexts.content);
       makeRuntimeSupportStageViewCapability();
->>>>>>> fb9bcb98
 
       const promise = stageView.open(stageViewParams);
 
@@ -117,12 +105,8 @@
     });
 
     it('should properly handle errors', async () => {
-<<<<<<< HEAD
-      await utils.initializeWithContext(FrameContexts.content, 'desktop');
-=======
       await utils.initializeWithContext(FrameContexts.content);
       makeRuntimeSupportStageViewCapability();
->>>>>>> fb9bcb98
 
       const promise = stageView.open(stageViewParams);
 

--- conflicted
+++ resolved
@@ -1,9 +1,4 @@
-<<<<<<< HEAD
 import { app } from '../../src/public/app';
-=======
-/* eslint-disable @typescript-eslint/no-empty-function */
-import { DialogInfo } from '../../src/public/interfaces';
->>>>>>> 1120dacc
 import { DialogDimension, FrameContexts } from '../../src/public/constants';
 import { dialog } from '../../src/public/dialog';
 import { BotUrlDialogInfo, UrlDialogInfo } from '../../src/public/interfaces';
@@ -211,7 +206,6 @@
       expect(submitMessage.args).toEqual(['someResult', ['someAppId']]);
     });
   });
-<<<<<<< HEAD
 
   describe('Open dialog with bot', () => {
     // eslint-disable-next-line @typescript-eslint/no-empty-function
@@ -348,10 +342,14 @@
         utils.setRuntimeConfig({ apiVersion: 1, supports: { dialog: { bot: {} } } });
         expect(dialog.bot.isSupported()).toBeTruthy();
       });
-=======
+    });
+  });
+
   describe('sendMessageToParentFromDialog', () => {
     // eslint-disable-next-line @typescript-eslint/explicit-function-return-type
-    const emptyCallback = () => {};
+    const emptyCallback = () => {
+      return;
+    };
     const allowedContexts = [FrameContexts.task];
     it('should not allow calls before initialization', () => {
       expect.assertions(1);
@@ -415,7 +413,6 @@
       expect(message).not.toBeNull();
       expect(handlerCalled).toBe(true);
       expect(returnedMessage).toEqual(messageFromParent);
->>>>>>> 1120dacc
     });
   });
 });
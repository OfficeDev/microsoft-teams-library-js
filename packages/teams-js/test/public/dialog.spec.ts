import { errorLibraryNotInitialized } from '../../src/internal/constants';
import { doesHandlerExist } from '../../src/internal/handlers';
import { DOMMessageEvent } from '../../src/internal/interfaces';
import { app } from '../../src/public/app';
import {
  DialogDimension,
  errorNotSupportedOnPlatform,
  FrameContexts,
  minAdaptiveCardVersion,
} from '../../src/public/constants';
import { dialog } from '../../src/public/dialog';
import { AdaptiveCardDialogInfo, BotAdaptiveCardDialogInfo, DialogSize } from '../../src/public/interfaces';
import { BotUrlDialogInfo, UrlDialogInfo } from '../../src/public/interfaces';
import { _minRuntimeConfigToUninitialize, _uninitializedRuntime } from '../../src/public/runtime';
import { FramelessPostMocks } from '../framelessPostMocks';
import { Utils } from '../utils';

/* eslint-disable */
/* As part of enabling eslint on test files, we need to disable eslint checking on the specific files with
   large numbers of errors. Then, over time, we can fix the errors and reenable eslint on a per file basis. */


describe('Dialog', () => {
  // Use to send a mock message from the app.

  const framedMock = new Utils();
  const framelessMock = new FramelessPostMocks();
  // eslint-disable-next-line @typescript-eslint/no-empty-function
  const emptyCallback = (): void => { };

  beforeEach(() => {
    framedMock.processMessage = null;
    framedMock.messages = [];
    framelessMock.messages = [];
    framedMock.childMessages = [];
    framedMock.childWindow.closed = false;
  });

  afterEach(() => {
    // Reset the object since it's a singleton
    if (app._uninitialize) {
      framedMock.setRuntimeConfig(_minRuntimeConfigToUninitialize);
      app._uninitialize();
    }
  });

  describe('open', () => {
    const urlDialogInfo: UrlDialogInfo = {
      url: 'someUrl',
      size: {
        height: DialogDimension.Small,
        width: DialogDimension.Small,
      },
    };

    it('should not allow calls before initialization', () => {
      expect(() => dialog.url.open(urlDialogInfo)).toThrowError('The library has not yet been initialized');
    });

    const allowedContexts = [FrameContexts.content, FrameContexts.sidePanel, FrameContexts.meetingStage];
    Object.values(FrameContexts).forEach((context) => {
      if (allowedContexts.some((allowedContext) => allowedContext === context)) {
        it(`FRAMED: should throw error when dialog is not supported in ${context} context`, async () => {
          await framedMock.initializeWithContext(context);
          framedMock.setRuntimeConfig({ apiVersion: 1, supports: {} });
          expect.assertions(1);
          try {
            dialog.url.open(urlDialogInfo);
          } catch (e) {
            expect(e).toEqual(errorNotSupportedOnPlatform);
          }
        });

        it(`FRAMED: should pass along entire urlDialogInfo parameter in ${context} context`, async () => {
          await framedMock.initializeWithContext(context);
          const urlDialogInfo: UrlDialogInfo = {
            url: 'someUrl',
            size: { height: DialogDimension.Large, width: DialogDimension.Large },
            title: 'someTitle',
            fallbackUrl: 'someFallbackUrl',
          };
          dialog.url.open(urlDialogInfo, () => {
            return;
          });
          const openMessage = framedMock.findMessageByFunc('tasks.startTask');
          expect(openMessage).not.toBeNull();
          expect(openMessage.args).toEqual([dialog.url.getDialogInfoFromUrlDialogInfo(urlDialogInfo)]);
        });

        it(`FRAMELESS: should throw error when dialog is not supported in ${context} context`, async () => {
          await framelessMock.initializeWithContext(context);
          framedMock.setRuntimeConfig({ apiVersion: 1, supports: {} });
          expect.assertions(4);
          try {
            dialog.url.open(urlDialogInfo);
          } catch (e) {
            expect(e).toEqual(errorNotSupportedOnPlatform);
          }
        });

        it(`FRAMELESS: should pass along entire urlDialogInfo parameter in ${context} context`, async () => {
          await framelessMock.initializeWithContext(context);
          const urlDialogInfo: UrlDialogInfo = {
            url: 'someUrl',
            size: { height: DialogDimension.Large, width: DialogDimension.Large },
            title: 'someTitle',
            fallbackUrl: 'someFallbackUrl',
          };
          dialog.url.open(urlDialogInfo, () => {
            return;
          });
          const openMessage = framelessMock.findMessageByFunc('tasks.startTask');
          expect(openMessage).not.toBeNull();
          expect(openMessage.args).toEqual([dialog.url.getDialogInfoFromUrlDialogInfo(urlDialogInfo)]);
        });

        it(`FRAMED: Should initiate the registration for messageFromChildHandler if it is passed. context: ${context}`, async () => {
          await framedMock.initializeWithContext(context);
          dialog.url.open(urlDialogInfo, emptyCallback, emptyCallback);
          const handlerMessage = framedMock.findMessageByFunc('registerHandler');
          expect(handlerMessage).not.toBeNull();
          expect(handlerMessage.args).toStrictEqual(['messageForParent']);
        });

        it(`FRAMELESS: Should initiate the registration for messageFromChildHandler if it is passed. context: ${context}`, async () => {
          await framelessMock.initializeWithContext(context);
          dialog.url.open(urlDialogInfo, emptyCallback, emptyCallback);
          const handlerMessage = framelessMock.findMessageByFunc('registerHandler');
          expect(handlerMessage).not.toBeNull();
          expect(handlerMessage.args).toStrictEqual(['messageForParent']);
        });

        it(`FRAMED: should initiate the post message to dialog. context: ${context}`, async () => {
          await framedMock.initializeWithContext(context);
          dialog.url.sendMessageToDialog('exampleMessage');
          const message = framedMock.findMessageByFunc('messageForChild');
          expect(message).not.toBeUndefined();
          expect(message.args).toStrictEqual(['exampleMessage']);
        });

        it(`FRAMELESS: should initiate the post message to dialog. context: ${context}`, async () => {
          await framelessMock.initializeWithContext(context);
          dialog.url.sendMessageToDialog('exampleMessage');
          const message = framelessMock.findMessageByFunc('messageForChild');
          expect(message).not.toBeUndefined();
          expect(message.args).toStrictEqual(['exampleMessage']);
        });
        it(`FRAMED: Should successfully call the callback with result when dialog is closed. ${context} context`, (done) => {
          framedMock.initializeWithContext(context).then(() => {
            expect.assertions(2);
            const urlDialogInfo: UrlDialogInfo = {
              url: 'someUrl',
              size: { height: DialogDimension.Large, width: DialogDimension.Large },
              title: 'someTitle',
              fallbackUrl: 'someFallbackUrl',
            };
            const submitString = 'succesfullySubmit';

            dialog.url.open(urlDialogInfo, (result: dialog.ISdkResponse): void => {
              expect(result.result).toBe(submitString);
              expect(result.err).toBeFalsy();
              done();
            });
            const message = framedMock.findMessageByFunc('tasks.startTask');

            framedMock.respondToMessage(message, undefined, submitString);
          });
        });

        it(`Frameless: Should successfully call the callback with result when dialog is closed. ${context} context`, (done) => {
          framelessMock.initializeWithContext(context).then(() => {
            expect.assertions(5);
            const urlDialogInfo: UrlDialogInfo = {
              url: 'someUrl',
              size: { height: DialogDimension.Large, width: DialogDimension.Large },
              title: 'someTitle',
              fallbackUrl: 'someFallbackUrl',
            };
            const submitString = 'succesfullySubmit';
            dialog.url.open(urlDialogInfo, (result: dialog.ISdkResponse) => {
              expect(result.result).toBe(submitString);
              expect(result.err).toBeFalsy();
              done();
            });
            const message = framelessMock.findMessageByFunc('tasks.startTask');

            const callbackId = message.id;
            framelessMock.respondToMessage({
              data: {
                id: callbackId,
                args: [undefined, submitString],
              },
            } as DOMMessageEvent);
          });
        });

        it(`FRAMED: Should successfully call the callback with error when dialog is closed. ${context} context`, (done) => {
          framedMock.initializeWithContext(context).then(() => {
            expect.assertions(2);
            const urlDialogInfo: UrlDialogInfo = {
              url: 'someUrl',
              size: { height: DialogDimension.Large, width: DialogDimension.Large },
              title: 'someTitle',
              fallbackUrl: 'someFallbackUrl',
            };
            const error = { errorCode: 500, message: 'Internal Error Occured' };

            dialog.url.open(urlDialogInfo, (result: dialog.ISdkResponse): void => {
              expect(result.result).toBeFalsy();
              expect(result.err).toBe(error);
              done();
            });
            const message = framedMock.findMessageByFunc('tasks.startTask');

            framedMock.respondToMessage(message, error, undefined);
          });
        });

        it(`Frameless: Should successfully call the callback with error when dialog is closed. ${context} context`, (done) => {
          framelessMock.initializeWithContext(context).then(() => {
            expect.assertions(5);
            const urlDialogInfo: UrlDialogInfo = {
              url: 'someUrl',
              size: { height: DialogDimension.Large, width: DialogDimension.Large },
              title: 'someTitle',
              fallbackUrl: 'someFallbackUrl',
            };
            dialog.url.open(urlDialogInfo, (result: dialog.ISdkResponse) => {
              expect(result.result).toBeFalsy();
              expect(result.err).toBe(error);
              done();
            });
            const error = { errorCode: 500, message: 'Internal Error Occured' };
            const message = framelessMock.findMessageByFunc('tasks.startTask');

            const callbackId = message.id;
            framelessMock.respondToMessage({
              data: {
                id: callbackId,
                args: [error, undefined],
              },
            } as DOMMessageEvent);
          });
        });

        it(`FRAMELESS: Should successfully unregister the messageForParent handler when dialog is closed. ${context} context`, async () => {
          await framelessMock.initializeWithContext(context);

          expect.assertions(5);

          const urlDialogInfo: UrlDialogInfo = {
            url: 'someUrl',
            size: { height: DialogDimension.Large, width: DialogDimension.Large },
            title: 'someTitle',
            fallbackUrl: 'someFallbackUrl',
          };
          const submitString = 'succesfullySubmit';

          dialog.url.open(urlDialogInfo, undefined, emptyCallback);
          const message = framelessMock.findMessageByFunc('tasks.startTask');
          expect(doesHandlerExist('messageForParent')).toBeTruthy();
          const callbackId = message.id;
          framelessMock.respondToMessage({
            data: {
              id: callbackId,
              args: [undefined, submitString],
            },
          } as DOMMessageEvent);
          expect(doesHandlerExist('messageForParent')).toBeFalsy();
        });

        it(`FRAMED: Should successfully unregister the messageForParent handler when dialog is closed. ${context} context`, async () => {
          await framedMock.initializeWithContext(context);

          expect.assertions(2);

          const urlDialogInfo: UrlDialogInfo = {
            url: 'someUrl',
            size: { height: DialogDimension.Large, width: DialogDimension.Large },
            title: 'someTitle',
            fallbackUrl: 'someFallbackUrl',
          };
          const submitString = 'succesfullySubmit';

          dialog.url.open(urlDialogInfo, undefined, emptyCallback);
          expect(doesHandlerExist('messageForParent')).toBeTruthy();
          const message = framedMock.findMessageByFunc('tasks.startTask');

          framedMock.respondToMessage(message, null, submitString);
          expect(doesHandlerExist('messageForParent')).toBeFalsy();
        });
      } else {
        it(`FRAMED: should not allow calls from context ${context}`, async () => {
          await framedMock.initializeWithContext(context);
          expect(() => dialog.url.open(urlDialogInfo)).toThrowError(
            `This call is only allowed in following contexts: ${JSON.stringify(
              allowedContexts,
            )}. Current context: ${JSON.stringify(context)}.`,
          );
        });

        it(`FRAMELESS: should not allow calls from context ${context}`, async () => {
          await framelessMock.initializeWithContext(context);
          expect(() => dialog.url.open(urlDialogInfo)).toThrowError(
            `This call is only allowed in following contexts: ${JSON.stringify(
              allowedContexts,
            )}. Current context: ${JSON.stringify(context)}.`,
          );
        });
      }
    });
  });
  describe('Update', () => {
    describe('resize function', () => {
      const allowedContexts = [
        FrameContexts.content,
        FrameContexts.sidePanel,
        FrameContexts.task,
        FrameContexts.meetingStage,
      ];
      const dimensions: DialogSize = { width: 10, height: 10 };

      it('should not allow calls before initialization', () => {
        // eslint-disable-next-line @typescript-eslint/no-explicit-any
        expect(() => dialog.update.resize({} as any)).toThrowError('The library has not yet been initialized');
      });
      Object.values(FrameContexts).forEach((context) => {
        if (allowedContexts.some((allowedContexts) => allowedContexts === context)) {
          it(`FRAMED: should throw error when dialog is not supported in ${context} context`, async () => {
            await framedMock.initializeWithContext(context);
            framedMock.setRuntimeConfig({ apiVersion: 1, supports: {} });
            expect.assertions(1);
            try {
              dialog.update.resize(dimensions);
            } catch (e) {
              expect(e).toEqual(errorNotSupportedOnPlatform);
            }
          });

          it(`FRAMED: should throw error when dialog.update is not supported in ${context} context`, async () => {
            await framedMock.initializeWithContext(context);
            framedMock.setRuntimeConfig({ apiVersion: 1, supports: { dialog: {} } });
            expect.assertions(1);
            try {
              dialog.update.resize(dimensions);
            } catch (e) {
              expect(e).toEqual(errorNotSupportedOnPlatform);
            }
          });

          it(`FRAMED: should successfully pass dimensions in context: ${context}`, async () => {
            await framedMock.initializeWithContext(context);

            dialog.update.resize(dimensions);
            const resizeMessage = framedMock.findMessageByFunc('tasks.updateTask');
            expect(resizeMessage).not.toBeNull();
            expect(resizeMessage.args).toEqual([dimensions]);
          });

          it(`FRAMELESS: should throw error when dialog is not supported in ${context} context`, async () => {
            await framelessMock.initializeWithContext(context);
            framedMock.setRuntimeConfig({ apiVersion: 1, supports: {} });
            expect.assertions(4);
            try {
              dialog.update.resize(dimensions);
            } catch (e) {
              expect(e).toEqual(errorNotSupportedOnPlatform);
            }
          });

          it(`FRAMELESS: should throw error when dialog.update is not supported in ${context} context`, async () => {
            await framelessMock.initializeWithContext(context);
            framedMock.setRuntimeConfig({ apiVersion: 1, supports: { dialog: {} } });
            expect.assertions(4);
            try {
              dialog.update.resize(dimensions);
            } catch (e) {
              expect(e).toEqual(errorNotSupportedOnPlatform);
            }
          });

          it(`FRAMELESS: should successfully pass dimensions in context: ${context}`, async () => {
            await framelessMock.initializeWithContext(context);

            dialog.update.resize(dimensions);
            const resizeMessage = framelessMock.findMessageByFunc('tasks.updateTask');
            expect(resizeMessage).not.toBeNull();
            expect(resizeMessage.args).toEqual([dimensions]);
          });
        } else {
          it(`FRAMED: should not allow calls from ${context} context`, async () => {
            await framedMock.initializeWithContext(context);
            expect(() => dialog.update.resize(dimensions)).toThrowError(
              `This call is only allowed in following contexts: ${JSON.stringify(
                allowedContexts,
              )}. Current context: "${context}".`,
            );
          });

          it(`FRAMELESS: should not allow calls from ${context} context`, async () => {
            await framelessMock.initializeWithContext(context);
            expect(() => dialog.update.resize(dimensions)).toThrowError(
              `This call is only allowed in following contexts: ${JSON.stringify(
                allowedContexts,
              )}. Current context: "${context}".`,
            );
          });
        }
      });
    });
    describe('dialog.update.isSupported function', () => {
      it('dialog.update.isSupported should return false if the runtime says dialog is not supported', async () => {
        await framedMock.initializeWithContext(FrameContexts.content);
        framedMock.setRuntimeConfig({ apiVersion: 1, supports: {} });
        expect(dialog.update.isSupported()).not.toBeTruthy();
      });

      it('dialog.update.isSupported should return false if the runtime says dialog.update is not supported', async () => {
        await framedMock.initializeWithContext(FrameContexts.content);
        framedMock.setRuntimeConfig({ apiVersion: 1, supports: { dialog: {} } });
        expect(dialog.update.isSupported()).not.toBeTruthy();
      });

      it('dialog.update.isSupported should return true if the runtime says dialog and dialog.update is supported', async () => {
        await framedMock.initializeWithContext(FrameContexts.content);
        framedMock.setRuntimeConfig({ apiVersion: 1, supports: { dialog: { update: {} } } });
        expect(dialog.update.isSupported()).toBeTruthy();
      });

<<<<<<< HEAD
      it('dialog.update.isSupported should throw before initialization', () => {
=======
      it('should throw before initialization', () => {
>>>>>>> c5e9af5c
        framedMock.setRuntimeConfig(_uninitializedRuntime);
        expect(() => dialog.update.isSupported()).toThrowError('The library has not yet been initialized');
      });
    });
  });
  describe('submit', () => {
    it('should not allow calls before initialization', () => {
      expect(() => dialog.url.submit()).toThrowError('The library has not yet been initialized');
    });
    const allowedContexts = [
      FrameContexts.content,
      FrameContexts.sidePanel,
      FrameContexts.task,
      FrameContexts.meetingStage,
    ];
    Object.values(FrameContexts).forEach((context) => {
      if (allowedContexts.some((allowedContexts) => allowedContexts === context)) {
        it(`FRAMED: should throw error when dialog is not supported in ${context} context`, async () => {
          await framedMock.initializeWithContext(context);
          framedMock.setRuntimeConfig({ apiVersion: 1, supports: {} });
          expect.assertions(1);
          try {
            dialog.url.submit('someResult', ['someAppId', 'someOtherAppId']);
          } catch (e) {
            expect(e).toEqual(errorNotSupportedOnPlatform);
          }
        });

        it(`FRAMED: should successfully pass result and appIds parameters when called from ${JSON.stringify(
          context,
        )}`, async () => {
          await framedMock.initializeWithContext(context);
          dialog.url.submit('someResult', ['someAppId', 'someOtherAppId']);
          const submitMessage = framedMock.findMessageByFunc('tasks.completeTask');
          expect(submitMessage).not.toBeNull();
          expect(submitMessage.args).toEqual(['someResult', ['someAppId', 'someOtherAppId']]);
        });

        it(`FRAMELESS: should throw error when dialog is not supported in ${context} context`, async () => {
          await framelessMock.initializeWithContext(context);
          framedMock.setRuntimeConfig({ apiVersion: 1, supports: {} });
          expect.assertions(4);
          try {
            dialog.url.submit('someResult', ['someAppId', 'someOtherAppId']);
          } catch (e) {
            expect(e).toEqual(errorNotSupportedOnPlatform);
          }
        });

        it(`FRAMELESS: should successfully pass result and appIds parameters when called from ${JSON.stringify(
          context,
        )}`, async () => {
          await framelessMock.initializeWithContext(context);
          dialog.url.submit('someResult', ['someAppId', 'someOtherAppId']);
          const submitMessage = framelessMock.findMessageByFunc('tasks.completeTask');
          expect(submitMessage).not.toBeNull();
          expect(submitMessage.args).toEqual(['someResult', ['someAppId', 'someOtherAppId']]);
        });

        it(`FRAMED: should handle a single string passed as appIds parameter ${JSON.stringify(context)}`, async () => {
          await framedMock.initializeWithContext(context);
          dialog.url.submit('someResult', 'someAppId');
          const submitMessage = framedMock.findMessageByFunc('tasks.completeTask');
          expect(submitMessage).not.toBeNull();
          expect(submitMessage.args).toEqual(['someResult', ['someAppId']]);
        });

        it(`FRAMELESS: should handle a single string passed as appIds parameter ${JSON.stringify(
          context,
        )}`, async () => {
          await framelessMock.initializeWithContext(context);
          dialog.url.submit('someResult', 'someAppId');
          const submitMessage = framelessMock.findMessageByFunc('tasks.completeTask');
          expect(submitMessage).not.toBeNull();
          expect(submitMessage.args).toEqual(['someResult', ['someAppId']]);
        });
        it(`FRAMED: should successfully pass results when no appIds parameters are provided ${JSON.stringify(
          context,
        )}`, async () => {
          await framedMock.initializeWithContext(context);
          dialog.url.submit('someResult');
          const submitMessage = framedMock.findMessageByFunc('tasks.completeTask');
          expect(submitMessage).not.toBeNull();
          expect(submitMessage.args).toEqual(['someResult', []]);
        });

        it(`FRAMELESS: should successfully pass results when no appIds parameters are provided ${JSON.stringify(
          context,
        )}`, async () => {
          await framelessMock.initializeWithContext(context);
          dialog.url.submit('someResult');
          const submitMessage = framelessMock.findMessageByFunc('tasks.completeTask');
          expect(submitMessage).not.toBeNull();
          expect(submitMessage.args).toEqual(['someResult', []]);
        });
      } else {
        it(`FRAMED: should not allow calls from context context: ${JSON.stringify(context)}`, async () => {
          await framedMock.initializeWithContext(context);
          expect(() => dialog.url.submit()).toThrowError(
            `This call is only allowed in following contexts: ${JSON.stringify(
              allowedContexts,
            )}. Current context: ${JSON.stringify(context)}.`,
          );
        });
      }
    });
  });
  describe('dialog.isSupported function', () => {
    it('dialog.isSupported should return false if the runtime says dialog is not supported', async () => {
      await framedMock.initializeWithContext(FrameContexts.content);
      framedMock.setRuntimeConfig({ apiVersion: 1, supports: {} });
      expect(dialog.isSupported()).not.toBeTruthy();
    });

    it('dialog.update.isSupported should return true if the runtime says dialog is supported', async () => {
      await framedMock.initializeWithContext(FrameContexts.content);
      framedMock.setRuntimeConfig({ apiVersion: 1, supports: { dialog: {} } });
      expect(dialog.isSupported()).toBeTruthy();
    });
<<<<<<< HEAD
    it('dialog.update.isSupported should throw before initialization', () => {
      framedMock.setRuntimeConfig(_uninitializedRuntime);
      expect(() => dialog.update.isSupported()).toThrowError('The library has not yet been initialized');
=======

    it('should not be supported before initialization', () => {
      framedMock.setRuntimeConfig(_uninitializedRuntime);
      expect(() => dialog.isSupported()).toThrowError('The library has not yet been initialized');
>>>>>>> c5e9af5c
    });
  });

  describe('Open dialog with bot', () => {
    const botUrlDialogInfo: BotUrlDialogInfo = {
      url: 'someUrl',
      size: {
        height: DialogDimension.Small,
        width: DialogDimension.Small,
      },
      completionBotId: 'botId',
    };

    it('should not allow calls before initialization', () => {
      expect(() => dialog.url.bot.open(botUrlDialogInfo)).toThrowError('The library has not yet been initialized');
    });

    const allowedContexts = [FrameContexts.content, FrameContexts.sidePanel, FrameContexts.meetingStage];
    Object.values(FrameContexts).forEach((context) => {
      if (allowedContexts.some((allowedContext) => allowedContext === context)) {
        it(`FRAMED: should throw error when dialog is not supported in ${context} context`, async () => {
          await framedMock.initializeWithContext(context);
          framedMock.setRuntimeConfig({ apiVersion: 1, supports: {} });
          expect.assertions(1);
          try {
            dialog.url.bot.open(botUrlDialogInfo);
          } catch (e) {
            expect(e).toEqual(errorNotSupportedOnPlatform);
          }
        });

        it(`FRAMED: should throw error when dialog.url.bot is not supported in ${context} context`, async () => {
          await framedMock.initializeWithContext(context);
          framedMock.setRuntimeConfig({ apiVersion: 1, supports: { dialog: {} } });
          expect.assertions(1);
          try {
            dialog.url.bot.open(botUrlDialogInfo);
          } catch (e) {
            expect(e).toEqual(errorNotSupportedOnPlatform);
          }
        });

        it(`FRAMED: should pass along entire botUrlDialogInfo parameter in ${context} context`, async () => {
          await framedMock.initializeWithContext(context);
          const botUrlDialogInfo: BotUrlDialogInfo = {
            url: 'someUrl',
            size: { height: DialogDimension.Large, width: DialogDimension.Large },
            title: 'someTitle',
            fallbackUrl: 'someFallbackUrl',
            completionBotId: 'botId',
          };
          dialog.url.bot.open(botUrlDialogInfo, () => {
            return;
          });
          const openMessage = framedMock.findMessageByFunc('tasks.startTask');
          expect(openMessage).not.toBeNull();
          expect(openMessage.args).toEqual([dialog.url.getDialogInfoFromBotUrlDialogInfo(botUrlDialogInfo)]);
        });

        it(`FRAMELESS: should throw error when dialog is not supported in ${context} context`, async () => {
          await framelessMock.initializeWithContext(context);
          framedMock.setRuntimeConfig({ apiVersion: 1, supports: {} });
          expect.assertions(4);
          try {
            dialog.url.bot.open(botUrlDialogInfo);
          } catch (e) {
            expect(e).toEqual(errorNotSupportedOnPlatform);
          }
        });

        it(`FRAMELESS: should throw error when dialog.url.bot is not supported in ${context} context`, async () => {
          await framelessMock.initializeWithContext(context);
          framedMock.setRuntimeConfig({ apiVersion: 1, supports: { dialog: {} } });
          expect.assertions(4);
          try {
            dialog.url.bot.open(botUrlDialogInfo);
          } catch (e) {
            expect(e).toEqual(errorNotSupportedOnPlatform);
          }
        });

        it(`FRAMELESS: should pass along entire botUrlDialogInfo parameter in ${context} context`, async () => {
          await framelessMock.initializeWithContext(context);
          const botUrlDialogInfo: BotUrlDialogInfo = {
            url: 'someUrl',
            size: { height: DialogDimension.Large, width: DialogDimension.Large },
            title: 'someTitle',
            fallbackUrl: 'someFallbackUrl',
            completionBotId: 'botId',
          };
          dialog.url.bot.open(botUrlDialogInfo, () => {
            return;
          });
          const openMessage = framelessMock.findMessageByFunc('tasks.startTask');
          expect(openMessage).not.toBeNull();
          expect(openMessage.args).toEqual([dialog.url.getDialogInfoFromBotUrlDialogInfo(botUrlDialogInfo)]);
        });

        it(`FRAMED: Should initiate the registration for messageFromChildHandler if it is passed. context: ${context}`, async () => {
          await framedMock.initializeWithContext(context);
          dialog.url.bot.open(botUrlDialogInfo, emptyCallback, emptyCallback);
          const handlerMessage = framedMock.findMessageByFunc('registerHandler');
          expect(handlerMessage).not.toBeNull();
          expect(handlerMessage.args).toStrictEqual(['messageForParent']);
        });

        it(`FRAMELESS: Should initiate the registration for messageFromChildHandler if it is passed. context: ${context}`, async () => {
          await framelessMock.initializeWithContext(context);
          dialog.url.bot.open(botUrlDialogInfo, emptyCallback, emptyCallback);
          const handlerMessage = framelessMock.findMessageByFunc('registerHandler');
          expect(handlerMessage).not.toBeNull();
          expect(handlerMessage.args).toStrictEqual(['messageForParent']);
        });

        it(`FRAMELESS: Should successfully unregister the messageForParent handler when dialog is closed. ${context} context`, async () => {
          await framelessMock.initializeWithContext(context);

          expect.assertions(5);

          const submitString = 'succesfullySubmit';

          dialog.url.bot.open(botUrlDialogInfo, undefined, emptyCallback);
          const message = framelessMock.findMessageByFunc('tasks.startTask');
          expect(doesHandlerExist('messageForParent')).toBeTruthy();
          const callbackId = message.id;
          framelessMock.respondToMessage({
            data: {
              id: callbackId,
              args: [undefined, submitString],
            },
          } as DOMMessageEvent);
          expect(doesHandlerExist('messageForParent')).toBeFalsy();
        });

        it(`FRAMED: Should successfully unregister the messageForParent handler when dialog is closed. ${context} context`, async () => {
          await framedMock.initializeWithContext(context);

          expect.assertions(2);

          const submitString = 'succesfullySubmit';
          dialog.url.bot.open(botUrlDialogInfo, undefined, emptyCallback);
          expect(doesHandlerExist('messageForParent')).toBeTruthy();
          const message = framedMock.findMessageByFunc('tasks.startTask');

          framedMock.respondToMessage(message, null, submitString);
          expect(doesHandlerExist('messageForParent')).toBeFalsy();
        });

        it(`FRAMED: Should successfully call the callback with result when dialog is closed. ${context} context`, (done) => {
          framedMock.initializeWithContext(context).then(() => {
            expect.assertions(2);

            const submitString = 'succesfullySubmit';

            dialog.url.bot.open(botUrlDialogInfo, (result: dialog.ISdkResponse): void => {
              expect(result.result).toBe(submitString);
              expect(result.err).toBeFalsy();
              done();
            });
            const message = framedMock.findMessageByFunc('tasks.startTask');

            framedMock.respondToMessage(message, undefined, submitString);
          });
        });

        it(`FRAMELESS: Should successfully call the callback with result when dialog is closed. ${context} context`, (done) => {
          framelessMock.initializeWithContext(context).then(() => {
            const submitString = 'succesfullySubmit';
            // eslint-disable-next-line @typescript-eslint/no-empty-function
            dialog.url.bot.open(botUrlDialogInfo, (result: dialog.ISdkResponse) => {
              expect(result.result).toBe(submitString);
              expect(result.err).toBeFalsy();
              done();
            });
            const message = framelessMock.findMessageByFunc('tasks.startTask');

            const callbackId = message.id;
            framelessMock.respondToMessage({
              data: {
                id: callbackId,
                args: [undefined, submitString],
              },
            } as DOMMessageEvent);
          });
        });

        it(`FRAMED: Should successfully call the callback with error when dialog is closed. ${context} context`, (done) => {
          framedMock.initializeWithContext(context).then(() => {
            expect.assertions(2);

            const error = { errorCode: 500, message: 'Internal Error Occured' };

            dialog.url.bot.open(botUrlDialogInfo, (result: dialog.ISdkResponse): void => {
              expect(result.result).toBeFalsy();
              expect(result.err).toBe(error);
              done();
            });
            const message = framedMock.findMessageByFunc('tasks.startTask');

            framedMock.respondToMessage(message, error, undefined);
          });
        });

        it(`FRAMELESS: Should successfully call the callback with error when dialog is closed. ${context} context`, (done) => {
          framelessMock.initializeWithContext(context).then(() => {
            dialog.url.bot.open(botUrlDialogInfo, (result: dialog.ISdkResponse) => {
              expect(result.result).toBeFalsy();
              expect(result.err).toBe(error);
              done();
            });
            const error = { errorCode: 500, message: 'Internal Error Occured' };
            const message = framelessMock.findMessageByFunc('tasks.startTask');

            const callbackId = message.id;
            framelessMock.respondToMessage({
              data: {
                id: callbackId,
                args: [error, undefined],
              },
            } as DOMMessageEvent);
          });
        });
      } else {
        it(`FRAMED: should not allow calls from context ${context}`, async () => {
          await framedMock.initializeWithContext(context);
          expect(() => dialog.url.bot.open(botUrlDialogInfo)).toThrowError(
            `This call is only allowed in following contexts: ${JSON.stringify(
              allowedContexts,
            )}. Current context: ${JSON.stringify(context)}.`,
          );
        });

        it(`FRAMELESS: should not allow calls from context ${context}`, async () => {
          await framelessMock.initializeWithContext(context);
          expect(() => dialog.url.bot.open(botUrlDialogInfo)).toThrowError(
            `This call is only allowed in following contexts: ${JSON.stringify(
              allowedContexts,
            )}. Current context: ${JSON.stringify(context)}.`,
          );
        });
      }
    });

<<<<<<< HEAD
    describe('dialog.url.bot.isSupported function', () => {
      it('dialog.url.bot.isSupported should return false if the runtime says dialog is not supported', async () => {
=======
    describe('dialog.bot.isSupported function', () => {
      it('dialog.bot.isSupported should return false if the runtime says dialog is not supported', async () => {
>>>>>>> c5e9af5c
        await framedMock.initializeWithContext(FrameContexts.content);
        framedMock.setRuntimeConfig({ apiVersion: 1, supports: {} });
        expect(dialog.url.bot.isSupported()).not.toBeTruthy();
      });

<<<<<<< HEAD
      it('dialog.url.bot.isSupported should return false if the runtime says dialog.url.bot is not supported', async () => {
=======
      it('dialog.bot.isSupported should return false if the runtime says dialog.bot is not supported', async () => {
>>>>>>> c5e9af5c
        await framedMock.initializeWithContext(FrameContexts.content);
        framedMock.setRuntimeConfig({ apiVersion: 1, supports: { dialog: {} } });
        expect(dialog.url.bot.isSupported()).not.toBeTruthy();
      });

      it('dialog.url.bot.isSupported should return false if the runtime says dialog and dialog.url is supported', async () => {
        await framedMock.initializeWithContext(FrameContexts.content);
        framedMock.setRuntimeConfig({ apiVersion: 1, supports: { dialog: { url: {} } } });
        expect(dialog.url.bot.isSupported()).toBeFalsy();
      });

      it('dialog.url.bot.isSupported should return true if the runtime says dialog and dialog.url.bot is supported', async () => {
        await framedMock.initializeWithContext(FrameContexts.content);
        framedMock.setRuntimeConfig({ apiVersion: 1, supports: { dialog: { url: { bot: {} } } } });
        expect(dialog.url.bot.isSupported()).toBeTruthy();
      });

<<<<<<< HEAD
      it('dialog.url.bot.isSupported should throw before initialization', () => {
        framedMock.setRuntimeConfig(_uninitializedRuntime);
        expect(() => dialog.url.bot.isSupported()).toThrowError('The library has not yet been initialized');
=======
      it('dialog.bot.isSupported should return true if the runtime says dialog and dialog.bot is supported', async () => {
        await framedMock.initializeWithContext(FrameContexts.content);
        framedMock.setRuntimeConfig({ apiVersion: 1, supports: { dialog: { bot: {} } } });
        expect(dialog.bot.isSupported()).toBeTruthy();
>>>>>>> c5e9af5c
      });

      it('should not be supported before initialization', () => {
        framedMock.setRuntimeConfig(_uninitializedRuntime);
        expect(() => dialog.bot.isSupported()).toThrowError(new Error(errorLibraryNotInitialized));
      });
    });
  });

  describe('sendMessageToDialog', () => {
    const allowedContexts = [FrameContexts.content, FrameContexts.sidePanel, FrameContexts.meetingStage];
    it('should not allow calls before initialization', () => {
      expect.assertions(1);
      expect(() => dialog.url.sendMessageToDialog('message')).toThrowError('The library has not yet been initialized');
    });

    Object.values(FrameContexts).forEach((frameContext) => {
      if (allowedContexts.some((allowedContexts) => allowedContexts === frameContext)) {
        it(`FRAMED: should throw error when dialog is not supported in ${frameContext} context`, async () => {
          await framedMock.initializeWithContext(frameContext);
          framedMock.setRuntimeConfig({ apiVersion: 1, supports: {} });
          expect.assertions(1);
          try {
            dialog.url.sendMessageToDialog('exampleMessage');
          } catch (e) {
            expect(e).toEqual(errorNotSupportedOnPlatform);
          }
        });

        it(`FRAMED: should initiate the post message to Child: ${frameContext}`, async () => {
          await framedMock.initializeWithContext(frameContext);
          dialog.url.sendMessageToDialog('exampleMessage');
          const message = framedMock.findMessageByFunc('messageForChild');
          expect(message).not.toBeUndefined();
          expect(message.args).toStrictEqual(['exampleMessage']);
        });

        it(`FRAMELESS: should throw error when dialog is not supported in ${frameContext} context`, async () => {
          await framelessMock.initializeWithContext(frameContext);
          framedMock.setRuntimeConfig({ apiVersion: 1, supports: {} });
          expect.assertions(4);
          try {
            dialog.url.sendMessageToDialog('exampleMessage');
          } catch (e) {
            expect(e).toEqual(errorNotSupportedOnPlatform);
          }
        });

        it(`FRAMELESS: should initiate the post message to Child: ${frameContext}`, async () => {
          await framelessMock.initializeWithContext(frameContext);
          dialog.url.sendMessageToDialog('exampleMessage');
          const message = framelessMock.findMessageByFunc('messageForChild');
          expect(message).not.toBeUndefined();
          expect(message.args).toStrictEqual(['exampleMessage']);
        });
      } else {
        it(`FRAMED: should not allow calls from ${frameContext} context`, async () => {
          await framedMock.initializeWithContext(frameContext);
          expect(() => dialog.url.sendMessageToDialog('message')).toThrowError(
            `This call is only allowed in following contexts: ${JSON.stringify(
              allowedContexts,
            )}. Current context: "${frameContext}".`,
          );
        });

        it(`FRAMELESS: should not allow calls from ${frameContext} context`, async () => {
          await framelessMock.initializeWithContext(frameContext);
          expect(() => dialog.url.sendMessageToDialog('message')).toThrowError(
            `This call is only allowed in following contexts: ${JSON.stringify(
              allowedContexts,
            )}. Current context: "${frameContext}".`,
          );
        });
      }
    });
  });

  describe('sendMessageToParentFromDialog', () => {
    const allowedContexts = [FrameContexts.task];

    it('should not allow calls before initialization', () => {
      expect.assertions(1);
      expect(() => dialog.url.sendMessageToParentFromDialog('message')).toThrowError(
        'The library has not yet been initialized',
      );
    });

    Object.keys(FrameContexts)
      .map((k) => FrameContexts[k])
      .forEach((frameContext) => {
        if (frameContext === FrameContexts.task) {
          it(`FRAMED: should throw error when dialog is not supported in ${frameContext} context`, async () => {
            await framedMock.initializeWithContext(frameContext);
            framedMock.setRuntimeConfig({ apiVersion: 1, supports: {} });
            expect.assertions(1);
            try {
              dialog.url.sendMessageToParentFromDialog('exampleMessage');
            } catch (e) {
              expect(e).toEqual(errorNotSupportedOnPlatform);
            }
          });

          it(`FRAMED: should initiate the post message to Parent: ${frameContext}`, async () => {
            await framedMock.initializeWithContext(frameContext);
            dialog.url.sendMessageToParentFromDialog('exampleMessage');
            const message = framedMock.findMessageByFunc('messageForParent');
            expect(message).not.toBeUndefined();
            expect(message.args).toStrictEqual(['exampleMessage']);
          });

          it(`FRAMELESS: should throw error when dialog is not supported in ${frameContext} context`, async () => {
            await framelessMock.initializeWithContext(frameContext);
            framedMock.setRuntimeConfig({ apiVersion: 1, supports: {} });
            expect.assertions(4);
            try {
              dialog.url.sendMessageToParentFromDialog('exampleMessage');
            } catch (e) {
              expect(e).toEqual(errorNotSupportedOnPlatform);
            }
          });

          it(`FRAMELESS: should initiate the post message to Parent: ${frameContext}`, async () => {
            await framelessMock.initializeWithContext(frameContext);
            dialog.url.sendMessageToParentFromDialog('exampleMessage');
            const message = framelessMock.findMessageByFunc('messageForParent');
            expect(message).not.toBeUndefined();
            expect(message.args).toStrictEqual(['exampleMessage']);
          });
        } else {
          it(`FRAMED: should not allow calls from ${frameContext} context`, async () => {
            await framedMock.initializeWithContext(frameContext);
            expect(() => dialog.url.sendMessageToParentFromDialog('message')).toThrowError(
              `This call is only allowed in following contexts: ${JSON.stringify(
                allowedContexts,
              )}. Current context: "${frameContext}".`,
            );
          });

          it(`FRAMELESS: should not allow calls from ${frameContext} context`, async () => {
            await framelessMock.initializeWithContext(frameContext);
            expect(() => dialog.url.sendMessageToParentFromDialog('message')).toThrowError(
              `This call is only allowed in following contexts: ${JSON.stringify(
                allowedContexts,
              )}. Current context: "${frameContext}".`,
            );
          });
        }
      });
  });
  describe('registerOnMessageFromParent', () => {
    const allowedContexts = [FrameContexts.task];

    it('should not allow calls before initialization', () => {
      expect.assertions(1);
      expect(() => dialog.url.registerOnMessageFromParent(emptyCallback)).toThrowError(
        'The library has not yet been initialized',
      );
    });

    Object.keys(FrameContexts)
      .map((k) => FrameContexts[k])
      .forEach((frameContext) => {
        if (frameContext === FrameContexts.task) {
          it(`FRAMED: should throw error when dialog is not supported in ${frameContext} context`, async () => {
            await framedMock.initializeWithContext(frameContext);
            framedMock.setRuntimeConfig({ apiVersion: 1, supports: {} });
            expect.assertions(1);
            try {
              dialog.url.registerOnMessageFromParent(emptyCallback);
            } catch (e) {
              expect(e).toEqual(errorNotSupportedOnPlatform);
            }
          });

          it(`FRAMED: should initiate the registration call: ${frameContext}`, async () => {
            await framedMock.initializeWithContext(frameContext);
            dialog.url.registerOnMessageFromParent(emptyCallback);
            const message = framedMock.findMessageByFunc('registerHandler');
            expect(message).not.toBeUndefined();
            expect(message.args).toStrictEqual(['messageForChild']);
          });

          it(`FRAMELESS: should throw error when dialog is not supported in ${frameContext} context`, async () => {
            await framelessMock.initializeWithContext(frameContext);
            framedMock.setRuntimeConfig({ apiVersion: 1, supports: {} });
            expect.assertions(4);
            try {
              dialog.url.registerOnMessageFromParent(emptyCallback);
            } catch (e) {
              expect(e).toEqual(errorNotSupportedOnPlatform);
            }
          });

          it(`FRAMELESS: should initiate the registration call: ${frameContext}`, async () => {
            await framelessMock.initializeWithContext(frameContext);
            dialog.url.registerOnMessageFromParent(emptyCallback);
            const message = framelessMock.findMessageByFunc('registerHandler');
            expect(message).not.toBeUndefined();
            expect(message.args).toStrictEqual(['messageForChild']);
          });
        } else {
          it(`FRAMED: should not allow calls from ${frameContext} context`, async () => {
            await framedMock.initializeWithContext(frameContext);
            expect(() => dialog.url.registerOnMessageFromParent(emptyCallback)).toThrowError(
              `This call is only allowed in following contexts: ${JSON.stringify(
                allowedContexts,
              )}. Current context: "${frameContext}".`,
            );
          });

          it(`FRAMELESS: should not allow calls from ${frameContext} context`, async () => {
            await framelessMock.initializeWithContext(frameContext);
            expect(() => dialog.url.registerOnMessageFromParent(emptyCallback)).toThrowError(
              `This call is only allowed in following contexts: ${JSON.stringify(
                allowedContexts,
              )}. Current context: "${frameContext}".`,
            );
          });
        }
      });
  });

  describe('Testing dialog.adaptiveCard', () => {
    const renderCard = {
      type: 'AdaptiveCard',
      version: '1.0',
      body: [
        {
          type: 'Image',
          url: 'http://adaptivecards.io/content/adaptive-card-50.png',
        },
        {
          type: 'TextBlock',
          text: 'Hello **Adaptive Cards!**',
        },
      ],
      actions: [
        {
          type: 'Action.OpenUrl',
          title: 'Learn more',
          url: 'http://adaptivecards.io',
        },
        {
          type: 'Action.OpenUrl',
          title: 'GitHub',
          url: 'http://github.com/Microsoft/AdaptiveCards',
        },
      ],
    };
    const allowedContexts = [FrameContexts.content, FrameContexts.sidePanel, FrameContexts.meetingStage];
    describe('Testing dialog.adaptiveCard.open', () => {
      const adaptiveCardDialogInfo: AdaptiveCardDialogInfo = {
        card: JSON.stringify(renderCard),
        size: {
          height: DialogDimension.Small,
          width: DialogDimension.Small,
        },
        title: 'someAdaptiveCard',
      };

      it('should not allow calls before initialization', () => {
        expect(() => dialog.adaptiveCard.open(adaptiveCardDialogInfo)).toThrowError(
          'The library has not yet been initialized',
        );
      });

      Object.values(FrameContexts).forEach((context) => {
        if (allowedContexts.some((allowedContext) => allowedContext === context)) {
          it(`FRAMED: should throw error when dialog is not supported in ${context} context`, async () => {
            await framedMock.initializeWithContext(context);
            framedMock.setRuntimeConfig({ apiVersion: 1, supports: {} });
            expect.assertions(1);
            try {
              dialog.adaptiveCard.open(adaptiveCardDialogInfo);
            } catch (e) {
              expect(e).toEqual(errorNotSupportedOnPlatform);
            }
          });

          it(`FRAMED: should throw error when dialog is supported and adaptiveCard is not in ${context} context`, async () => {
            await framedMock.initializeWithContext(context);
            framedMock.setRuntimeConfig({ apiVersion: 1, supports: { dialog: {} } });
            expect.assertions(1);
            try {
              dialog.adaptiveCard.open(adaptiveCardDialogInfo);
            } catch (e) {
              expect(e).toEqual(errorNotSupportedOnPlatform);
            }
          });

          it(`FRAMED: should pass along entire adaptiveCardDialogInfo parameter in ${context} context`, async () => {
            await framedMock.initializeWithContext(context);
            framedMock.setRuntimeConfig({
              apiVersion: 1,
              hostVersionsInfo: { adaptiveCardSchemaVersion: minAdaptiveCardVersion },
              supports: { dialog: { card: {} } },
            });
            dialog.adaptiveCard.open(adaptiveCardDialogInfo, () => {
              return;
            });
            const openMessage = framedMock.findMessageByFunc('tasks.startTask');
            expect(openMessage).not.toBeNull();
            expect(openMessage.args).toEqual([
              dialog.adaptiveCard.getDialogInfoFromAdaptiveCardDialogInfo(adaptiveCardDialogInfo),
            ]);
          });

          it(`FRAMELESS: should throw error when dialog is not supported in ${context} context`, async () => {
            await framelessMock.initializeWithContext(context);
            framedMock.setRuntimeConfig({ apiVersion: 1, supports: {} });
            expect.assertions(4);
            try {
              dialog.adaptiveCard.open(adaptiveCardDialogInfo);
            } catch (e) {
              expect(e).toEqual(errorNotSupportedOnPlatform);
            }
          });

          it(`FRAMELESS: should throw error when dialog is supported and adaptiveCard is not in ${context} context`, async () => {
            await framelessMock.initializeWithContext(context);
            framedMock.setRuntimeConfig({ apiVersion: 1, supports: { dialog: {} } });
            expect.assertions(4);
            try {
              dialog.adaptiveCard.open(adaptiveCardDialogInfo);
            } catch (e) {
              expect(e).toEqual(errorNotSupportedOnPlatform);
            }
          });

          it(`FRAMELESS: should pass along entire adaptiveCardDialogInfo parameter in ${context} context`, async () => {
            await framelessMock.initializeWithContext(context);
            framedMock.setRuntimeConfig({
              apiVersion: 1,
              hostVersionsInfo: { adaptiveCardSchemaVersion: minAdaptiveCardVersion },
              supports: { dialog: { card: {} } },
            });
            dialog.adaptiveCard.open(adaptiveCardDialogInfo, () => {
              return;
            });
            const openMessage = framelessMock.findMessageByFunc('tasks.startTask');
            expect(openMessage).not.toBeNull();
            expect(openMessage.args).toEqual([
              dialog.adaptiveCard.getDialogInfoFromAdaptiveCardDialogInfo(adaptiveCardDialogInfo),
            ]);
          });

          it(`FRAMED: Should successfully call the callback with result when dialog is closed. ${context} context`, (done) => {
            framedMock.initializeWithContext(context).then(() => {
              framedMock.setRuntimeConfig({
                apiVersion: 1,
                hostVersionsInfo: { adaptiveCardSchemaVersion: minAdaptiveCardVersion },
                supports: { dialog: { card: {} } },
              });
              expect.assertions(2);
              const submitString = 'succesfullySubmit';

              dialog.adaptiveCard.open(adaptiveCardDialogInfo, (result: dialog.ISdkResponse): void => {
                expect(result.result).toBe(submitString);
                expect(result.err).toBeFalsy();
                done();
              });
              const message = framedMock.findMessageByFunc('tasks.startTask');

              framedMock.respondToMessage(message, undefined, submitString);
            });
          });

          it(`Frameless: Should successfully call the callback with result when dialog is closed. ${context} context`, (done) => {
            framelessMock.initializeWithContext(context).then(() => {
              framedMock.setRuntimeConfig({
                apiVersion: 1,
                hostVersionsInfo: { adaptiveCardSchemaVersion: minAdaptiveCardVersion },
                supports: { dialog: { card: {} } },
              });
              expect.assertions(5);
              const submitString = 'succesfullySubmit';
              dialog.adaptiveCard.open(adaptiveCardDialogInfo, (result: dialog.ISdkResponse) => {
                expect(result.result).toBe(submitString);
                expect(result.err).toBeFalsy();
                done();
              });
              const message = framelessMock.findMessageByFunc('tasks.startTask');

              const callbackId = message.id;
              framelessMock.respondToMessage({
                data: {
                  id: callbackId,
                  args: [undefined, submitString],
                },
              } as DOMMessageEvent);
            });
          });

          it(`FRAMED: Should successfully call the callback with error when dialog is closed. ${context} context`, (done) => {
            framedMock.initializeWithContext(context).then(() => {
              framedMock.setRuntimeConfig({
                apiVersion: 1,
                hostVersionsInfo: { adaptiveCardSchemaVersion: minAdaptiveCardVersion },
                supports: { dialog: { card: {} } },
              });
              expect.assertions(2);
              const error = { errorCode: 500, message: 'Internal Error Occured' };

              dialog.adaptiveCard.open(adaptiveCardDialogInfo, (result: dialog.ISdkResponse): void => {
                expect(result.result).toBeFalsy();
                expect(result.err).toBe(error);
                done();
              });
              const message = framedMock.findMessageByFunc('tasks.startTask');

              framedMock.respondToMessage(message, error, undefined);
            });
          });

          it(`Frameless: Should successfully call the callback with error when dialog is closed. ${context} context`, (done) => {
            framelessMock.initializeWithContext(context).then(() => {
              framedMock.setRuntimeConfig({
                apiVersion: 1,
                hostVersionsInfo: { adaptiveCardSchemaVersion: minAdaptiveCardVersion },
                supports: { dialog: { card: {} } },
              });
              expect.assertions(5);
              dialog.adaptiveCard.open(adaptiveCardDialogInfo, (result: dialog.ISdkResponse) => {
                expect(result.result).toBeFalsy();
                expect(result.err).toBe(error);
                done();
              });
              const error = { errorCode: 500, message: 'Internal Error Occured' };
              const message = framelessMock.findMessageByFunc('tasks.startTask');

              const callbackId = message.id;
              framelessMock.respondToMessage({
                data: {
                  id: callbackId,
                  args: [error, undefined],
                },
              } as DOMMessageEvent);
            });
          });
        } else {
          it(`FRAMED: should not allow calls from context ${context}`, async () => {
            await framedMock.initializeWithContext(context);
            expect(() => dialog.adaptiveCard.open(adaptiveCardDialogInfo)).toThrowError(
              `This call is only allowed in following contexts: ${JSON.stringify(
                allowedContexts,
              )}. Current context: ${JSON.stringify(context)}.`,
            );
          });

          it(`FRAMELESS: should not allow calls from context ${context}`, async () => {
            await framelessMock.initializeWithContext(context);
            expect(() => dialog.adaptiveCard.open(adaptiveCardDialogInfo)).toThrowError(
              `This call is only allowed in following contexts: ${JSON.stringify(
                allowedContexts,
              )}. Current context: ${JSON.stringify(context)}.`,
            );
          });
        }
      });
    });

    describe('Testing dialog.adaptiveCard.isSupported function', () => {
      it('dialog.adaptiveCard.isSupported should return false if the runtime says dialog is not supported', async () => {
        await framedMock.initializeWithContext(FrameContexts.content);
        framedMock.setRuntimeConfig({ apiVersion: 1, supports: {} });
        expect(dialog.adaptiveCard.isSupported()).not.toBeTruthy();
      });

      it('dialog.adaptiveCard.isSupported should return false if the runtime says dialog is supported and adaptiveCard is not', async () => {
        await framedMock.initializeWithContext(FrameContexts.content);
        framedMock.setRuntimeConfig({
          apiVersion: 1,
          hostVersionsInfo: { adaptiveCardSchemaVersion: minAdaptiveCardVersion },
          supports: { dialog: {} },
        });
        expect(dialog.adaptiveCard.isSupported()).not.toBeTruthy();
      });

      it('dialog.adaptiveCard.isSupported should return true if the runtime says dialog and adaptiveCard is supported', async () => {
        await framedMock.initializeWithContext(FrameContexts.content);
        framedMock.setRuntimeConfig({
          apiVersion: 1,
          hostVersionsInfo: { adaptiveCardSchemaVersion: minAdaptiveCardVersion },
          supports: { dialog: { card: {} } },
        });
        expect(dialog.adaptiveCard.isSupported()).toBeTruthy();
      });

      it('dialog.adaptiveCard.isSupported should throw before initialization', () => {
        framedMock.setRuntimeConfig(_uninitializedRuntime);
        expect(() => dialog.adaptiveCard.isSupported()).toThrowError('The library has not yet been initialized');
      });
    });

    describe('Testing dialog.adaptiveCard.bot function', () => {
      const botAdaptiveCardDialogInfo: BotAdaptiveCardDialogInfo = {
        card: JSON.stringify(renderCard),
        completionBotId: 'someBotID',
        size: {
          height: DialogDimension.Small,
          width: DialogDimension.Small,
        },
        title: 'someAdaptiveCard',
      };

      it('should not allow calls before initialization', () => {
        expect(() => dialog.adaptiveCard.bot.open(botAdaptiveCardDialogInfo)).toThrowError(
          'The library has not yet been initialized',
        );
      });

      Object.values(FrameContexts).forEach((context) => {
        if (allowedContexts.some((allowedContext) => allowedContext === context)) {
          it(`FRAMED: should throw error when dialog is not supported in ${context} context`, async () => {
            await framedMock.initializeWithContext(context);
            framedMock.setRuntimeConfig({ apiVersion: 1, supports: {} });
            expect.assertions(1);
            try {
              dialog.adaptiveCard.bot.open(botAdaptiveCardDialogInfo);
            } catch (e) {
              expect(e).toEqual(errorNotSupportedOnPlatform);
            }
          });

          it(`FRAMED: should throw error when dialog is supported and adaptiveCard is not in ${context} context`, async () => {
            await framedMock.initializeWithContext(context);
            framedMock.setRuntimeConfig({ apiVersion: 1, supports: { dialog: {} } });
            expect.assertions(1);
            try {
              dialog.adaptiveCard.bot.open(botAdaptiveCardDialogInfo);
            } catch (e) {
              expect(e).toEqual(errorNotSupportedOnPlatform);
            }
          });

          it(`FRAMED: should throw error when dialog.adaptiveCard.bot is not supported in ${context} context`, async () => {
            await framedMock.initializeWithContext(context);
            framedMock.setRuntimeConfig({ apiVersion: 1, supports: { dialog: { card: {} } } });
            expect.assertions(1);
            try {
              dialog.adaptiveCard.bot.open(botAdaptiveCardDialogInfo);
            } catch (e) {
              expect(e).toEqual(errorNotSupportedOnPlatform);
            }
          });

          it(`FRAMED: should pass along entire botUrlDialogInfo parameter in ${context} context`, async () => {
            await framedMock.initializeWithContext(context);
            framedMock.setRuntimeConfig({
              apiVersion: 1,
              hostVersionsInfo: { adaptiveCardSchemaVersion: minAdaptiveCardVersion },
              supports: { dialog: { card: { bot: {} } } },
            });
            dialog.adaptiveCard.bot.open(botAdaptiveCardDialogInfo, () => {
              return;
            });
            const openMessage = framedMock.findMessageByFunc('tasks.startTask');
            expect(openMessage).not.toBeNull();
            expect(openMessage.args).toEqual([
              dialog.adaptiveCard.getDialogInfoFromBotAdaptiveCardDialogInfo(botAdaptiveCardDialogInfo),
            ]);
          });

          it(`FRAMELESS: should throw error when dialog is not supported in ${context} context`, async () => {
            await framelessMock.initializeWithContext(context);
            framedMock.setRuntimeConfig({ apiVersion: 1, supports: {} });
            expect.assertions(4);
            try {
              dialog.adaptiveCard.bot.open(botAdaptiveCardDialogInfo);
            } catch (e) {
              expect(e).toEqual(errorNotSupportedOnPlatform);
            }
          });

          it(`FRAMELESS: should throw error when dialog.adaptiveCard is not supported in ${context} context`, async () => {
            await framelessMock.initializeWithContext(context);
            framedMock.setRuntimeConfig({ apiVersion: 1, supports: { dialog: {} } });
            expect.assertions(4);
            try {
              dialog.adaptiveCard.bot.open(botAdaptiveCardDialogInfo);
            } catch (e) {
              expect(e).toEqual(errorNotSupportedOnPlatform);
            }
          });

          it(`FRAMELESS: should throw error when dialog.adaptiveCard.bot is not supported in ${context} context`, async () => {
            await framelessMock.initializeWithContext(context);
            framedMock.setRuntimeConfig({ apiVersion: 1, supports: { dialog: { card: {} } } });
            expect.assertions(4);
            try {
              dialog.adaptiveCard.bot.open(botAdaptiveCardDialogInfo);
            } catch (e) {
              expect(e).toEqual(errorNotSupportedOnPlatform);
            }
          });

          it(`FRAMELESS: should pass along entire botUrlDialogInfo parameter in ${context} context`, async () => {
            await framelessMock.initializeWithContext(context);
            framedMock.setRuntimeConfig({
              apiVersion: 1,
              hostVersionsInfo: { adaptiveCardSchemaVersion: minAdaptiveCardVersion },
              supports: { dialog: { card: { bot: {} } } },
            });
            dialog.adaptiveCard.bot.open(botAdaptiveCardDialogInfo, () => {
              return;
            });
            const openMessage = framelessMock.findMessageByFunc('tasks.startTask');
            expect(openMessage).not.toBeNull();
            expect(openMessage.args).toEqual([
              dialog.adaptiveCard.getDialogInfoFromBotAdaptiveCardDialogInfo(botAdaptiveCardDialogInfo),
            ]);
          });

          it(`FRAMED: Should successfully call the callback with result when dialog is closed. ${context} context`, (done) => {
            framedMock.initializeWithContext(context).then(() => {
              framedMock.setRuntimeConfig({
                apiVersion: 1,
                hostVersionsInfo: { adaptiveCardSchemaVersion: minAdaptiveCardVersion },
                supports: { dialog: { card: { bot: {} } } },
              });
              expect.assertions(2);

              const submitString = 'succesfullySubmit';

              dialog.adaptiveCard.bot.open(botAdaptiveCardDialogInfo, (result: dialog.ISdkResponse): void => {
                expect(result.result).toBe(submitString);
                expect(result.err).toBeFalsy();
                done();
              });
              const message = framedMock.findMessageByFunc('tasks.startTask');

              framedMock.respondToMessage(message, undefined, submitString);
            });
          });

          it(`FRAMELESS: Should successfully call the callback with result when dialog is closed. ${context} context`, (done) => {
            framelessMock.initializeWithContext(context).then(() => {
              framedMock.setRuntimeConfig({
                apiVersion: 1,
                hostVersionsInfo: { adaptiveCardSchemaVersion: minAdaptiveCardVersion },
                supports: { dialog: { card: { bot: {} } } },
              });
              const submitString = 'succesfullySubmit';
              // eslint-disable-next-line @typescript-eslint/no-empty-function
              dialog.adaptiveCard.bot.open(botAdaptiveCardDialogInfo, (result: dialog.ISdkResponse) => {
                expect(result.result).toBe(submitString);
                expect(result.err).toBeFalsy();
                done();
              });
              const message = framelessMock.findMessageByFunc('tasks.startTask');

              const callbackId = message.id;
              framelessMock.respondToMessage({
                data: {
                  id: callbackId,
                  args: [undefined, submitString],
                },
              } as DOMMessageEvent);
            });
          });

          it(`FRAMED: Should successfully call the callback with error when dialog is closed. ${context} context`, (done) => {
            framedMock.initializeWithContext(context).then(() => {
              framedMock.setRuntimeConfig({
                apiVersion: 1,
                hostVersionsInfo: { adaptiveCardSchemaVersion: minAdaptiveCardVersion },
                supports: { dialog: { card: { bot: {} } } },
              });
              expect.assertions(2);

              const error = { errorCode: 500, message: 'Internal Error Occured' };

              dialog.adaptiveCard.bot.open(botAdaptiveCardDialogInfo, (result: dialog.ISdkResponse): void => {
                expect(result.result).toBeFalsy();
                expect(result.err).toBe(error);
                done();
              });
              const message = framedMock.findMessageByFunc('tasks.startTask');

              framedMock.respondToMessage(message, error, undefined);
            });
          });

          it(`FRAMELESS: Should successfully call the callback with error when dialog is closed. ${context} context`, (done) => {
            framelessMock.initializeWithContext(context).then(() => {
              framedMock.setRuntimeConfig({
                apiVersion: 1,
                hostVersionsInfo: { adaptiveCardSchemaVersion: minAdaptiveCardVersion },
                supports: { dialog: { card: { bot: {} } } },
              });
              dialog.adaptiveCard.bot.open(botAdaptiveCardDialogInfo, (result: dialog.ISdkResponse) => {
                expect(result.result).toBeFalsy();
                expect(result.err).toBe(error);
                done();
              });
              const error = { errorCode: 500, message: 'Internal Error Occured' };
              const message = framelessMock.findMessageByFunc('tasks.startTask');

              const callbackId = message.id;
              framelessMock.respondToMessage({
                data: {
                  id: callbackId,
                  args: [error, undefined],
                },
              } as DOMMessageEvent);
            });
          });
        } else {
          it(`FRAMED: should not allow calls from context ${context}`, async () => {
            await framedMock.initializeWithContext(context);
            expect(() => dialog.adaptiveCard.bot.open(botAdaptiveCardDialogInfo)).toThrowError(
              `This call is only allowed in following contexts: ${JSON.stringify(
                allowedContexts,
              )}. Current context: ${JSON.stringify(context)}.`,
            );
          });

          it(`FRAMELESS: should not allow calls from context ${context}`, async () => {
            await framelessMock.initializeWithContext(context);
            expect(() => dialog.adaptiveCard.bot.open(botAdaptiveCardDialogInfo)).toThrowError(
              `This call is only allowed in following contexts: ${JSON.stringify(
                allowedContexts,
              )}. Current context: ${JSON.stringify(context)}.`,
            );
          });
        }
      });

      describe('Testing dialog.adaptiveCard.bot.isSupported function', () => {
        it('dialog.adaptiveCard.bot.isSupported should return false if the runtime says dialog is not supported', async () => {
          await framedMock.initializeWithContext(FrameContexts.content);
          framedMock.setRuntimeConfig({ apiVersion: 1, supports: {} });
          expect(dialog.adaptiveCard.bot.isSupported()).not.toBeTruthy();
        });

        it('dialog.adaptiveCard.bot.isSupported should return false if the runtime says dialog.adaptiveCard is not supported', async () => {
          await framedMock.initializeWithContext(FrameContexts.content);
          framedMock.setRuntimeConfig({
            apiVersion: 1,
            hostVersionsInfo: { adaptiveCardSchemaVersion: minAdaptiveCardVersion },
            supports: { dialog: {} },
          });
          expect(dialog.adaptiveCard.bot.isSupported()).not.toBeTruthy();
        });

        it('dialog.adaptiveCard.bot.isSupported should return false if the runtime says dialog.adaptiveCard.bot is not supported', async () => {
          await framedMock.initializeWithContext(FrameContexts.content);
          framedMock.setRuntimeConfig({
            apiVersion: 1,
            hostVersionsInfo: { adaptiveCardSchemaVersion: minAdaptiveCardVersion },
            supports: { dialog: {} },
          });
          expect(dialog.adaptiveCard.bot.isSupported()).not.toBeTruthy();
        });

        it('dialog.adaptiveCard.bot.isSupported should return false if the runtime says dialog.url.bot is not supported', async () => {
          await framedMock.initializeWithContext(FrameContexts.content);
          framedMock.setRuntimeConfig({
            apiVersion: 1,
            hostVersionsInfo: { adaptiveCardSchemaVersion: minAdaptiveCardVersion },
            supports: { dialog: {} },
          });
          expect(dialog.adaptiveCard.bot.isSupported()).not.toBeTruthy();
        });

        it('dialog.adaptiveCard.bot.isSupported should return true if the runtime says dialog.adaptiveCard.bot is supported', async () => {
          await framedMock.initializeWithContext(FrameContexts.content);
          framedMock.setRuntimeConfig({
            apiVersion: 1,
            hostVersionsInfo: { adaptiveCardSchemaVersion: minAdaptiveCardVersion },
            supports: { dialog: { card: { bot: {} } } },
          });
          expect(dialog.adaptiveCard.bot.isSupported()).toBeTruthy();
        });

        it('dialog.adaptiveCard.bot.isSupported should throw before initialization', () => {
          framedMock.setRuntimeConfig(_uninitializedRuntime);
          expect(() => dialog.adaptiveCard.bot.isSupported()).toThrowError('The library has not yet been initialized');
        });
      });
    });
  });
});<|MERGE_RESOLUTION|>--- conflicted
+++ resolved
@@ -427,11 +427,7 @@
         expect(dialog.update.isSupported()).toBeTruthy();
       });
 
-<<<<<<< HEAD
       it('dialog.update.isSupported should throw before initialization', () => {
-=======
-      it('should throw before initialization', () => {
->>>>>>> c5e9af5c
         framedMock.setRuntimeConfig(_uninitializedRuntime);
         expect(() => dialog.update.isSupported()).toThrowError('The library has not yet been initialized');
       });
@@ -551,16 +547,9 @@
       framedMock.setRuntimeConfig({ apiVersion: 1, supports: { dialog: {} } });
       expect(dialog.isSupported()).toBeTruthy();
     });
-<<<<<<< HEAD
     it('dialog.update.isSupported should throw before initialization', () => {
       framedMock.setRuntimeConfig(_uninitializedRuntime);
       expect(() => dialog.update.isSupported()).toThrowError('The library has not yet been initialized');
-=======
-
-    it('should not be supported before initialization', () => {
-      framedMock.setRuntimeConfig(_uninitializedRuntime);
-      expect(() => dialog.isSupported()).toThrowError('The library has not yet been initialized');
->>>>>>> c5e9af5c
     });
   });
 
@@ -804,23 +793,15 @@
       }
     });
 
-<<<<<<< HEAD
+
     describe('dialog.url.bot.isSupported function', () => {
       it('dialog.url.bot.isSupported should return false if the runtime says dialog is not supported', async () => {
-=======
-    describe('dialog.bot.isSupported function', () => {
-      it('dialog.bot.isSupported should return false if the runtime says dialog is not supported', async () => {
->>>>>>> c5e9af5c
         await framedMock.initializeWithContext(FrameContexts.content);
         framedMock.setRuntimeConfig({ apiVersion: 1, supports: {} });
         expect(dialog.url.bot.isSupported()).not.toBeTruthy();
       });
 
-<<<<<<< HEAD
       it('dialog.url.bot.isSupported should return false if the runtime says dialog.url.bot is not supported', async () => {
-=======
-      it('dialog.bot.isSupported should return false if the runtime says dialog.bot is not supported', async () => {
->>>>>>> c5e9af5c
         await framedMock.initializeWithContext(FrameContexts.content);
         framedMock.setRuntimeConfig({ apiVersion: 1, supports: { dialog: {} } });
         expect(dialog.url.bot.isSupported()).not.toBeTruthy();
@@ -838,16 +819,9 @@
         expect(dialog.url.bot.isSupported()).toBeTruthy();
       });
 
-<<<<<<< HEAD
       it('dialog.url.bot.isSupported should throw before initialization', () => {
         framedMock.setRuntimeConfig(_uninitializedRuntime);
         expect(() => dialog.url.bot.isSupported()).toThrowError('The library has not yet been initialized');
-=======
-      it('dialog.bot.isSupported should return true if the runtime says dialog and dialog.bot is supported', async () => {
-        await framedMock.initializeWithContext(FrameContexts.content);
-        framedMock.setRuntimeConfig({ apiVersion: 1, supports: { dialog: { bot: {} } } });
-        expect(dialog.bot.isSupported()).toBeTruthy();
->>>>>>> c5e9af5c
       });
 
       it('should not be supported before initialization', () => {

import { app } from '../../src/public/app';
import { DialogDimension, FrameContexts } from '../../src/public/constants';
import { dialog } from '../../src/public/dialog';
import { DialogSize } from '../../src/public/interfaces';
import { BotUrlDialogInfo, UrlDialogInfo } from '../../src/public/interfaces';
import { FramelessPostMocks } from '../framelessPostMocks';
import { Utils } from '../utils';

describe('Dialog', () => {
  // Use to send a mock message from the app.

  const framedMock = new Utils();
  const framelessMock = new FramelessPostMocks();
  // eslint-disable-next-line @typescript-eslint/no-empty-function
  const emptyCallback = (): void => {};

  beforeEach(() => {
    framedMock.processMessage = null;
    framedMock.messages = [];
    framelessMock.messages = [];
    framedMock.childMessages = [];
    framedMock.childWindow.closed = false;
  });

  afterEach(() => {
    // Reset the object since it's a singleton
    if (app._uninitialize) {
      app._uninitialize();
    }
  });

  describe('open', () => {
    const dialogInfo: UrlDialogInfo = {
      url: 'someUrl',
      size: {
        height: DialogDimension.Small,
        width: DialogDimension.Small,
      },
    };

    it('should not allow calls before initialization', () => {
      expect(() => dialog.open(dialogInfo)).toThrowError('The library has not yet been initialized');
    });

    const allowedContexts = [FrameContexts.content, FrameContexts.sidePanel, FrameContexts.meetingStage];
    Object.values(FrameContexts).forEach(context => {
      if (allowedContexts.some(allowedContext => allowedContext === context)) {
        it(`FRAMED: should pass along entire DialogInfo parameter in ${context} context`, async () => {
          await framedMock.initializeWithContext(context);
          const dialogInfo: UrlDialogInfo = {
            url: 'someUrl',
            size: { height: DialogDimension.Large, width: DialogDimension.Large },
            title: 'someTitle',
            fallbackUrl: 'someFallbackUrl',
          };
          dialog.open(dialogInfo, () => {
            return;
          });
          const openMessage = framedMock.findMessageByFunc('tasks.startTask');
          expect(openMessage).not.toBeNull();
          expect(openMessage.args).toEqual([dialogInfo]);
        });

<<<<<<< HEAD
        it(`FRAMELESS: should pass along entire DialogInfo parameter in ${context} context`, async () => {
          await framelessMock.initializeWithContext(context);
          const dialogInfo: UrlDialogInfo = {
            url: 'someUrl',
            size: { height: DialogDimension.Large, width: DialogDimension.Large },
            title: 'someTitle',
            fallbackUrl: 'someFallbackUrl',
          };
          dialog.open(dialogInfo, () => {
            return;
          });
          const openMessage = framelessMock.findMessageByFunc('tasks.startTask');
          expect(openMessage).not.toBeNull();
          expect(openMessage.args).toEqual([dialogInfo]);
        });

        it(`FRAMED: Should initiate the registration for messageFromChildHandler if it is passed. context: ${context}`, async () => {
          await framedMock.initializeWithContext(context);
          dialog.open(dialogInfo, emptyCallback, emptyCallback);
          const handlerMessage = framedMock.findMessageByFunc('registerHandler');
          expect(handlerMessage).not.toBeNull();
          expect(handlerMessage.args).toStrictEqual(['messageForParent']);
        });

        it(`FRAMELESS: Should initiate the registration for messageFromChildHandler if it is passed. context: ${context}`, async () => {
          await framelessMock.initializeWithContext(context);
          dialog.open(dialogInfo, emptyCallback, emptyCallback);
          const handlerMessage = framelessMock.findMessageByFunc('registerHandler');
          expect(handlerMessage).not.toBeNull();
          expect(handlerMessage.args).toStrictEqual(['messageForParent']);
        });

        it(`FRAMED: should initiate the post message to dialog using returned function. context: ${context}`, async () => {
          await framedMock.initializeWithContext(context);
          const sendMessageToDialogHandler = dialog.open(dialogInfo, emptyCallback, emptyCallback);
          sendMessageToDialogHandler('exampleMessage');
          const message = framedMock.findMessageByFunc('messageForChild');
          expect(message).not.toBeUndefined();
          expect(message.args).toStrictEqual(['exampleMessage']);
        });

        it(`FRAMELESS: should initiate the post message to dialog using returned function. context: ${context}`, async () => {
          await framelessMock.initializeWithContext(context);
          const sendMessageToDialogHandler = dialog.open(dialogInfo, emptyCallback, emptyCallback);
          sendMessageToDialogHandler('exampleMessage');
          const message = framelessMock.findMessageByFunc('messageForChild');
          expect(message).not.toBeUndefined();
          expect(message.args).toStrictEqual(['exampleMessage']);
=======
        it(`Should register messageFromChildHandler if it is passed. context: ${context}`, async () => {
          utils.messages = [];
          await utils.initializeWithContext(context);
          dialog.open(dialogInfo, emptyCallback, emptyCallback);
          const handlerMessage = utils.findMessageByFunc('registerHandler');
          expect(handlerMessage).not.toBeNull();
        });

        describe('send a message to dialog using returned function from dialog.open API call', () => {
          // eslint-disable-next-line @typescript-eslint/no-empty-function
          const emptyCallback = (): void => {};
          it(`should successfully send the post the message to dialog. context: ${context}`, async () => {
            await utils.initializeWithContext(context);
            const sendMessageToDialogHandler = dialog.open(dialogInfo, emptyCallback, emptyCallback);
            sendMessageToDialogHandler('exampleMessage');
            const message = utils.findMessageByFunc('messageForChild');
            expect(message).not.toBeUndefined();
          });
>>>>>>> 44b61af6
        });
      } else {
        it(`FRAMED: should not allow calls from context ${context}`, async () => {
          await framedMock.initializeWithContext(context);
          expect(() => dialog.open(dialogInfo)).toThrowError(
            `This call is only allowed in following contexts: ${JSON.stringify(
              allowedContexts,
            )}. Current context: ${JSON.stringify(context)}.`,
          );
        });

        it(`FRAMELESS: should not allow calls from context ${context}`, async () => {
          await framelessMock.initializeWithContext(context);
          expect(() => dialog.open(dialogInfo)).toThrowError(
            `This call is only allowed in following contexts: ${JSON.stringify(
              allowedContexts,
            )}. Current context: ${JSON.stringify(context)}.`,
          );
        });
      }
    });
  });
  describe('Update', () => {
    describe('resize function', () => {
      const allowedContexts = [
        FrameContexts.content,
        FrameContexts.sidePanel,
        FrameContexts.task,
        FrameContexts.meetingStage,
      ];
      const dimensions: DialogSize = { width: 10, height: 10 };

      it('should not allow calls before initialization', () => {
        // eslint-disable-next-line @typescript-eslint/no-explicit-any
        expect(() => dialog.update.resize({} as any)).toThrowError('The library has not yet been initialized');
      });
      Object.values(FrameContexts).forEach(context => {
        if (allowedContexts.some(allowedContexts => allowedContexts === context)) {
          it(`FRAMED: should successfully pass DialogInfo in context: ${context}`, async () => {
            await framedMock.initializeWithContext(context);

            dialog.update.resize(dimensions);
            const resizeMessage = framedMock.findMessageByFunc('tasks.updateTask');
            expect(resizeMessage).not.toBeNull();
            expect(resizeMessage.args).toEqual([dimensions]);
          });

          it(`FRAMELESS: should successfully pass DialogInfo in context: ${context}`, async () => {
            await framelessMock.initializeWithContext(context);

            dialog.update.resize(dimensions);
            const resizeMessage = framelessMock.findMessageByFunc('tasks.updateTask');
            expect(resizeMessage).not.toBeNull();
            expect(resizeMessage.args).toEqual([dimensions]);
          });
        } else {
          it(`FRAMED: should not allow calls from ${context} context`, async () => {
            await framedMock.initializeWithContext(context);
            expect(() => dialog.update.resize(dimensions)).toThrowError(
              `This call is only allowed in following contexts: ${JSON.stringify(
                allowedContexts,
              )}. Current context: "${context}".`,
            );
          });

          it(`FRAMELESS: should not allow calls from ${context} context`, async () => {
            await framelessMock.initializeWithContext(context);
            expect(() => dialog.update.resize(dimensions)).toThrowError(
              `This call is only allowed in following contexts: ${JSON.stringify(
                allowedContexts,
              )}. Current context: "${context}".`,
            );
          });
        }
      });
    });
    describe('dialog.update.isSupported function', () => {
      it('dialog.update.isSupported should return false if the runtime says dialog is not supported', () => {
        framedMock.setRuntimeConfig({ apiVersion: 1, supports: {} });
        expect(dialog.update.isSupported()).not.toBeTruthy();
      });

      it('dialog.update.isSupported should return false if the runtime says dialog.update is not supported', () => {
        framedMock.setRuntimeConfig({ apiVersion: 1, supports: { dialog: {} } });
        expect(dialog.update.isSupported()).not.toBeTruthy();
      });

      it('dialog.update.isSupported should return true if the runtime says dialog and dialog.update is supported', () => {
        framedMock.setRuntimeConfig({ apiVersion: 1, supports: { dialog: { update: {} } } });
        expect(dialog.update.isSupported()).toBeTruthy();
      });
    });
  });
  describe('submit', () => {
    it('should not allow calls before initialization', () => {
      expect(() => dialog.submit()).toThrowError('The library has not yet been initialized');
    });
    const allowedContexts = [
      FrameContexts.content,
      FrameContexts.sidePanel,
      FrameContexts.task,
      FrameContexts.meetingStage,
    ];
    Object.values(FrameContexts).forEach(context => {
      if (allowedContexts.some(allowedContexts => allowedContexts === context)) {
        it(`FRAMED: should successfully pass result and appIds parameters when called from ${JSON.stringify(
          context,
        )}`, async () => {
          await framedMock.initializeWithContext(context);
          dialog.submit('someResult', ['someAppId', 'someOtherAppId']);
          const submitMessage = framedMock.findMessageByFunc('tasks.completeTask');
          expect(submitMessage).not.toBeNull();
          expect(submitMessage.args).toEqual(['someResult', ['someAppId', 'someOtherAppId']]);
        });

        it(`FRAMELESS: should successfully pass result and appIds parameters when called from ${JSON.stringify(
          context,
        )}`, async () => {
          await framelessMock.initializeWithContext(context);
          dialog.submit('someResult', ['someAppId', 'someOtherAppId']);
          const submitMessage = framelessMock.findMessageByFunc('tasks.completeTask');
          expect(submitMessage).not.toBeNull();
          expect(submitMessage.args).toEqual(['someResult', ['someAppId', 'someOtherAppId']]);
        });

        it(`FRAMED: should handle a single string passed as appIds parameter ${JSON.stringify(context)}`, async () => {
          await framedMock.initializeWithContext(context);
          dialog.submit('someResult', 'someAppId');
          const submitMessage = framedMock.findMessageByFunc('tasks.completeTask');
          expect(submitMessage).not.toBeNull();
          expect(submitMessage.args).toEqual(['someResult', ['someAppId']]);
        });

        it(`FRAMELESS: should handle a single string passed as appIds parameter ${JSON.stringify(
          context,
        )}`, async () => {
          await framelessMock.initializeWithContext(context);
          dialog.submit('someResult', 'someAppId');
          const submitMessage = framelessMock.findMessageByFunc('tasks.completeTask');
          expect(submitMessage).not.toBeNull();
          expect(submitMessage.args).toEqual(['someResult', ['someAppId']]);
        });
      } else {
        it(`FRAMED: should not allow calls from context context: ${JSON.stringify(context)}`, async () => {
          await framedMock.initializeWithContext(context);
          expect(() => dialog.submit()).toThrowError(
            `This call is only allowed in following contexts: ${JSON.stringify(
              allowedContexts,
            )}. Current context: ${JSON.stringify(context)}.`,
          );
        });
      }
    });
  });
  describe('dialog.isSupported function', () => {
    it('dialog.isSupported should return false if the runtime says dialog is not supported', () => {
      framedMock.setRuntimeConfig({ apiVersion: 1, supports: {} });
      expect(dialog.isSupported()).not.toBeTruthy();
    });

    it('dialog.update.isSupported should return true if the runtime says dialog is supported', () => {
      framedMock.setRuntimeConfig({ apiVersion: 1, supports: { dialog: {} } });
      expect(dialog.isSupported()).toBeTruthy();
    });
  });

  describe('Open dialog with bot', () => {
<<<<<<< HEAD
=======
    // eslint-disable-next-line @typescript-eslint/no-empty-function
    const emptyCallback = (): void => {};

>>>>>>> 44b61af6
    const dialogInfo: BotUrlDialogInfo = {
      url: 'someUrl',
      size: {
        height: DialogDimension.Small,
        width: DialogDimension.Small,
      },
      completionBotId: 'botId',
    };

    it('should not allow calls before initialization', () => {
      expect(() => dialog.bot.open(dialogInfo)).toThrowError('The library has not yet been initialized');
    });

    const allowedContexts = [FrameContexts.content, FrameContexts.sidePanel, FrameContexts.meetingStage];
    Object.values(FrameContexts).forEach(context => {
      if (allowedContexts.some(allowedContext => allowedContext === context)) {
        it(`FRAMED: should pass along entire DialogInfo parameter in ${context} context`, async () => {
          await framedMock.initializeWithContext(context);
          const dialogInfo: BotUrlDialogInfo = {
            url: 'someUrl',
            size: { height: DialogDimension.Large, width: DialogDimension.Large },
            title: 'someTitle',
            fallbackUrl: 'someFallbackUrl',
            completionBotId: 'botId',
          };
          dialog.bot.open(dialogInfo, () => {
            return;
          });
          const openMessage = framedMock.findMessageByFunc('tasks.startTask');
          expect(openMessage).not.toBeNull();
          expect(openMessage.args).toEqual([dialogInfo]);
        });

<<<<<<< HEAD
        it(`FRAMELESS: should pass along entire DialogInfo parameter in ${context} context`, async () => {
          await framelessMock.initializeWithContext(context);
          const dialogInfo: BotUrlDialogInfo = {
            url: 'someUrl',
            size: { height: DialogDimension.Large, width: DialogDimension.Large },
            title: 'someTitle',
            fallbackUrl: 'someFallbackUrl',
            completionBotId: 'botId',
          };
          dialog.bot.open(dialogInfo, () => {
            return;
          });
          const openMessage = framelessMock.findMessageByFunc('tasks.startTask');
          expect(openMessage).not.toBeNull();
          expect(openMessage.args).toEqual([dialogInfo]);
        });

        it(`FRAMED: Should initiate the registration for messageFromChildHandler if it is passed. context: ${context}`, async () => {
          await framedMock.initializeWithContext(context);
          dialog.bot.open(dialogInfo, emptyCallback, emptyCallback);
          const handlerMessage = framedMock.findMessageByFunc('registerHandler');
          expect(handlerMessage).not.toBeNull();
          expect(handlerMessage.args).toStrictEqual(['messageForParent']);
        });

        it(`FRAMELESS: Should initiate the registration for messageFromChildHandler if it is passed. context: ${context}`, async () => {
          await framelessMock.initializeWithContext(context);
          dialog.bot.open(dialogInfo, emptyCallback, emptyCallback);
          const handlerMessage = framelessMock.findMessageByFunc('registerHandler');
          expect(handlerMessage).not.toBeNull();
          expect(handlerMessage.args).toStrictEqual(['messageForParent']);
        });

        it(`FRAMED: should initiate the post message to dialog. context: ${context}`, async () => {
          await framedMock.initializeWithContext(context);
          const sendMessageToDialogHandler = dialog.bot.open(dialogInfo, emptyCallback, emptyCallback);
          sendMessageToDialogHandler('exampleMessage');
          const message = framedMock.findMessageByFunc('messageForChild');
          expect(message).not.toBeUndefined();
          expect(message.args).toStrictEqual(['exampleMessage']);
        });

        it(`FRAMELESS: should initiate the post message to dialog. context: ${context}`, async () => {
          await framelessMock.initializeWithContext(context);
          const sendMessageToDialogHandler = dialog.bot.open(dialogInfo, emptyCallback, emptyCallback);
          sendMessageToDialogHandler('exampleMessage');
          const message = framelessMock.findMessageByFunc('messageForChild');
          expect(message).not.toBeUndefined();
          expect(message.args).toStrictEqual(['exampleMessage']);
        });
      } else {
        it(`FRAMED: should not allow calls from context ${context}`, async () => {
          await framedMock.initializeWithContext(context);
          expect(() => dialog.bot.open(dialogInfo)).toThrowError(
            `This call is only allowed in following contexts: ${JSON.stringify(
              allowedContexts,
            )}. Current context: ${JSON.stringify(context)}.`,
          );
        });

        it(`FRAMELESS: should not allow calls from context ${context}`, async () => {
          await framelessMock.initializeWithContext(context);
=======
        it(`Should register messageFromChildHandler if it is passed. context: ${context}`, async () => {
          utils.messages = [];
          await utils.initializeWithContext(context);
          dialog.bot.open(dialogInfo, emptyCallback, emptyCallback);
          const handlerMessage = utils.findMessageByFunc('registerHandler');
          expect(handlerMessage).not.toBeNull();
        });

        describe('send a message to dialog using returned function from dialog.bot.open API call', () => {
          // eslint-disable-next-line @typescript-eslint/no-empty-function
          const emptyCallback = (): void => {};
          it(`should successfully send the post the message to dialog. context: ${context}`, async () => {
            await utils.initializeWithContext(context);
            const sendMessageToDialogHandler = dialog.bot.open(dialogInfo, emptyCallback, emptyCallback);
            sendMessageToDialogHandler('exampleMessage');
            const message = utils.findMessageByFunc('messageForChild');
            expect(message).not.toBeUndefined();
          });
        });
      } else {
        it(`should not allow calls from context ${context}`, async () => {
          await utils.initializeWithContext(context);
>>>>>>> 44b61af6
          expect(() => dialog.bot.open(dialogInfo)).toThrowError(
            `This call is only allowed in following contexts: ${JSON.stringify(
              allowedContexts,
            )}. Current context: ${JSON.stringify(context)}.`,
          );
        });
      }
    });

    describe('dialog.bot.isSupported function', () => {
      it('dialog.bot.isSupported should return false if the runtime says dialog is not supported', () => {
        framedMock.setRuntimeConfig({ apiVersion: 1, supports: {} });
        expect(dialog.bot.isSupported()).not.toBeTruthy();
      });

      it('dialog.bot.isSupported should return false if the runtime says dialog.bot is not supported', () => {
        framedMock.setRuntimeConfig({ apiVersion: 1, supports: { dialog: {} } });
        expect(dialog.bot.isSupported()).not.toBeTruthy();
      });

      it('dialog.bot.isSupported should return true if the runtime says dialog and dialog.bot is supported', () => {
        framedMock.setRuntimeConfig({ apiVersion: 1, supports: { dialog: { bot: {} } } });
        expect(dialog.bot.isSupported()).toBeTruthy();
      });
    });
  });

  describe('sendMessageToParentFromDialog', () => {
    const allowedContexts = [FrameContexts.task];

    it('should not allow calls before initialization', () => {
      expect.assertions(1);
      expect(() => dialog.sendMessageToParentFromDialog('message')).toThrowError(
        'The library has not yet been initialized',
      );
    });

    Object.keys(FrameContexts)
      .map(k => FrameContexts[k])
      .forEach(frameContext => {
        if (frameContext === FrameContexts.task) {
<<<<<<< HEAD
          it(`FRAMED: should initiate the post message to Parent: ${frameContext}`, async () => {
            await framedMock.initializeWithContext(frameContext);
            dialog.sendMessageToParentFromDialog('exampleMessage');
            const message = framedMock.findMessageByFunc('messageForParent');
            expect(message).not.toBeUndefined();
            expect(message.args).toStrictEqual('exampleMessage');
          });

          it(`FRAMELESS: should initiate the post message to Parent: ${frameContext}`, async () => {
            await framelessMock.initializeWithContext(frameContext);
            dialog.sendMessageToParentFromDialog('exampleMessage');
            const message = framelessMock.findMessageByFunc('messageForParent');
=======
          it(`should successfully send the message to Parent: ${frameContext}`, async () => {
            await utils.initializeWithContext(frameContext);
            utils.setRuntimeConfig({ apiVersion: 1, supports: { dialog: {} } });
            dialog.sendMessageToParentFromDialog('exampleMessage');
            const message = utils.findMessageByFunc('messageForParent');
>>>>>>> 44b61af6
            expect(message).not.toBeUndefined();
            expect(message.args).toStrictEqual('exampleMessage');
          });
        } else {
<<<<<<< HEAD
          it(`FRAMED: should not allow calls from ${frameContext} context`, async () => {
            await framedMock.initializeWithContext(frameContext);
            expect(() => dialog.sendMessageToParentFromDialog('message', emptyCallback)).toThrowError(
=======
          it(`should not allow calls from ${frameContext} context`, async () => {
            await utils.initializeWithContext(frameContext);
            expect(() => dialog.sendMessageToParentFromDialog('message')).toThrowError(
>>>>>>> 44b61af6
              `This call is only allowed in following contexts: ${JSON.stringify(
                allowedContexts,
              )}. Current context: "${frameContext}".`,
            );
          });

          it(`FRAMELESS: should not allow calls from ${frameContext} context`, async () => {
            await framelessMock.initializeWithContext(frameContext);
            expect(() => dialog.sendMessageToParentFromDialog('message', emptyCallback)).toThrowError(
              `This call is only allowed in following contexts: ${JSON.stringify(
                allowedContexts,
              )}. Current context: "${frameContext}".`,
            );
          });
        }
      });
  });
});<|MERGE_RESOLUTION|>--- conflicted
+++ resolved
@@ -61,7 +61,6 @@
           expect(openMessage.args).toEqual([dialogInfo]);
         });
 
-<<<<<<< HEAD
         it(`FRAMELESS: should pass along entire DialogInfo parameter in ${context} context`, async () => {
           await framelessMock.initializeWithContext(context);
           const dialogInfo: UrlDialogInfo = {
@@ -110,26 +109,6 @@
           const message = framelessMock.findMessageByFunc('messageForChild');
           expect(message).not.toBeUndefined();
           expect(message.args).toStrictEqual(['exampleMessage']);
-=======
-        it(`Should register messageFromChildHandler if it is passed. context: ${context}`, async () => {
-          utils.messages = [];
-          await utils.initializeWithContext(context);
-          dialog.open(dialogInfo, emptyCallback, emptyCallback);
-          const handlerMessage = utils.findMessageByFunc('registerHandler');
-          expect(handlerMessage).not.toBeNull();
-        });
-
-        describe('send a message to dialog using returned function from dialog.open API call', () => {
-          // eslint-disable-next-line @typescript-eslint/no-empty-function
-          const emptyCallback = (): void => {};
-          it(`should successfully send the post the message to dialog. context: ${context}`, async () => {
-            await utils.initializeWithContext(context);
-            const sendMessageToDialogHandler = dialog.open(dialogInfo, emptyCallback, emptyCallback);
-            sendMessageToDialogHandler('exampleMessage');
-            const message = utils.findMessageByFunc('messageForChild');
-            expect(message).not.toBeUndefined();
-          });
->>>>>>> 44b61af6
         });
       } else {
         it(`FRAMED: should not allow calls from context ${context}`, async () => {
@@ -297,12 +276,6 @@
   });
 
   describe('Open dialog with bot', () => {
-<<<<<<< HEAD
-=======
-    // eslint-disable-next-line @typescript-eslint/no-empty-function
-    const emptyCallback = (): void => {};
-
->>>>>>> 44b61af6
     const dialogInfo: BotUrlDialogInfo = {
       url: 'someUrl',
       size: {
@@ -336,7 +309,6 @@
           expect(openMessage.args).toEqual([dialogInfo]);
         });
 
-<<<<<<< HEAD
         it(`FRAMELESS: should pass along entire DialogInfo parameter in ${context} context`, async () => {
           await framelessMock.initializeWithContext(context);
           const dialogInfo: BotUrlDialogInfo = {
@@ -399,30 +371,6 @@
 
         it(`FRAMELESS: should not allow calls from context ${context}`, async () => {
           await framelessMock.initializeWithContext(context);
-=======
-        it(`Should register messageFromChildHandler if it is passed. context: ${context}`, async () => {
-          utils.messages = [];
-          await utils.initializeWithContext(context);
-          dialog.bot.open(dialogInfo, emptyCallback, emptyCallback);
-          const handlerMessage = utils.findMessageByFunc('registerHandler');
-          expect(handlerMessage).not.toBeNull();
-        });
-
-        describe('send a message to dialog using returned function from dialog.bot.open API call', () => {
-          // eslint-disable-next-line @typescript-eslint/no-empty-function
-          const emptyCallback = (): void => {};
-          it(`should successfully send the post the message to dialog. context: ${context}`, async () => {
-            await utils.initializeWithContext(context);
-            const sendMessageToDialogHandler = dialog.bot.open(dialogInfo, emptyCallback, emptyCallback);
-            sendMessageToDialogHandler('exampleMessage');
-            const message = utils.findMessageByFunc('messageForChild');
-            expect(message).not.toBeUndefined();
-          });
-        });
-      } else {
-        it(`should not allow calls from context ${context}`, async () => {
-          await utils.initializeWithContext(context);
->>>>>>> 44b61af6
           expect(() => dialog.bot.open(dialogInfo)).toThrowError(
             `This call is only allowed in following contexts: ${JSON.stringify(
               allowedContexts,
@@ -464,39 +412,25 @@
       .map(k => FrameContexts[k])
       .forEach(frameContext => {
         if (frameContext === FrameContexts.task) {
-<<<<<<< HEAD
           it(`FRAMED: should initiate the post message to Parent: ${frameContext}`, async () => {
             await framedMock.initializeWithContext(frameContext);
             dialog.sendMessageToParentFromDialog('exampleMessage');
             const message = framedMock.findMessageByFunc('messageForParent');
             expect(message).not.toBeUndefined();
-            expect(message.args).toStrictEqual('exampleMessage');
+            expect(message.args).toStrictEqual(['exampleMessage']);
           });
 
           it(`FRAMELESS: should initiate the post message to Parent: ${frameContext}`, async () => {
             await framelessMock.initializeWithContext(frameContext);
             dialog.sendMessageToParentFromDialog('exampleMessage');
             const message = framelessMock.findMessageByFunc('messageForParent');
-=======
-          it(`should successfully send the message to Parent: ${frameContext}`, async () => {
-            await utils.initializeWithContext(frameContext);
-            utils.setRuntimeConfig({ apiVersion: 1, supports: { dialog: {} } });
-            dialog.sendMessageToParentFromDialog('exampleMessage');
-            const message = utils.findMessageByFunc('messageForParent');
->>>>>>> 44b61af6
             expect(message).not.toBeUndefined();
-            expect(message.args).toStrictEqual('exampleMessage');
+            expect(message.args).toStrictEqual(['exampleMessage']);
           });
         } else {
-<<<<<<< HEAD
           it(`FRAMED: should not allow calls from ${frameContext} context`, async () => {
             await framedMock.initializeWithContext(frameContext);
-            expect(() => dialog.sendMessageToParentFromDialog('message', emptyCallback)).toThrowError(
-=======
-          it(`should not allow calls from ${frameContext} context`, async () => {
-            await utils.initializeWithContext(frameContext);
             expect(() => dialog.sendMessageToParentFromDialog('message')).toThrowError(
->>>>>>> 44b61af6
               `This call is only allowed in following contexts: ${JSON.stringify(
                 allowedContexts,
               )}. Current context: "${frameContext}".`,
@@ -505,7 +439,7 @@
 
           it(`FRAMELESS: should not allow calls from ${frameContext} context`, async () => {
             await framelessMock.initializeWithContext(frameContext);
-            expect(() => dialog.sendMessageToParentFromDialog('message', emptyCallback)).toThrowError(
+            expect(() => dialog.sendMessageToParentFromDialog('message')).toThrowError(
               `This call is only allowed in following contexts: ${JSON.stringify(
                 allowedContexts,
               )}. Current context: "${frameContext}".`,

--- conflicted
+++ resolved
@@ -1,8 +1,5 @@
-<<<<<<< HEAD
 import { DialogInfo, DialogSize } from '../../src/public/interfaces';
-=======
 import { app } from '../../src/public/app';
->>>>>>> d5e18b0c
 import { DialogDimension, FrameContexts } from '../../src/public/constants';
 import { dialog } from '../../src/public/dialog';
 import { BotUrlDialogInfo, UrlDialogInfo } from '../../src/public/interfaces';
@@ -144,7 +141,6 @@
       }
     });
   });
-<<<<<<< HEAD
   describe('Update', () => {
     describe('resize function', () => {
       const allowedContexts = [
@@ -194,30 +190,6 @@
         utils.setRuntimeConfig({ apiVersion: 1, supports: { dialog: { update: {} } } });
         expect(dialog.update.isSupported()).toBeTruthy();
       });
-=======
-
-  describe('resize', () => {
-    it('should not allow calls before initialization', () => {
-      // eslint-disable-next-line @typescript-eslint/no-explicit-any
-      expect(() => dialog.resize({} as any)).toThrowError('The library has not yet been initialized');
-    });
-
-    it('should successfully pass DialogInfo in Task context', async () => {
-      await utils.initializeWithContext('task');
-      const dialogInfo = { width: 10, height: 10 };
-      dialog.resize(dialogInfo);
-      const resizeMessage = utils.findMessageByFunc('tasks.updateTask');
-      expect(resizeMessage).not.toBeNull();
-      expect(resizeMessage.args).toEqual([dialogInfo]);
-    });
-
-    it('should throw an error if extra properties are provided', async () => {
-      await utils.initializeWithContext('task');
-      const dialogInfo = { width: 10, height: 10, title: 'anything' };
-      expect(() => dialog.resize(dialogInfo)).toThrowError(
-        'resize requires a dialogInfo argument containing only width and height',
-      );
->>>>>>> d5e18b0c
     });
   });
   describe('submit', () => {
@@ -262,7 +234,6 @@
       expect(submitMessage.args).toEqual(['someResult', ['someAppId']]);
     });
   });
-<<<<<<< HEAD
   describe('dialog.isSupported function', () => {
     it('dialog.isSupported should return false if the runtime says dialog is not supported', () => {
       utils.setRuntimeConfig({ apiVersion: 1, supports: {} });
@@ -272,7 +243,8 @@
     it('dialog.update.isSupported should return true if the runtime says dialog is supported', () => {
       utils.setRuntimeConfig({ apiVersion: 1, supports: { dialog: {} } });
       expect(dialog.isSupported()).toBeTruthy();
-=======
+    });
+  });
 
   describe('Open dialog with bot', () => {
     // eslint-disable-next-line @typescript-eslint/no-empty-function
@@ -480,7 +452,6 @@
       expect(message).not.toBeNull();
       expect(handlerCalled).toBe(true);
       expect(returnedMessage).toEqual(messageFromParent);
->>>>>>> d5e18b0c
     });
   });
 });
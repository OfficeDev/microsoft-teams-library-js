import { errorLibraryNotInitialized } from '../../src/internal/constants';
import { GlobalVars } from '../../src/internal/globalVars';
import { doesHandlerExist } from '../../src/internal/handlers';
import { DOMMessageEvent } from '../../src/internal/interfaces';
import { app } from '../../src/public/app';
import {
  DialogDimension,
  errorNotSupportedOnPlatform,
  FrameContexts,
  minAdaptiveCardVersion,
} from '../../src/public/constants';
import { dialog } from '../../src/public/dialog';
import { AdaptiveCardDialogInfo, BotAdaptiveCardDialogInfo, DialogInfo, DialogSize } from '../../src/public/interfaces';
import { BotUrlDialogInfo, UrlDialogInfo } from '../../src/public/interfaces';
import { Utils } from '../utils';

/* eslint-disable */
/* As part of enabling eslint on test files, we need to disable eslint checking on the specific files with
   large numbers of errors. Then, over time, we can fix the errors and reenable eslint on a per file basis. */

describe('Dialog', () => {
  // eslint-disable-next-line @typescript-eslint/no-empty-function
  const emptyCallback = (): void => {};
  describe('frameless', () => {
    let utils: Utils = new Utils();
    beforeEach(() => {
      utils = new Utils();
      utils.mockWindow.parent = undefined;
      utils.messages = [];
      GlobalVars.isFramelessWindow = false;
    });
    afterEach(() => {
      app._uninitialize();
      GlobalVars.isFramelessWindow = false;
    });

    describe('open', () => {
      const urlDialogInfo: UrlDialogInfo = {
        url: 'someUrl',
        size: {
          height: DialogDimension.Small,
          width: DialogDimension.Small,
        },
      };

      it('should not allow calls before initialization', () => {
        expect(() => dialog.url.open(urlDialogInfo)).toThrowError(errorLibraryNotInitialized);
      });

      const allowedContexts = [FrameContexts.content, FrameContexts.sidePanel, FrameContexts.meetingStage];
      Object.values(FrameContexts).forEach((context) => {
        if (allowedContexts.some((allowedContext) => allowedContext === context)) {
          it(`FRAMELESS: should throw error when dialog is not supported in ${context} context`, async () => {
            await utils.initializeWithContext(context);
            utils.setRuntimeConfig({ apiVersion: 4, supports: {} });
            expect.assertions(1);
            try {
              dialog.url.open(urlDialogInfo);
            } catch (e) {
              expect(e).toEqual(errorNotSupportedOnPlatform);
            }
          });

          it(`FRAMELESS: should pass along entire urlDialogInfo parameter in ${context} context`, async () => {
            await utils.initializeWithContext(context);
            const urlDialogInfo: UrlDialogInfo = {
              url: 'someUrl',
              size: { height: DialogDimension.Large, width: DialogDimension.Large },
              title: 'someTitle',
              fallbackUrl: 'someFallbackUrl',
            };
            dialog.url.open(urlDialogInfo, () => {
              return;
            });
            const openMessage = utils.findMessageByFunc('tasks.startTask');
            expect(openMessage).not.toBeNull();
            expect(openMessage.args).toEqual([dialog.url.getDialogInfoFromUrlDialogInfo(urlDialogInfo)]);
          });

          it(`FRAMELESS: Should initiate the registration for messageFromChildHandler if it is passed. context: ${context}`, async () => {
            await utils.initializeWithContext(context);
            dialog.url.open(urlDialogInfo, emptyCallback, emptyCallback);
            const handlerMessage = utils.findMessageByFunc('registerHandler');
            expect(handlerMessage).not.toBeNull();
            expect(handlerMessage.args).toStrictEqual(['messageForParent']);
          });

          it(`FRAMELESS: should initiate the post message to dialog. context: ${context}`, async () => {
            await utils.initializeWithContext(context);
            dialog.url.parentCommunication.sendMessageToDialog('exampleMessage');
            const message = utils.findMessageByFunc('messageForChild');
            expect(message).not.toBeUndefined();
            expect(message.args).toStrictEqual(['exampleMessage']);
          });

          it(`Frameless: Should successfully call the callback with result when dialog is closed. ${context} context`, (done) => {
            utils.initializeWithContext(context).then(async () => {
              expect.assertions(2);
              const urlDialogInfo: UrlDialogInfo = {
                url: 'someUrl',
                size: { height: DialogDimension.Large, width: DialogDimension.Large },
                title: 'someTitle',
                fallbackUrl: 'someFallbackUrl',
              };
              const submitString = 'succesfullySubmit';
              dialog.url.open(urlDialogInfo, (result: dialog.ISdkResponse) => {
                expect(result.result).toBe(submitString);
                expect(result.err).toBeFalsy();
                done();
              });
              const message = utils.findMessageByFunc('tasks.startTask');

              const callbackId = message.id;
              await utils.respondToFramelessMessage({
                data: {
                  id: callbackId,
                  args: [undefined, submitString],
                },
              } as DOMMessageEvent);
            });
          });

          it(`Frameless: Should successfully call the callback with error when dialog is closed. ${context} context`, (done) => {
            utils.initializeWithContext(context).then(async () => {
              expect.assertions(2);
              const urlDialogInfo: UrlDialogInfo = {
                url: 'someUrl',
                size: { height: DialogDimension.Large, width: DialogDimension.Large },
                title: 'someTitle',
                fallbackUrl: 'someFallbackUrl',
              };
              dialog.url.open(urlDialogInfo, (result: dialog.ISdkResponse) => {
                expect(result.result).toBeFalsy();
                expect(result.err).toBe(error);
                done();
              });
              const error = { errorCode: 500, message: 'Internal Error Occured' };
              const message = utils.findMessageByFunc('tasks.startTask');

              const callbackId = message.id;
              await utils.respondToFramelessMessage({
                data: {
                  id: callbackId,
                  args: [error, undefined],
                },
              } as DOMMessageEvent);
            });
          });

          it(`FRAMELESS: Should successfully unregister the messageForParent handler when dialog is closed. ${context} context`, async () => {
            await utils.initializeWithContext(context);

            expect.assertions(2);

            const urlDialogInfo: UrlDialogInfo = {
              url: 'someUrl',
              size: { height: DialogDimension.Large, width: DialogDimension.Large },
              title: 'someTitle',
              fallbackUrl: 'someFallbackUrl',
            };
            const submitString = 'succesfullySubmit';

            dialog.url.open(urlDialogInfo, undefined, emptyCallback);
            const message = utils.findMessageByFunc('tasks.startTask');
            expect(doesHandlerExist('messageForParent')).toBeTruthy();
            const callbackId = message.id;
            await utils.respondToFramelessMessage({
              data: {
                id: callbackId,
                args: [undefined, submitString],
              },
            } as DOMMessageEvent);
            expect(doesHandlerExist('messageForParent')).toBeFalsy();
          });
        } else {
          it(`FRAMELESS: should not allow calls from context ${context}`, async () => {
            await utils.initializeWithContext(context);
            expect(() => dialog.url.open(urlDialogInfo)).toThrowError(
              `This call is only allowed in following contexts: ${JSON.stringify(
                allowedContexts,
              )}. Current context: ${JSON.stringify(context)}.`,
            );
          });
        }
      });
    });
    describe('Update', () => {
      describe('resize function', () => {
        const allowedContexts = [
          FrameContexts.content,
          FrameContexts.sidePanel,
          FrameContexts.task,
          FrameContexts.meetingStage,
        ];
        const dimensions: DialogSize = { width: 10, height: 10 };

        it('should not allow calls before initialization', () => {
          // eslint-disable-next-line @typescript-eslint/no-explicit-any
          expect(() => dialog.update.resize({} as any)).toThrowError(errorLibraryNotInitialized);
        });
        Object.values(FrameContexts).forEach((context) => {
          if (allowedContexts.some((allowedContexts) => allowedContexts === context)) {
            it(`FRAMELESS: should throw error when dialog is not supported in ${context} context`, async () => {
              await utils.initializeWithContext(context);
              utils.setRuntimeConfig({ apiVersion: 4, supports: {} });
              expect.assertions(1);
              try {
                dialog.update.resize(dimensions);
              } catch (e) {
                expect(e).toEqual(errorNotSupportedOnPlatform);
              }
            });

            it(`FRAMELESS: should throw error when dialog.update is not supported in ${context} context`, async () => {
              await utils.initializeWithContext(context);
              utils.setRuntimeConfig({ apiVersion: 4, supports: { dialog: {} } });
              expect.assertions(1);
              try {
                dialog.update.resize(dimensions);
              } catch (e) {
                expect(e).toEqual(errorNotSupportedOnPlatform);
              }
            });

            it(`FRAMELESS: should successfully pass dimensions in context: ${context}`, async () => {
              await utils.initializeWithContext(context);

              dialog.update.resize(dimensions);
              const resizeMessage = utils.findMessageByFunc('tasks.updateTask');
              expect(resizeMessage).not.toBeNull();
              expect(resizeMessage.args).toEqual([dimensions]);
            });
          } else {
            it(`FRAMELESS: should not allow calls from ${context} context`, async () => {
              await utils.initializeWithContext(context);
              expect(() => dialog.update.resize(dimensions)).toThrowError(
                `This call is only allowed in following contexts: ${JSON.stringify(
                  allowedContexts,
                )}. Current context: "${context}".`,
              );
            });
          }
        });
      });
      describe('dialog.update.isSupported function', () => {
        it('dialog.update.isSupported should return false if the runtime says dialog is not supported', async () => {
          await utils.initializeWithContext(FrameContexts.content);
          utils.setRuntimeConfig({ apiVersion: 4, supports: {} });
          expect(dialog.update.isSupported()).not.toBeTruthy();
        });

        it('dialog.update.isSupported should return false if the runtime says dialog.update is not supported', async () => {
          await utils.initializeWithContext(FrameContexts.content);
          utils.setRuntimeConfig({ apiVersion: 4, supports: { dialog: {} } });
          expect(dialog.update.isSupported()).not.toBeTruthy();
        });

        it('dialog.update.isSupported should return true if the runtime says dialog and dialog.update is supported', async () => {
          await utils.initializeWithContext(FrameContexts.content);
          utils.setRuntimeConfig({ apiVersion: 4, supports: { dialog: { update: {} } } });
          expect(dialog.update.isSupported()).toBeTruthy();
        });

        it('dialog.update.isSupported should throw before initialization', () => {
          utils.uninitializeRuntimeConfig();
          expect(() => dialog.update.isSupported()).toThrowError(errorLibraryNotInitialized);
        });
      });
    });
    describe('submit', () => {
      it('should not allow calls before initialization', () => {
        expect(() => dialog.url.submit()).toThrowError(errorLibraryNotInitialized);
      });
      const allowedContexts = [FrameContexts.content, FrameContexts.task];
      Object.values(FrameContexts).forEach((context) => {
        if (allowedContexts.some((allowedContexts) => allowedContexts === context)) {
          it(`FRAMELESS: should throw error when dialog is not supported in ${context} context`, async () => {
            await utils.initializeWithContext(context);
            utils.setRuntimeConfig({ apiVersion: 4, supports: {} });
            expect.assertions(1);
            try {
              dialog.url.submit('someResult', ['someAppId', 'someOtherAppId']);
            } catch (e) {
              expect(e).toEqual(errorNotSupportedOnPlatform);
            }
          });

          it(`FRAMELESS: should successfully pass result and appIds parameters when called from ${JSON.stringify(
            context,
          )}`, async () => {
            await utils.initializeWithContext(context);
            dialog.url.submit('someResult', ['someAppId', 'someOtherAppId']);
            const submitMessage = utils.findMessageByFunc('tasks.completeTask');
            expect(submitMessage).not.toBeNull();
            expect(submitMessage.args).toEqual(['someResult', ['someAppId', 'someOtherAppId']]);
          });

          it(`FRAMED: should handle a single string passed as appIds parameter ${JSON.stringify(
            context,
          )}`, async () => {
            await utils.initializeWithContext(context);
            dialog.url.submit('someResult', 'someAppId');
            const submitMessage = utils.findMessageByFunc('tasks.completeTask');
            expect(submitMessage).not.toBeNull();
            expect(submitMessage.args).toEqual(['someResult', ['someAppId']]);
          });

          it(`FRAMELESS: should handle a single string passed as appIds parameter ${JSON.stringify(
            context,
          )}`, async () => {
            await utils.initializeWithContext(context);
            dialog.url.submit('someResult', 'someAppId');
            const submitMessage = utils.findMessageByFunc('tasks.completeTask');
            expect(submitMessage).not.toBeNull();
            expect(submitMessage.args).toEqual(['someResult', ['someAppId']]);
          });

          it(`FRAMELESS: should successfully pass results when no appIds parameters are provided ${JSON.stringify(
            context,
          )}`, async () => {
            await utils.initializeWithContext(context);
            dialog.url.submit('someResult');
            const submitMessage = utils.findMessageByFunc('tasks.completeTask');
            expect(submitMessage).not.toBeNull();
            expect(submitMessage.args).toEqual(['someResult', []]);
          });
        } else {
          it(`should not allow calls from context context: ${JSON.stringify(context)}`, async () => {
            await utils.initializeWithContext(context);
            expect(() => dialog.url.submit()).toThrowError(
              `This call is only allowed in following contexts: ${JSON.stringify(
                allowedContexts,
              )}. Current context: ${JSON.stringify(context)}.`,
            );
          });
        }
      });
    });
    describe('dialog.isSupported function', () => {
      it('dialog.isSupported should return false if the runtime says dialog is not supported', async () => {
        await utils.initializeWithContext(FrameContexts.content);
        utils.setRuntimeConfig({ apiVersion: 4, supports: {} });
        expect(dialog.isSupported()).not.toBeTruthy();
      });

      it('dialog.update.isSupported should return true if the runtime says dialog is supported', async () => {
        await utils.initializeWithContext(FrameContexts.content);
        utils.setRuntimeConfig({ apiVersion: 4, supports: { dialog: {} } });
        expect(dialog.isSupported()).toBeTruthy();
      });
      it('dialog.update.isSupported should throw before initialization', () => {
        utils.uninitializeRuntimeConfig();
        expect(() => dialog.update.isSupported()).toThrowError(errorLibraryNotInitialized);
      });
    });

    describe('Open dialog with bot', () => {
      const botUrlDialogInfo: BotUrlDialogInfo = {
        url: 'someUrl',
        size: {
          height: DialogDimension.Small,
          width: DialogDimension.Small,
        },
        completionBotId: 'botId',
      };

      it('should not allow calls before initialization', () => {
        expect(() => dialog.url.bot.open(botUrlDialogInfo)).toThrowError(errorLibraryNotInitialized);
      });

      const allowedContexts = [FrameContexts.content, FrameContexts.sidePanel, FrameContexts.meetingStage];
      Object.values(FrameContexts).forEach((context) => {
        if (allowedContexts.some((allowedContext) => allowedContext === context)) {
          it(`FRAMELESS: should throw error when dialog is not supported in ${context} context`, async () => {
            await utils.initializeWithContext(context);
            utils.setRuntimeConfig({ apiVersion: 4, supports: {} });
            expect.assertions(1);
            try {
              dialog.url.bot.open(botUrlDialogInfo);
            } catch (e) {
              expect(e).toEqual(errorNotSupportedOnPlatform);
            }
          });

          it(`FRAMELESS: should throw error when dialog.url.bot is not supported in ${context} context`, async () => {
            await utils.initializeWithContext(context);
            utils.setRuntimeConfig({ apiVersion: 4, supports: { dialog: {} } });
            expect.assertions(1);
            try {
              dialog.url.bot.open(botUrlDialogInfo);
            } catch (e) {
              expect(e).toEqual(errorNotSupportedOnPlatform);
            }
          });

          it(`FRAMELESS: should pass along entire botUrlDialogInfo parameter in ${context} context`, async () => {
            await utils.initializeWithContext(context);
            utils.setRuntimeConfig({ apiVersion: 4, supports: { dialog: { url: { bot: {} } } } });
            const botUrlDialogInfo: BotUrlDialogInfo = {
              url: 'someUrl',
              size: { height: DialogDimension.Large, width: DialogDimension.Large },
              title: 'someTitle',
              fallbackUrl: 'someFallbackUrl',
              completionBotId: 'botId',
            };
            dialog.url.bot.open(botUrlDialogInfo, () => {
              return;
            });
            const openMessage = utils.findMessageByFunc('tasks.startTask');
            expect(openMessage).not.toBeNull();
            expect(openMessage.args).toEqual([dialog.url.getDialogInfoFromBotUrlDialogInfo(botUrlDialogInfo)]);
          });

          it(`FRAMELESS: Should initiate the registration for messageFromChildHandler if it is passed. context: ${context}`, async () => {
            await utils.initializeWithContext(context);
            utils.setRuntimeConfig({ apiVersion: 4, supports: { dialog: { url: { bot: {} } } } });
            dialog.url.bot.open(botUrlDialogInfo, emptyCallback, emptyCallback);
            const handlerMessage = utils.findMessageByFunc('registerHandler');
            expect(handlerMessage).not.toBeNull();
            expect(handlerMessage.args).toStrictEqual(['messageForParent']);
          });

          it(`FRAMELESS: Should successfully unregister the messageForParent handler when dialog is closed. ${context} context`, async () => {
            await utils.initializeWithContext(context);
            utils.setRuntimeConfig({ apiVersion: 4, supports: { dialog: { url: { bot: {} } } } });
            expect.assertions(2);
            const submitString = 'succesfullySubmit';
            dialog.url.bot.open(botUrlDialogInfo, undefined, emptyCallback);
            const message = utils.findMessageByFunc('tasks.startTask');
            expect(doesHandlerExist('messageForParent')).toBeTruthy();
            const callbackId = message.id;
            await utils.respondToFramelessMessage({
              data: {
                id: callbackId,
                args: [undefined, submitString],
              },
            } as DOMMessageEvent);
            expect(doesHandlerExist('messageForParent')).toBeFalsy();
          });

          it(`FRAMELESS: Should successfully call the callback with result when dialog is closed. ${context} context`, (done) => {
<<<<<<< HEAD
            utils.initializeWithContext(context).then(() => {
              utils.setRuntimeConfig({ apiVersion: 4, supports: { dialog: { url: { bot: {} } } } });
=======
            utils.initializeWithContext(context).then(async () => {
              utils.setRuntimeConfig({ apiVersion: 2, supports: { dialog: { url: { bot: {} } } } });
>>>>>>> 5eeddc6f
              const submitString = 'succesfullySubmit';
              // eslint-disable-next-line @typescript-eslint/no-empty-function
              dialog.url.bot.open(botUrlDialogInfo, (result: dialog.ISdkResponse) => {
                expect(result.result).toBe(submitString);
                expect(result.err).toBeFalsy();
                done();
              });
              const message = utils.findMessageByFunc('tasks.startTask');

              const callbackId = message.id;
              await utils.respondToFramelessMessage({
                data: {
                  id: callbackId,
                  args: [undefined, submitString],
                },
              } as DOMMessageEvent);
            });
          });

          it(`FRAMELESS: Should successfully call the callback with error when dialog is closed. ${context} context`, (done) => {
<<<<<<< HEAD
            utils.initializeWithContext(context).then(() => {
              utils.setRuntimeConfig({ apiVersion: 4, supports: { dialog: { url: { bot: {} } } } });
=======
            utils.initializeWithContext(context).then(async () => {
              utils.setRuntimeConfig({ apiVersion: 2, supports: { dialog: { url: { bot: {} } } } });
>>>>>>> 5eeddc6f
              dialog.url.bot.open(botUrlDialogInfo, (result: dialog.ISdkResponse) => {
                expect(result.result).toBeFalsy();
                expect(result.err).toBe(error);
                done();
              });
              const error = { errorCode: 500, message: 'Internal Error Occured' };
              const message = utils.findMessageByFunc('tasks.startTask');

              const callbackId = message.id;
              await utils.respondToFramelessMessage({
                data: {
                  id: callbackId,
                  args: [error, undefined],
                },
              } as DOMMessageEvent);
            });
          });
        } else {
          it(`FRAMELESS: should not allow calls from context ${context}`, async () => {
            await utils.initializeWithContext(context);
            expect(() => dialog.url.bot.open(botUrlDialogInfo)).toThrowError(
              `This call is only allowed in following contexts: ${JSON.stringify(
                allowedContexts,
              )}. Current context: ${JSON.stringify(context)}.`,
            );
          });
        }
      });

      describe('dialog.url.bot.isSupported function', () => {
        it('dialog.url.bot.isSupported should return false if the runtime says dialog is not supported', async () => {
          await utils.initializeWithContext(FrameContexts.content);
          utils.setRuntimeConfig({ apiVersion: 4, supports: {} });
          expect(dialog.url.bot.isSupported()).not.toBeTruthy();
        });

        it('dialog.url.bot.isSupported should return false if the runtime says dialog.url.bot is not supported', async () => {
          await utils.initializeWithContext(FrameContexts.content);
          utils.setRuntimeConfig({ apiVersion: 4, supports: { dialog: {} } });
          expect(dialog.url.bot.isSupported()).not.toBeTruthy();
        });

        it('dialog.url.bot.isSupported should return false if the runtime says dialog and dialog.url is supported', async () => {
          await utils.initializeWithContext(FrameContexts.content);
          utils.setRuntimeConfig({ apiVersion: 4, supports: { dialog: { url: {} } } });
          expect(dialog.url.bot.isSupported()).toBeFalsy();
        });

        it('dialog.url.bot.isSupported should return true if the runtime says dialog and dialog.url.bot is supported', async () => {
          await utils.initializeWithContext(FrameContexts.content);
          utils.setRuntimeConfig({ apiVersion: 4, supports: { dialog: { url: { bot: {} } } } });
          expect(dialog.url.bot.isSupported()).toBeTruthy();
        });

        it('dialog.url.bot.isSupported should throw before initialization', () => {
          utils.uninitializeRuntimeConfig();
          expect(() => dialog.url.bot.isSupported()).toThrowError(errorLibraryNotInitialized);
        });
      });
    });

    describe('parentCommunication', () => {
      describe('sendMessageToDialog', () => {
        const allowedContexts = [FrameContexts.content, FrameContexts.sidePanel, FrameContexts.meetingStage];
        it('should not allow calls before initialization', () => {
          expect.assertions(1);
          expect(() => dialog.url.parentCommunication.sendMessageToDialog('message')).toThrowError(
            errorLibraryNotInitialized,
          );
        });

        Object.values(FrameContexts).forEach((frameContext) => {
          if (allowedContexts.some((allowedContexts) => allowedContexts === frameContext)) {
            it(`FRAMELESS: should throw error when dialog is not supported in ${frameContext} context`, async () => {
              await utils.initializeWithContext(frameContext);
              utils.setRuntimeConfig({ apiVersion: 4, supports: {} });
              expect.assertions(1);
              try {
                dialog.url.parentCommunication.sendMessageToDialog('exampleMessage');
              } catch (e) {
                expect(e).toEqual(errorNotSupportedOnPlatform);
              }
            });

            it(`FRAMELESS: should initiate the post message to Child: ${frameContext}`, async () => {
              await utils.initializeWithContext(frameContext);
              utils.setRuntimeConfig({ apiVersion: 4, supports: { dialog: { url: { parentCommunication: {} } } } });
              dialog.url.parentCommunication.sendMessageToDialog('exampleMessage');
              const message = utils.findMessageByFunc('messageForChild');
              expect(message).not.toBeUndefined();
              expect(message.args).toStrictEqual(['exampleMessage']);
            });
          } else {
            it(`FRAMED: should not allow calls from ${frameContext} context`, async () => {
              await utils.initializeWithContext(frameContext);
              expect(() => dialog.url.parentCommunication.sendMessageToDialog('message')).toThrowError(
                `This call is only allowed in following contexts: ${JSON.stringify(
                  allowedContexts,
                )}. Current context: "${frameContext}".`,
              );
            });

            it(`FRAMELESS: should not allow calls from ${frameContext} context`, async () => {
              await utils.initializeWithContext(frameContext);
              expect(() => dialog.url.parentCommunication.sendMessageToDialog('message')).toThrowError(
                `This call is only allowed in following contexts: ${JSON.stringify(
                  allowedContexts,
                )}. Current context: "${frameContext}".`,
              );
            });
          }
        });
      });

      describe('sendMessageToParentFromDialog', () => {
        const allowedContexts = [FrameContexts.task];

        it('should not allow calls before initialization', () => {
          expect.assertions(1);
          expect(() => dialog.url.parentCommunication.sendMessageToParentFromDialog('message')).toThrowError(
            errorLibraryNotInitialized,
          );
        });

        Object.keys(FrameContexts)
          .map((k) => FrameContexts[k])
          .forEach((frameContext) => {
            if (frameContext === FrameContexts.task) {
              it(`FRAMELESS: should throw error when dialog is not supported in ${frameContext} context`, async () => {
                await utils.initializeWithContext(frameContext);
                utils.setRuntimeConfig({ apiVersion: 4, supports: {} });
                expect.assertions(1);
                try {
                  dialog.url.parentCommunication.sendMessageToParentFromDialog('exampleMessage');
                } catch (e) {
                  expect(e).toEqual(errorNotSupportedOnPlatform);
                }
              });

              it(`FRAMELESS: should initiate the post message to Parent: ${frameContext}`, async () => {
                await utils.initializeWithContext(frameContext);
                dialog.url.parentCommunication.sendMessageToParentFromDialog('exampleMessage');
                const message = utils.findMessageByFunc('messageForParent');
                expect(message).not.toBeUndefined();
                expect(message.args).toStrictEqual(['exampleMessage']);
              });
            } else {
              it(`FRAMELESS: should not allow calls from ${frameContext} context`, async () => {
                await utils.initializeWithContext(frameContext);
                expect(() => dialog.url.parentCommunication.sendMessageToParentFromDialog('message')).toThrowError(
                  `This call is only allowed in following contexts: ${JSON.stringify(
                    allowedContexts,
                  )}. Current context: "${frameContext}".`,
                );
              });
            }
          });
      });
      describe('registerOnMessageFromParent', () => {
        const allowedContexts = [FrameContexts.task];

        it('should not allow calls before initialization', () => {
          expect.assertions(1);
          expect(() => dialog.url.parentCommunication.registerOnMessageFromParent(emptyCallback)).toThrowError(
            errorLibraryNotInitialized,
          );
        });

        Object.keys(FrameContexts)
          .map((k) => FrameContexts[k])
          .forEach((frameContext) => {
            if (frameContext === FrameContexts.task) {
              it(`FRAMELESS: should throw error when dialog is not supported in ${frameContext} context`, async () => {
                await utils.initializeWithContext(frameContext);
                utils.setRuntimeConfig({ apiVersion: 4, supports: {} });
                expect.assertions(1);
                try {
                  dialog.url.parentCommunication.registerOnMessageFromParent(emptyCallback);
                } catch (e) {
                  expect(e).toEqual(errorNotSupportedOnPlatform);
                }
              });

              it(`FRAMELESS: should initiate the registration call: ${frameContext}`, async () => {
                await utils.initializeWithContext(frameContext);
                dialog.url.parentCommunication.registerOnMessageFromParent(emptyCallback);
                const message = utils.findMessageByFunc('registerHandler');
                expect(message).not.toBeUndefined();
                expect(message.args).toStrictEqual(['messageForChild']);
              });
            } else {
              it(`FRAMELESS: should not allow calls from ${frameContext} context`, async () => {
                await utils.initializeWithContext(frameContext);
                expect(() => dialog.url.parentCommunication.registerOnMessageFromParent(emptyCallback)).toThrowError(
                  `This call is only allowed in following contexts: ${JSON.stringify(
                    allowedContexts,
                  )}. Current context: "${frameContext}".`,
                );
              });
            }
          });
      });
      describe('dialog.url.parentCommunication.isSupported function', () => {
        it('dialog.url.parentCommunication.isSupported should return false if the runtime says dialog is not supported', async () => {
          await utils.initializeWithContext(FrameContexts.content);
          utils.setRuntimeConfig({ apiVersion: 4, supports: {} });
          expect(dialog.url.parentCommunication.isSupported()).not.toBeTruthy();
        });

        it('dialog.url.parentCommunication.isSupported should return false if dialog is supported but dialog.url.parentCommunication is not supported', async () => {
          await utils.initializeWithContext(FrameContexts.content);
          utils.setRuntimeConfig({ apiVersion: 4, supports: { dialog: {} } });
          expect(dialog.url.parentCommunication.isSupported()).not.toBeTruthy();
        });

        it('dialog.url.parentCommunication.isSupported should return false if the runtime says dialog.url is supported but dialog.url.parentCommunication is not supported', async () => {
          await utils.initializeWithContext(FrameContexts.content);
          utils.setRuntimeConfig({ apiVersion: 4, supports: { dialog: { url: {} } } });
          expect(dialog.url.parentCommunication.isSupported()).toBeFalsy();
        });

        it('dialog.url.parentCommunication.isSupported should return true if the runtime says dialog and dialog.url.parentCommunication is supported', async () => {
          await utils.initializeWithContext(FrameContexts.content);
          utils.setRuntimeConfig({ apiVersion: 4, supports: { dialog: { url: { parentCommunication: {} } } } });
          expect(dialog.url.parentCommunication.isSupported()).toBeTruthy();
        });

        it('dialog.url.parentCommunication.isSupported should throw before initialization', () => {
          utils.uninitializeRuntimeConfig();
          expect(() => dialog.url.parentCommunication.isSupported()).toThrowError(errorLibraryNotInitialized);
        });
      });
    });

    describe('Testing dialog.adaptiveCard', () => {
      const renderCard = {
        type: 'AdaptiveCard',
        version: '1.0',
        body: [
          {
            type: 'Image',
            url: 'http://adaptivecards.io/content/adaptive-card-50.png',
          },
          {
            type: 'TextBlock',
            text: 'Hello **Adaptive Cards!**',
          },
        ],
        actions: [
          {
            type: 'Action.OpenUrl',
            title: 'Learn more',
            url: 'http://adaptivecards.io',
          },
          {
            type: 'Action.OpenUrl',
            title: 'GitHub',
            url: 'http://github.com/Microsoft/AdaptiveCards',
          },
        ],
      };
      const allowedContexts = [FrameContexts.content, FrameContexts.sidePanel, FrameContexts.meetingStage];
      describe('Testing dialog.adaptiveCard.open', () => {
        const adaptiveCardDialogInfo: AdaptiveCardDialogInfo = {
          card: JSON.stringify(renderCard),
          size: {
            height: DialogDimension.Small,
            width: DialogDimension.Small,
          },
          title: 'someAdaptiveCard',
        };

        it('should not allow calls before initialization', () => {
          expect(() => dialog.adaptiveCard.open(adaptiveCardDialogInfo)).toThrowError(errorLibraryNotInitialized);
        });

        Object.values(FrameContexts).forEach((context) => {
          if (allowedContexts.some((allowedContext) => allowedContext === context)) {
            it(`FRAMELESS: should throw error when dialog is not supported in ${context} context`, async () => {
              await utils.initializeWithContext(context);
              utils.setRuntimeConfig({ apiVersion: 4, supports: {} });
              expect.assertions(1);
              try {
                dialog.adaptiveCard.open(adaptiveCardDialogInfo);
              } catch (e) {
                expect(e).toEqual(errorNotSupportedOnPlatform);
              }
            });

            it(`FRAMELESS: should throw error when dialog is supported and adaptiveCard is not in ${context} context`, async () => {
              await utils.initializeWithContext(context);
              utils.setRuntimeConfig({ apiVersion: 4, supports: { dialog: {} } });
              expect.assertions(1);
              try {
                dialog.adaptiveCard.open(adaptiveCardDialogInfo);
              } catch (e) {
                expect(e).toEqual(errorNotSupportedOnPlatform);
              }
            });

            it(`FRAMELESS: should pass along entire adaptiveCardDialogInfo parameter in ${context} context`, async () => {
              await utils.initializeWithContext(context);
              utils.setRuntimeConfig({
                apiVersion: 4,
                hostVersionsInfo: { adaptiveCardSchemaVersion: minAdaptiveCardVersion },
                supports: { dialog: { card: {} } },
              });
              dialog.adaptiveCard.open(adaptiveCardDialogInfo, () => {
                return;
              });
              const openMessage = utils.findMessageByFunc('tasks.startTask');
              expect(openMessage).not.toBeNull();

              const getDialogInfoFromAdaptiveCardDialogInfo: DialogInfo = {
                card: adaptiveCardDialogInfo.card,
                height: adaptiveCardDialogInfo.size ? adaptiveCardDialogInfo.size.height : DialogDimension.Small,
                width: adaptiveCardDialogInfo.size ? adaptiveCardDialogInfo.size.width : DialogDimension.Small,
                title: adaptiveCardDialogInfo.title,
              };

              expect(openMessage.args).toEqual([getDialogInfoFromAdaptiveCardDialogInfo]);
            });

            it(`Frameless: Should successfully call the callback with result when dialog is closed. ${context} context`, (done) => {
              utils.initializeWithContext(context).then(async () => {
                utils.setRuntimeConfig({
                  apiVersion: 4,
                  hostVersionsInfo: { adaptiveCardSchemaVersion: minAdaptiveCardVersion },
                  supports: { dialog: { card: {} } },
                });
                expect.assertions(2);
                const submitString = 'succesfullySubmit';
                dialog.adaptiveCard.open(adaptiveCardDialogInfo, (result: dialog.ISdkResponse) => {
                  expect(result.result).toBe(submitString);
                  expect(result.err).toBeFalsy();
                  done();
                });
                const message = utils.findMessageByFunc('tasks.startTask');

                const callbackId = message.id;
                await utils.respondToFramelessMessage({
                  data: {
                    id: callbackId,
                    args: [undefined, submitString],
                  },
                } as DOMMessageEvent);
              });
            });

            it(`Frameless: Should successfully call the callback with error when dialog is closed. ${context} context`, (done) => {
              utils.initializeWithContext(context).then(async () => {
                utils.setRuntimeConfig({
                  apiVersion: 4,
                  hostVersionsInfo: { adaptiveCardSchemaVersion: minAdaptiveCardVersion },
                  supports: { dialog: { card: {} } },
                });
                expect.assertions(2);
                dialog.adaptiveCard.open(adaptiveCardDialogInfo, (result: dialog.ISdkResponse) => {
                  expect(result.result).toBeFalsy();
                  expect(result.err).toBe(error);
                  done();
                });
                const error = { errorCode: 500, message: 'Internal Error Occured' };
                const message = utils.findMessageByFunc('tasks.startTask');

                const callbackId = message.id;
                await utils.respondToFramelessMessage({
                  data: {
                    id: callbackId,
                    args: [error, undefined],
                  },
                } as DOMMessageEvent);
              });
            });
          } else {
            it(`FRAMELESS: should not allow calls from context ${context}`, async () => {
              await utils.initializeWithContext(context);
              expect(() => dialog.adaptiveCard.open(adaptiveCardDialogInfo)).toThrowError(
                `This call is only allowed in following contexts: ${JSON.stringify(
                  allowedContexts,
                )}. Current context: ${JSON.stringify(context)}.`,
              );
            });
          }
        });
      });

      describe('Testing dialog.adaptiveCard.isSupported function', () => {
        it('dialog.adaptiveCard.isSupported should return false if the runtime says dialog is not supported', async () => {
          await utils.initializeWithContext(FrameContexts.content);
          utils.setRuntimeConfig({ apiVersion: 4, supports: {} });
          expect(dialog.adaptiveCard.isSupported()).not.toBeTruthy();
        });

        it('dialog.adaptiveCard.isSupported should return false if the runtime says dialog is supported and adaptiveCard is not', async () => {
          await utils.initializeWithContext(FrameContexts.content);
          utils.setRuntimeConfig({
            apiVersion: 4,
            hostVersionsInfo: { adaptiveCardSchemaVersion: minAdaptiveCardVersion },
            supports: { dialog: {} },
          });
          expect(dialog.adaptiveCard.isSupported()).not.toBeTruthy();
        });

        it('dialog.adaptiveCard.isSupported should return true if the runtime says dialog and adaptiveCard is supported', async () => {
          await utils.initializeWithContext(FrameContexts.content);
          utils.setRuntimeConfig({
            apiVersion: 4,
            hostVersionsInfo: { adaptiveCardSchemaVersion: minAdaptiveCardVersion },
            supports: { dialog: { card: {} } },
          });
          expect(dialog.adaptiveCard.isSupported()).toBeTruthy();
        });

        it('dialog.adaptiveCard.isSupported should throw before initialization', () => {
          utils.uninitializeRuntimeConfig();
          expect(() => dialog.adaptiveCard.isSupported()).toThrowError(errorLibraryNotInitialized);
        });
      });

      describe('Testing dialog.adaptiveCard.bot function', () => {
        const botAdaptiveCardDialogInfo: BotAdaptiveCardDialogInfo = {
          card: JSON.stringify(renderCard),
          completionBotId: 'someBotID',
          size: {
            height: DialogDimension.Small,
            width: DialogDimension.Small,
          },
          title: 'someAdaptiveCard',
        };

        it('should not allow calls before initialization', () => {
          expect(() => dialog.adaptiveCard.bot.open(botAdaptiveCardDialogInfo)).toThrowError(
            errorLibraryNotInitialized,
          );
        });

        Object.values(FrameContexts).forEach((context) => {
          if (allowedContexts.some((allowedContext) => allowedContext === context)) {
            it(`FRAMELESS: should throw error when dialog is not supported in ${context} context`, async () => {
              await utils.initializeWithContext(context);
              utils.setRuntimeConfig({ apiVersion: 4, supports: {} });
              expect.assertions(1);
              try {
                dialog.adaptiveCard.bot.open(botAdaptiveCardDialogInfo);
              } catch (e) {
                expect(e).toEqual(errorNotSupportedOnPlatform);
              }
            });

            it(`FRAMELESS: should throw error when dialog.adaptiveCard is not supported in ${context} context`, async () => {
              await utils.initializeWithContext(context);
              utils.setRuntimeConfig({ apiVersion: 4, supports: { dialog: {} } });
              expect.assertions(1);
              try {
                dialog.adaptiveCard.bot.open(botAdaptiveCardDialogInfo);
              } catch (e) {
                expect(e).toEqual(errorNotSupportedOnPlatform);
              }
            });

            it(`FRAMELESS: should throw error when dialog.adaptiveCard.bot is not supported in ${context} context`, async () => {
              await utils.initializeWithContext(context);
              utils.setRuntimeConfig({ apiVersion: 4, supports: { dialog: { card: {} } } });
              expect.assertions(1);
              try {
                dialog.adaptiveCard.bot.open(botAdaptiveCardDialogInfo);
              } catch (e) {
                expect(e).toEqual(errorNotSupportedOnPlatform);
              }
            });

            it(`FRAMELESS: should pass along entire botUrlDialogInfo parameter in ${context} context`, async () => {
              await utils.initializeWithContext(context);
              utils.setRuntimeConfig({
                apiVersion: 4,
                hostVersionsInfo: { adaptiveCardSchemaVersion: minAdaptiveCardVersion },
                supports: { dialog: { card: { bot: {} } } },
              });
              dialog.adaptiveCard.bot.open(botAdaptiveCardDialogInfo, () => {
                return;
              });
              const openMessage = utils.findMessageByFunc('tasks.startTask');
              expect(openMessage).not.toBeNull();
              const getDialogInfoFromBotAdaptiveCardDialogInfo: DialogInfo = {
                card: botAdaptiveCardDialogInfo.card,
                height: botAdaptiveCardDialogInfo.size ? botAdaptiveCardDialogInfo.size.height : DialogDimension.Small,
                width: botAdaptiveCardDialogInfo.size ? botAdaptiveCardDialogInfo.size.width : DialogDimension.Small,
                title: botAdaptiveCardDialogInfo.title,
                completionBotId: botAdaptiveCardDialogInfo.completionBotId,
              };

              expect(openMessage.args).toEqual([getDialogInfoFromBotAdaptiveCardDialogInfo]);
            });

            it(`FRAMELESS: Should successfully call the callback with result when dialog is closed. ${context} context`, (done) => {
              utils.initializeWithContext(context).then(async () => {
                utils.setRuntimeConfig({
                  apiVersion: 4,
                  hostVersionsInfo: { adaptiveCardSchemaVersion: minAdaptiveCardVersion },
                  supports: { dialog: { card: { bot: {} } } },
                });
                const submitString = 'succesfullySubmit';
                // eslint-disable-next-line @typescript-eslint/no-empty-function
                dialog.adaptiveCard.bot.open(botAdaptiveCardDialogInfo, (result: dialog.ISdkResponse) => {
                  expect(result.result).toBe(submitString);
                  expect(result.err).toBeFalsy();
                  done();
                });
                const message = utils.findMessageByFunc('tasks.startTask');

                const callbackId = message.id;
                await utils.respondToFramelessMessage({
                  data: {
                    id: callbackId,
                    args: [undefined, submitString],
                  },
                } as DOMMessageEvent);
              });
            });

            it(`FRAMELESS: Should successfully call the callback with error when dialog is closed. ${context} context`, (done) => {
              utils.initializeWithContext(context).then(async () => {
                utils.setRuntimeConfig({
                  apiVersion: 4,
                  hostVersionsInfo: { adaptiveCardSchemaVersion: minAdaptiveCardVersion },
                  supports: { dialog: { card: { bot: {} } } },
                });
                dialog.adaptiveCard.bot.open(botAdaptiveCardDialogInfo, (result: dialog.ISdkResponse) => {
                  expect(result.result).toBeFalsy();
                  expect(result.err).toBe(error);
                  done();
                });
                const error = { errorCode: 500, message: 'Internal Error Occured' };
                const message = utils.findMessageByFunc('tasks.startTask');

                const callbackId = message.id;
                await utils.respondToFramelessMessage({
                  data: {
                    id: callbackId,
                    args: [error, undefined],
                  },
                } as DOMMessageEvent);
              });
            });
          } else {
            it(`FRAMELESS: should not allow calls from context ${context}`, async () => {
              await utils.initializeWithContext(context);
              expect(() => dialog.adaptiveCard.bot.open(botAdaptiveCardDialogInfo)).toThrowError(
                `This call is only allowed in following contexts: ${JSON.stringify(
                  allowedContexts,
                )}. Current context: ${JSON.stringify(context)}.`,
              );
            });
          }
        });

        describe('Testing dialog.adaptiveCard.bot.isSupported function', () => {
          it('dialog.adaptiveCard.bot.isSupported should return false if the runtime says dialog is not supported', async () => {
            await utils.initializeWithContext(FrameContexts.content);
            utils.setRuntimeConfig({ apiVersion: 4, supports: {} });
            expect(dialog.adaptiveCard.bot.isSupported()).not.toBeTruthy();
          });

          it('dialog.adaptiveCard.bot.isSupported should return false if the runtime says dialog.adaptiveCard is not supported', async () => {
            await utils.initializeWithContext(FrameContexts.content);
            utils.setRuntimeConfig({
              apiVersion: 4,
              hostVersionsInfo: { adaptiveCardSchemaVersion: minAdaptiveCardVersion },
              supports: { dialog: {} },
            });
            expect(dialog.adaptiveCard.bot.isSupported()).not.toBeTruthy();
          });

          it('dialog.adaptiveCard.bot.isSupported should return false if the runtime says dialog.adaptiveCard.bot is not supported', async () => {
            await utils.initializeWithContext(FrameContexts.content);
            utils.setRuntimeConfig({
              apiVersion: 4,
              hostVersionsInfo: { adaptiveCardSchemaVersion: minAdaptiveCardVersion },
              supports: { dialog: {} },
            });
            expect(dialog.adaptiveCard.bot.isSupported()).not.toBeTruthy();
          });

          it('dialog.adaptiveCard.bot.isSupported should return false if the runtime says dialog.url.bot is not supported', async () => {
            await utils.initializeWithContext(FrameContexts.content);
            utils.setRuntimeConfig({
              apiVersion: 4,
              hostVersionsInfo: { adaptiveCardSchemaVersion: minAdaptiveCardVersion },
              supports: { dialog: {} },
            });
            expect(dialog.adaptiveCard.bot.isSupported()).not.toBeTruthy();
          });

          it('dialog.adaptiveCard.bot.isSupported should return true if the runtime says dialog.adaptiveCard.bot is supported', async () => {
            await utils.initializeWithContext(FrameContexts.content);
            utils.setRuntimeConfig({
              apiVersion: 4,
              hostVersionsInfo: { adaptiveCardSchemaVersion: minAdaptiveCardVersion },
              supports: { dialog: { card: { bot: {} } } },
            });
            expect(dialog.adaptiveCard.bot.isSupported()).toBeTruthy();
          });

          it('dialog.adaptiveCard.bot.isSupported should throw before initialization', () => {
            utils.uninitializeRuntimeConfig();
            expect(() => dialog.adaptiveCard.bot.isSupported()).toThrowError(errorLibraryNotInitialized);
          });
        });
      });
    });
  });
  describe('framed', () => {
    let utils: Utils = new Utils();
    beforeEach(() => {
      utils = new Utils();
      utils.messages = [];
    });
    afterEach(() => {
      app._uninitialize();
    });

    describe('open', () => {
      const urlDialogInfo: UrlDialogInfo = {
        url: 'someUrl',
        size: {
          height: DialogDimension.Small,
          width: DialogDimension.Small,
        },
      };

      it('should not allow calls before initialization', () => {
        expect(() => dialog.url.open(urlDialogInfo)).toThrowError(errorLibraryNotInitialized);
      });

      const allowedContexts = [FrameContexts.content, FrameContexts.sidePanel, FrameContexts.meetingStage];
      Object.values(FrameContexts).forEach((context) => {
        if (allowedContexts.some((allowedContext) => allowedContext === context)) {
          it(`FRAMED: should throw error when dialog is not supported in ${context} context`, async () => {
            await utils.initializeWithContext(context);
            utils.setRuntimeConfig({ apiVersion: 4, supports: {} });
            expect.assertions(1);
            try {
              dialog.url.open(urlDialogInfo);
            } catch (e) {
              expect(e).toEqual(errorNotSupportedOnPlatform);
            }
          });

          it(`FRAMED: should pass along entire urlDialogInfo parameter in ${context} context`, async () => {
            await utils.initializeWithContext(context);
            const urlDialogInfo: UrlDialogInfo = {
              url: 'someUrl',
              size: { height: DialogDimension.Large, width: DialogDimension.Large },
              title: 'someTitle',
              fallbackUrl: 'someFallbackUrl',
            };
            dialog.url.open(urlDialogInfo, () => {
              return;
            });
            const openMessage = utils.findMessageByFunc('tasks.startTask');
            expect(openMessage).not.toBeNull();
            expect(openMessage.args).toEqual([dialog.url.getDialogInfoFromUrlDialogInfo(urlDialogInfo)]);
          });

          it(`FRAMED: Should initiate the registration for messageFromChildHandler if it is passed. context: ${context}`, async () => {
            await utils.initializeWithContext(context);
            dialog.url.open(urlDialogInfo, emptyCallback, emptyCallback);
            const handlerMessage = utils.findMessageByFunc('registerHandler');
            expect(handlerMessage).not.toBeNull();
            expect(handlerMessage.args).toStrictEqual(['messageForParent']);
          });

          it(`FRAMED: should initiate the post message to dialog. context: ${context}`, async () => {
            await utils.initializeWithContext(context);
            dialog.url.parentCommunication.sendMessageToDialog('exampleMessage');
            const message = utils.findMessageByFunc('messageForChild');
            expect(message).not.toBeUndefined();
            expect(message.args).toStrictEqual(['exampleMessage']);
          });

          it(`FRAMED: Should successfully call the callback with result when dialog is closed. ${context} context`, (done) => {
            utils.initializeWithContext(context).then(async () => {
              expect.assertions(2);
              const urlDialogInfo: UrlDialogInfo = {
                url: 'someUrl',
                size: { height: DialogDimension.Large, width: DialogDimension.Large },
                title: 'someTitle',
                fallbackUrl: 'someFallbackUrl',
              };
              const submitString = 'succesfullySubmit';

              dialog.url.open(urlDialogInfo, (result: dialog.ISdkResponse): void => {
                expect(result.result).toBe(submitString);
                expect(result.err).toBeFalsy();
                done();
              });
              const message = utils.findMessageByFunc('tasks.startTask');

              await utils.respondToMessage(message, undefined, submitString);
            });
          });

          it(`FRAMED: Should successfully call the callback with error when dialog is closed. ${context} context`, (done) => {
            utils.initializeWithContext(context).then(async () => {
              expect.assertions(2);
              const urlDialogInfo: UrlDialogInfo = {
                url: 'someUrl',
                size: { height: DialogDimension.Large, width: DialogDimension.Large },
                title: 'someTitle',
                fallbackUrl: 'someFallbackUrl',
              };
              const error = { errorCode: 500, message: 'Internal Error Occured' };

              dialog.url.open(urlDialogInfo, (result: dialog.ISdkResponse): void => {
                expect(result.result).toBeFalsy();
                expect(result.err).toBe(error);
                done();
              });
              const message = utils.findMessageByFunc('tasks.startTask');

              await utils.respondToMessage(message, error, undefined);
            });
          });

          it(`FRAMED: Should successfully unregister the messageForParent handler when dialog is closed. ${context} context`, async () => {
            await utils.initializeWithContext(context);

            expect.assertions(2);

            const urlDialogInfo: UrlDialogInfo = {
              url: 'someUrl',
              size: { height: DialogDimension.Large, width: DialogDimension.Large },
              title: 'someTitle',
              fallbackUrl: 'someFallbackUrl',
            };
            const submitString = 'succesfullySubmit';

            dialog.url.open(urlDialogInfo, undefined, emptyCallback);
            expect(doesHandlerExist('messageForParent')).toBeTruthy();
            const message = utils.findMessageByFunc('tasks.startTask');

            await utils.respondToMessage(message, null, submitString);
            expect(doesHandlerExist('messageForParent')).toBeFalsy();
          });
        } else {
          it(`FRAMED: should not allow calls from context ${context}`, async () => {
            await utils.initializeWithContext(context);
            expect(() => dialog.url.open(urlDialogInfo)).toThrowError(
              `This call is only allowed in following contexts: ${JSON.stringify(
                allowedContexts,
              )}. Current context: ${JSON.stringify(context)}.`,
            );
          });
        }
      });
    });
    describe('Update', () => {
      describe('resize function', () => {
        const allowedContexts = [
          FrameContexts.content,
          FrameContexts.sidePanel,
          FrameContexts.task,
          FrameContexts.meetingStage,
        ];
        const dimensions: DialogSize = { width: 10, height: 10 };

        it('should not allow calls before initialization', () => {
          // eslint-disable-next-line @typescript-eslint/no-explicit-any
          expect(() => dialog.update.resize({} as any)).toThrowError(errorLibraryNotInitialized);
        });
        Object.values(FrameContexts).forEach((context) => {
          if (allowedContexts.some((allowedContexts) => allowedContexts === context)) {
            it(`FRAMED: should throw error when dialog is not supported in ${context} context`, async () => {
              await utils.initializeWithContext(context);
              utils.setRuntimeConfig({ apiVersion: 4, supports: {} });
              expect.assertions(1);
              try {
                dialog.update.resize(dimensions);
              } catch (e) {
                expect(e).toEqual(errorNotSupportedOnPlatform);
              }
            });

            it(`FRAMED: should throw error when dialog.update is not supported in ${context} context`, async () => {
              await utils.initializeWithContext(context);
              utils.setRuntimeConfig({ apiVersion: 4, supports: { dialog: {} } });
              expect.assertions(1);
              try {
                dialog.update.resize(dimensions);
              } catch (e) {
                expect(e).toEqual(errorNotSupportedOnPlatform);
              }
            });

            it(`FRAMED: should successfully pass dimensions in context: ${context}`, async () => {
              await utils.initializeWithContext(context);

              dialog.update.resize(dimensions);
              const resizeMessage = utils.findMessageByFunc('tasks.updateTask');
              expect(resizeMessage).not.toBeNull();
              expect(resizeMessage.args).toEqual([dimensions]);
            });
          } else {
            it(`FRAMED: should not allow calls from ${context} context`, async () => {
              await utils.initializeWithContext(context);
              expect(() => dialog.update.resize(dimensions)).toThrowError(
                `This call is only allowed in following contexts: ${JSON.stringify(
                  allowedContexts,
                )}. Current context: "${context}".`,
              );
            });
          }
        });
      });
    });
    describe('submit', () => {
      it('should not allow calls before initialization', () => {
        expect(() => dialog.url.submit()).toThrowError(errorLibraryNotInitialized);
      });
      const allowedContexts = [FrameContexts.content, FrameContexts.task];
      Object.values(FrameContexts).forEach((context) => {
        if (allowedContexts.some((allowedContexts) => allowedContexts === context)) {
          it(`FRAMED: should throw error when dialog is not supported in ${context} context`, async () => {
            await utils.initializeWithContext(context);
            utils.setRuntimeConfig({ apiVersion: 4, supports: {} });
            expect.assertions(1);
            try {
              dialog.url.submit('someResult', ['someAppId', 'someOtherAppId']);
            } catch (e) {
              expect(e).toEqual(errorNotSupportedOnPlatform);
            }
          });

          it(`FRAMED: should successfully pass result and appIds parameters when called from ${JSON.stringify(
            context,
          )}`, async () => {
            await utils.initializeWithContext(context);
            dialog.url.submit('someResult', ['someAppId', 'someOtherAppId']);
            const submitMessage = utils.findMessageByFunc('tasks.completeTask');
            expect(submitMessage).not.toBeNull();
            expect(submitMessage.args).toEqual(['someResult', ['someAppId', 'someOtherAppId']]);
          });

          it(`FRAMED: should handle a single string passed as appIds parameter ${JSON.stringify(
            context,
          )}`, async () => {
            await utils.initializeWithContext(context);
            dialog.url.submit('someResult', 'someAppId');
            const submitMessage = utils.findMessageByFunc('tasks.completeTask');
            expect(submitMessage).not.toBeNull();
            expect(submitMessage.args).toEqual(['someResult', ['someAppId']]);
          });

          it(`FRAMED: should successfully pass results when no appIds parameters are provided ${JSON.stringify(
            context,
          )}`, async () => {
            await utils.initializeWithContext(context);
            dialog.url.submit('someResult');
            const submitMessage = utils.findMessageByFunc('tasks.completeTask');
            expect(submitMessage).not.toBeNull();
            expect(submitMessage.args).toEqual(['someResult', []]);
          });
        } else {
          it(`FRAMED: should not allow calls from context context: ${JSON.stringify(context)}`, async () => {
            await utils.initializeWithContext(context);
            expect(() => dialog.url.submit()).toThrowError(
              `This call is only allowed in following contexts: ${JSON.stringify(
                allowedContexts,
              )}. Current context: ${JSON.stringify(context)}.`,
            );
          });
        }
      });
    });

    describe('Open dialog with bot', () => {
      const botUrlDialogInfo: BotUrlDialogInfo = {
        url: 'someUrl',
        size: {
          height: DialogDimension.Small,
          width: DialogDimension.Small,
        },
        completionBotId: 'botId',
      };

      it('should not allow calls before initialization', () => {
        expect(() => dialog.url.bot.open(botUrlDialogInfo)).toThrowError(errorLibraryNotInitialized);
      });

      const allowedContexts = [FrameContexts.content, FrameContexts.sidePanel, FrameContexts.meetingStage];
      Object.values(FrameContexts).forEach((context) => {
        if (allowedContexts.some((allowedContext) => allowedContext === context)) {
          it(`FRAMED: should throw error when dialog is not supported in ${context} context`, async () => {
            await utils.initializeWithContext(context);
            utils.setRuntimeConfig({ apiVersion: 4, supports: {} });
            expect.assertions(1);
            try {
              dialog.url.bot.open(botUrlDialogInfo);
            } catch (e) {
              expect(e).toEqual(errorNotSupportedOnPlatform);
            }
          });

          it(`FRAMED: should throw error when dialog.url.bot is not supported in ${context} context`, async () => {
            await utils.initializeWithContext(context);
            utils.setRuntimeConfig({ apiVersion: 4, supports: { dialog: {} } });
            expect.assertions(1);
            try {
              dialog.url.bot.open(botUrlDialogInfo);
            } catch (e) {
              expect(e).toEqual(errorNotSupportedOnPlatform);
            }
          });

          it(`FRAMED: should pass along entire botUrlDialogInfo parameter in ${context} context`, async () => {
            await utils.initializeWithContext(context);
            utils.setRuntimeConfig({ apiVersion: 4, supports: { dialog: { url: { bot: {} } } } });
            const botUrlDialogInfo: BotUrlDialogInfo = {
              url: 'someUrl',
              size: { height: DialogDimension.Large, width: DialogDimension.Large },
              title: 'someTitle',
              fallbackUrl: 'someFallbackUrl',
              completionBotId: 'botId',
            };
            dialog.url.bot.open(botUrlDialogInfo, () => {
              return;
            });
            const openMessage = utils.findMessageByFunc('tasks.startTask');
            expect(openMessage).not.toBeNull();
            expect(openMessage.args).toEqual([dialog.url.getDialogInfoFromBotUrlDialogInfo(botUrlDialogInfo)]);
          });

          it(`FRAMED: Should initiate the registration for messageFromChildHandler if it is passed. context: ${context}`, async () => {
            await utils.initializeWithContext(context);
            utils.setRuntimeConfig({ apiVersion: 4, supports: { dialog: { url: { bot: {} } } } });
            dialog.url.bot.open(botUrlDialogInfo, emptyCallback, emptyCallback);
            const handlerMessage = utils.findMessageByFunc('registerHandler');
            expect(handlerMessage).not.toBeNull();
            expect(handlerMessage.args).toStrictEqual(['messageForParent']);
          });

          it(`FRAMED: Should successfully unregister the messageForParent handler when dialog is closed. ${context} context`, async () => {
            await utils.initializeWithContext(context);
            utils.setRuntimeConfig({ apiVersion: 4, supports: { dialog: { url: { bot: {} } } } });
            expect.assertions(2);

            const submitString = 'succesfullySubmit';
            dialog.url.bot.open(botUrlDialogInfo, undefined, emptyCallback);
            expect(doesHandlerExist('messageForParent')).toBeTruthy();
            const message = utils.findMessageByFunc('tasks.startTask');

            await utils.respondToMessage(message, null, submitString);
            expect(doesHandlerExist('messageForParent')).toBeFalsy();
          });

          it(`FRAMED: Should successfully call the callback with result when dialog is closed. ${context} context`, (done) => {
<<<<<<< HEAD
            utils.initializeWithContext(context).then(() => {
              utils.setRuntimeConfig({ apiVersion: 4, supports: { dialog: { url: { bot: {} } } } });
=======
            utils.initializeWithContext(context).then(async () => {
              utils.setRuntimeConfig({ apiVersion: 2, supports: { dialog: { url: { bot: {} } } } });
>>>>>>> 5eeddc6f
              expect.assertions(2);

              const submitString = 'succesfullySubmit';

              dialog.url.bot.open(botUrlDialogInfo, (result: dialog.ISdkResponse): void => {
                expect(result.result).toBe(submitString);
                expect(result.err).toBeFalsy();
                done();
              });
              const message = utils.findMessageByFunc('tasks.startTask');

              await utils.respondToMessage(message, undefined, submitString);
            });
          });

          it(`FRAMED: Should successfully call the callback with error when dialog is closed. ${context} context`, (done) => {
<<<<<<< HEAD
            utils.initializeWithContext(context).then(() => {
              utils.setRuntimeConfig({ apiVersion: 4, supports: { dialog: { url: { bot: {} } } } });
=======
            utils.initializeWithContext(context).then(async () => {
              utils.setRuntimeConfig({ apiVersion: 2, supports: { dialog: { url: { bot: {} } } } });
>>>>>>> 5eeddc6f
              expect.assertions(2);
              const error = { errorCode: 500, message: 'Internal Error Occured' };
              dialog.url.bot.open(botUrlDialogInfo, (result: dialog.ISdkResponse): void => {
                expect(result.result).toBeFalsy();
                expect(result.err).toBe(error);
                done();
              });
              const message = utils.findMessageByFunc('tasks.startTask');

              await utils.respondToMessage(message, error, undefined);
            });
          });
        } else {
          it(`FRAMED: should not allow calls from context ${context}`, async () => {
            await utils.initializeWithContext(context);
            expect(() => dialog.url.bot.open(botUrlDialogInfo)).toThrowError(
              `This call is only allowed in following contexts: ${JSON.stringify(
                allowedContexts,
              )}. Current context: ${JSON.stringify(context)}.`,
            );
          });
        }
      });
    });
    describe('parentCommunication', () => {
      describe('sendMessageToDialog', () => {
        const allowedContexts = [FrameContexts.content, FrameContexts.sidePanel, FrameContexts.meetingStage];
        it('should not allow calls before initialization', () => {
          expect.assertions(1);
          expect(() => dialog.url.parentCommunication.sendMessageToDialog('message')).toThrowError(
            errorLibraryNotInitialized,
          );
        });

        Object.values(FrameContexts).forEach((frameContext) => {
          if (allowedContexts.some((allowedContexts) => allowedContexts === frameContext)) {
            it(`FRAMED: should throw error when dialog is not supported in ${frameContext} context`, async () => {
              await utils.initializeWithContext(frameContext);
              utils.setRuntimeConfig({ apiVersion: 4, supports: {} });
              expect.assertions(1);
              try {
                dialog.url.parentCommunication.sendMessageToDialog('exampleMessage');
              } catch (e) {
                expect(e).toEqual(errorNotSupportedOnPlatform);
              }
            });

            it(`FRAMED: should initiate the post message to Child: ${frameContext}`, async () => {
              await utils.initializeWithContext(frameContext);
              dialog.url.parentCommunication.sendMessageToDialog('exampleMessage');
              const message = utils.findMessageByFunc('messageForChild');
              expect(message).not.toBeUndefined();
              expect(message.args).toStrictEqual(['exampleMessage']);
            });
          } else {
            it(`FRAMED: should not allow calls from ${frameContext} context`, async () => {
              await utils.initializeWithContext(frameContext);
              expect(() => dialog.url.parentCommunication.sendMessageToDialog('message')).toThrowError(
                `This call is only allowed in following contexts: ${JSON.stringify(
                  allowedContexts,
                )}. Current context: "${frameContext}".`,
              );
            });
          }
        });
      });

      describe('sendMessageToParentFromDialog', () => {
        const allowedContexts = [FrameContexts.task];

        it('should not allow calls before initialization', () => {
          expect.assertions(1);
          expect(() => dialog.url.parentCommunication.sendMessageToParentFromDialog('message')).toThrowError(
            errorLibraryNotInitialized,
          );
        });

        Object.keys(FrameContexts)
          .map((k) => FrameContexts[k])
          .forEach((frameContext) => {
            if (frameContext === FrameContexts.task) {
              it(`FRAMED: should throw error when dialog is not supported in ${frameContext} context`, async () => {
                await utils.initializeWithContext(frameContext);
                utils.setRuntimeConfig({ apiVersion: 4, supports: {} });
                expect.assertions(1);
                try {
                  dialog.url.parentCommunication.sendMessageToParentFromDialog('exampleMessage');
                } catch (e) {
                  expect(e).toEqual(errorNotSupportedOnPlatform);
                }
              });

              it(`FRAMED: should initiate the post message to Parent: ${frameContext}`, async () => {
                await utils.initializeWithContext(frameContext);
                dialog.url.parentCommunication.sendMessageToParentFromDialog('exampleMessage');
                const message = utils.findMessageByFunc('messageForParent');
                expect(message).not.toBeUndefined();
                expect(message.args).toStrictEqual(['exampleMessage']);
              });
            } else {
              it(`FRAMED: should not allow calls from ${frameContext} context`, async () => {
                await utils.initializeWithContext(frameContext);
                expect(() => dialog.url.parentCommunication.sendMessageToParentFromDialog('message')).toThrowError(
                  `This call is only allowed in following contexts: ${JSON.stringify(
                    allowedContexts,
                  )}. Current context: "${frameContext}".`,
                );
              });
            }
          });
      });
      describe('registerOnMessageFromParent', () => {
        const allowedContexts = [FrameContexts.task];

        it('should not allow calls before initialization', () => {
          expect.assertions(1);
          expect(() => dialog.url.parentCommunication.registerOnMessageFromParent(emptyCallback)).toThrowError(
            errorLibraryNotInitialized,
          );
        });

        Object.keys(FrameContexts)
          .map((k) => FrameContexts[k])
          .forEach((frameContext) => {
            if (frameContext === FrameContexts.task) {
              it(`FRAMED: should throw error when dialog is not supported in ${frameContext} context`, async () => {
                await utils.initializeWithContext(frameContext);
                utils.setRuntimeConfig({ apiVersion: 4, supports: {} });
                expect.assertions(1);
                try {
                  dialog.url.parentCommunication.registerOnMessageFromParent(emptyCallback);
                } catch (e) {
                  expect(e).toEqual(errorNotSupportedOnPlatform);
                }
              });

              it(`FRAMED: should initiate the registration call: ${frameContext}`, async () => {
                await utils.initializeWithContext(frameContext);
                dialog.url.parentCommunication.registerOnMessageFromParent(emptyCallback);
                const message = utils.findMessageByFunc('registerHandler');
                expect(message).not.toBeUndefined();
                expect(message.args).toStrictEqual(['messageForChild']);
              });
            } else {
              it(`FRAMED: should not allow calls from ${frameContext} context`, async () => {
                await utils.initializeWithContext(frameContext);
                expect(() => dialog.url.parentCommunication.registerOnMessageFromParent(emptyCallback)).toThrowError(
                  `This call is only allowed in following contexts: ${JSON.stringify(
                    allowedContexts,
                  )}. Current context: "${frameContext}".`,
                );
              });
            }
          });
      });
    });

    describe('Testing dialog.adaptiveCard', () => {
      const renderCard = {
        type: 'AdaptiveCard',
        version: '1.0',
        body: [
          {
            type: 'Image',
            url: 'http://adaptivecards.io/content/adaptive-card-50.png',
          },
          {
            type: 'TextBlock',
            text: 'Hello **Adaptive Cards!**',
          },
        ],
        actions: [
          {
            type: 'Action.OpenUrl',
            title: 'Learn more',
            url: 'http://adaptivecards.io',
          },
          {
            type: 'Action.OpenUrl',
            title: 'GitHub',
            url: 'http://github.com/Microsoft/AdaptiveCards',
          },
        ],
      };
      const allowedContexts = [FrameContexts.content, FrameContexts.sidePanel, FrameContexts.meetingStage];
      describe('Testing dialog.adaptiveCard.open', () => {
        const adaptiveCardDialogInfo: AdaptiveCardDialogInfo = {
          card: JSON.stringify(renderCard),
          size: {
            height: DialogDimension.Small,
            width: DialogDimension.Small,
          },
          title: 'someAdaptiveCard',
        };

        it('should not allow calls before initialization', () => {
          expect(() => dialog.adaptiveCard.open(adaptiveCardDialogInfo)).toThrowError(errorLibraryNotInitialized);
        });

        Object.values(FrameContexts).forEach((context) => {
          if (allowedContexts.some((allowedContext) => allowedContext === context)) {
            it(`FRAMED: should throw error when dialog is not supported in ${context} context`, async () => {
              await utils.initializeWithContext(context);
              utils.setRuntimeConfig({ apiVersion: 4, supports: {} });
              expect.assertions(1);
              try {
                dialog.adaptiveCard.open(adaptiveCardDialogInfo);
              } catch (e) {
                expect(e).toEqual(errorNotSupportedOnPlatform);
              }
            });

            it(`FRAMED: should throw error when dialog is supported and adaptiveCard is not in ${context} context`, async () => {
              await utils.initializeWithContext(context);
              utils.setRuntimeConfig({ apiVersion: 4, supports: { dialog: {} } });
              expect.assertions(1);
              try {
                dialog.adaptiveCard.open(adaptiveCardDialogInfo);
              } catch (e) {
                expect(e).toEqual(errorNotSupportedOnPlatform);
              }
            });

            it(`FRAMED: should pass along entire adaptiveCardDialogInfo parameter in ${context} context`, async () => {
              await utils.initializeWithContext(context);
              utils.setRuntimeConfig({
                apiVersion: 4,
                hostVersionsInfo: { adaptiveCardSchemaVersion: minAdaptiveCardVersion },
                supports: { dialog: { card: {} } },
              });
              dialog.adaptiveCard.open(adaptiveCardDialogInfo, () => {
                return;
              });
              const openMessage = utils.findMessageByFunc('tasks.startTask');
              const getDialogInfoFromAdaptiveCardDialogInfo: DialogInfo = {
                card: adaptiveCardDialogInfo.card,
                height: adaptiveCardDialogInfo.size ? adaptiveCardDialogInfo.size.height : DialogDimension.Small,
                width: adaptiveCardDialogInfo.size ? adaptiveCardDialogInfo.size.width : DialogDimension.Small,
                title: adaptiveCardDialogInfo.title,
              };
              expect(openMessage).not.toBeNull();
              expect(openMessage.args).toEqual([getDialogInfoFromAdaptiveCardDialogInfo]);
            });

            it(`FRAMED: Should successfully call the callback with result when dialog is closed. ${context} context`, (done) => {
              utils.initializeWithContext(context).then(async () => {
                utils.setRuntimeConfig({
                  apiVersion: 4,
                  hostVersionsInfo: { adaptiveCardSchemaVersion: minAdaptiveCardVersion },
                  supports: { dialog: { card: {} } },
                });
                expect.assertions(2);
                const submitString = 'succesfullySubmit';

                dialog.adaptiveCard.open(adaptiveCardDialogInfo, (result: dialog.ISdkResponse): void => {
                  expect(result.result).toBe(submitString);
                  expect(result.err).toBeFalsy();
                  done();
                });
                const message = utils.findMessageByFunc('tasks.startTask');

                await utils.respondToMessage(message, undefined, submitString);
              });
            });

            it(`FRAMED: Should successfully call the callback with error when dialog is closed. ${context} context`, (done) => {
              utils.initializeWithContext(context).then(async () => {
                utils.setRuntimeConfig({
                  apiVersion: 4,
                  hostVersionsInfo: { adaptiveCardSchemaVersion: minAdaptiveCardVersion },
                  supports: { dialog: { card: {} } },
                });
                expect.assertions(2);
                const error = { errorCode: 500, message: 'Internal Error Occured' };

                dialog.adaptiveCard.open(adaptiveCardDialogInfo, (result: dialog.ISdkResponse): void => {
                  expect(result.result).toBeFalsy();
                  expect(result.err).toBe(error);
                  done();
                });
                const message = utils.findMessageByFunc('tasks.startTask');

                await utils.respondToMessage(message, error, undefined);
              });
            });
          } else {
            it(`FRAMED: should not allow calls from context ${context}`, async () => {
              await utils.initializeWithContext(context);
              expect(() => dialog.adaptiveCard.open(adaptiveCardDialogInfo)).toThrowError(
                `This call is only allowed in following contexts: ${JSON.stringify(
                  allowedContexts,
                )}. Current context: ${JSON.stringify(context)}.`,
              );
            });
          }
        });
      });

      describe('Testing dialog.adaptiveCard.bot function', () => {
        const botAdaptiveCardDialogInfo: BotAdaptiveCardDialogInfo = {
          card: JSON.stringify(renderCard),
          completionBotId: 'someBotID',
          size: {
            height: DialogDimension.Small,
            width: DialogDimension.Small,
          },
          title: 'someAdaptiveCard',
        };

        it('should not allow calls before initialization', () => {
          expect(() => dialog.adaptiveCard.bot.open(botAdaptiveCardDialogInfo)).toThrowError(
            errorLibraryNotInitialized,
          );
        });

        Object.values(FrameContexts).forEach((context) => {
          if (allowedContexts.some((allowedContext) => allowedContext === context)) {
            it(`FRAMED: should throw error when dialog is not supported in ${context} context`, async () => {
              await utils.initializeWithContext(context);
              utils.setRuntimeConfig({ apiVersion: 4, supports: {} });
              expect.assertions(1);
              try {
                dialog.adaptiveCard.bot.open(botAdaptiveCardDialogInfo);
              } catch (e) {
                expect(e).toEqual(errorNotSupportedOnPlatform);
              }
            });

            it(`FRAMED: should throw error when dialog is supported and adaptiveCard is not in ${context} context`, async () => {
              await utils.initializeWithContext(context);
              utils.setRuntimeConfig({ apiVersion: 4, supports: { dialog: {} } });
              expect.assertions(1);
              try {
                dialog.adaptiveCard.bot.open(botAdaptiveCardDialogInfo);
              } catch (e) {
                expect(e).toEqual(errorNotSupportedOnPlatform);
              }
            });

            it(`FRAMED: should throw error when dialog.adaptiveCard.bot is not supported in ${context} context`, async () => {
              await utils.initializeWithContext(context);
              utils.setRuntimeConfig({ apiVersion: 4, supports: { dialog: { card: {} } } });
              expect.assertions(1);
              try {
                dialog.adaptiveCard.bot.open(botAdaptiveCardDialogInfo);
              } catch (e) {
                expect(e).toEqual(errorNotSupportedOnPlatform);
              }
            });

            it(`FRAMED: should pass along entire botUrlDialogInfo parameter in ${context} context`, async () => {
              await utils.initializeWithContext(context);
              utils.setRuntimeConfig({
                apiVersion: 4,
                hostVersionsInfo: { adaptiveCardSchemaVersion: minAdaptiveCardVersion },
                supports: { dialog: { card: { bot: {} } } },
              });
              dialog.adaptiveCard.bot.open(botAdaptiveCardDialogInfo, () => {
                return;
              });
              const openMessage = utils.findMessageByFunc('tasks.startTask');
              const getDialogInfoFromBotAdaptiveCardDialogInfo: DialogInfo = {
                card: botAdaptiveCardDialogInfo.card,
                height: botAdaptiveCardDialogInfo.size ? botAdaptiveCardDialogInfo.size.height : DialogDimension.Small,
                width: botAdaptiveCardDialogInfo.size ? botAdaptiveCardDialogInfo.size.width : DialogDimension.Small,
                title: botAdaptiveCardDialogInfo.title,
                completionBotId: botAdaptiveCardDialogInfo.completionBotId,
              };

              expect(openMessage).not.toBeNull();
              expect(openMessage.args).toEqual([getDialogInfoFromBotAdaptiveCardDialogInfo]);
            });

            it(`FRAMED: Should successfully call the callback with result when dialog is closed. ${context} context`, (done) => {
              utils.initializeWithContext(context).then(async () => {
                utils.setRuntimeConfig({
                  apiVersion: 4,
                  hostVersionsInfo: { adaptiveCardSchemaVersion: minAdaptiveCardVersion },
                  supports: { dialog: { card: { bot: {} } } },
                });
                expect.assertions(2);

                const submitString = 'succesfullySubmit';

                dialog.adaptiveCard.bot.open(botAdaptiveCardDialogInfo, (result: dialog.ISdkResponse): void => {
                  expect(result.result).toBe(submitString);
                  expect(result.err).toBeFalsy();
                  done();
                });
                const message = utils.findMessageByFunc('tasks.startTask');

                await utils.respondToMessage(message, undefined, submitString);
              });
            });

            it(`FRAMED: Should successfully call the callback with error when dialog is closed. ${context} context`, (done) => {
              utils.initializeWithContext(context).then(async () => {
                utils.setRuntimeConfig({
                  apiVersion: 4,
                  hostVersionsInfo: { adaptiveCardSchemaVersion: minAdaptiveCardVersion },
                  supports: { dialog: { card: { bot: {} } } },
                });
                expect.assertions(2);

                const error = { errorCode: 500, message: 'Internal Error Occured' };

                dialog.adaptiveCard.bot.open(botAdaptiveCardDialogInfo, (result: dialog.ISdkResponse): void => {
                  expect(result.result).toBeFalsy();
                  expect(result.err).toBe(error);
                  done();
                });
                const message = utils.findMessageByFunc('tasks.startTask');

                await utils.respondToMessage(message, error, undefined);
              });
            });
          } else {
            it(`FRAMED: should not allow calls from context ${context}`, async () => {
              await utils.initializeWithContext(context);
              expect(() => dialog.adaptiveCard.bot.open(botAdaptiveCardDialogInfo)).toThrowError(
                `This call is only allowed in following contexts: ${JSON.stringify(
                  allowedContexts,
                )}. Current context: ${JSON.stringify(context)}.`,
              );
            });

            it(`FRAMELESS: should not allow calls from context ${context}`, async () => {
              await utils.initializeWithContext(context);
              expect(() => dialog.adaptiveCard.bot.open(botAdaptiveCardDialogInfo)).toThrowError(
                `This call is only allowed in following contexts: ${JSON.stringify(
                  allowedContexts,
                )}. Current context: ${JSON.stringify(context)}.`,
              );
            });
          }
        });

        describe('Testing dialog.adaptiveCard.bot.isSupported function', () => {
          it('dialog.adaptiveCard.bot.isSupported should return false if the runtime says dialog is not supported', async () => {
            await utils.initializeWithContext(FrameContexts.content);
            utils.setRuntimeConfig({ apiVersion: 4, supports: {} });
            expect(dialog.adaptiveCard.bot.isSupported()).not.toBeTruthy();
          });

          it('dialog.adaptiveCard.bot.isSupported should return false if the runtime says dialog.adaptiveCard is not supported', async () => {
            await utils.initializeWithContext(FrameContexts.content);
            utils.setRuntimeConfig({
              apiVersion: 4,
              hostVersionsInfo: { adaptiveCardSchemaVersion: minAdaptiveCardVersion },
              supports: { dialog: {} },
            });
            expect(dialog.adaptiveCard.bot.isSupported()).not.toBeTruthy();
          });

          it('dialog.adaptiveCard.bot.isSupported should return false if the runtime says dialog.adaptiveCard.bot is not supported', async () => {
            await utils.initializeWithContext(FrameContexts.content);
            utils.setRuntimeConfig({
              apiVersion: 4,
              hostVersionsInfo: { adaptiveCardSchemaVersion: minAdaptiveCardVersion },
              supports: { dialog: {} },
            });
            expect(dialog.adaptiveCard.bot.isSupported()).not.toBeTruthy();
          });

          it('dialog.adaptiveCard.bot.isSupported should return false if the runtime says dialog.url.bot is not supported', async () => {
            await utils.initializeWithContext(FrameContexts.content);
            utils.setRuntimeConfig({
              apiVersion: 4,
              hostVersionsInfo: { adaptiveCardSchemaVersion: minAdaptiveCardVersion },
              supports: { dialog: {} },
            });
            expect(dialog.adaptiveCard.bot.isSupported()).not.toBeTruthy();
          });

          it('dialog.adaptiveCard.bot.isSupported should return true if the runtime says dialog.adaptiveCard.bot is supported', async () => {
            await utils.initializeWithContext(FrameContexts.content);
            utils.setRuntimeConfig({
              apiVersion: 4,
              hostVersionsInfo: { adaptiveCardSchemaVersion: minAdaptiveCardVersion },
              supports: { dialog: { card: { bot: {} } } },
            });
            expect(dialog.adaptiveCard.bot.isSupported()).toBeTruthy();
          });

          it('dialog.adaptiveCard.bot.isSupported should throw before initialization', () => {
            utils.uninitializeRuntimeConfig();
            expect(() => dialog.adaptiveCard.bot.isSupported()).toThrowError(errorLibraryNotInitialized);
          });
        });
      });
    });
  });
});<|MERGE_RESOLUTION|>--- conflicted
+++ resolved
@@ -439,13 +439,8 @@
           });
 
           it(`FRAMELESS: Should successfully call the callback with result when dialog is closed. ${context} context`, (done) => {
-<<<<<<< HEAD
             utils.initializeWithContext(context).then(() => {
               utils.setRuntimeConfig({ apiVersion: 4, supports: { dialog: { url: { bot: {} } } } });
-=======
-            utils.initializeWithContext(context).then(async () => {
-              utils.setRuntimeConfig({ apiVersion: 2, supports: { dialog: { url: { bot: {} } } } });
->>>>>>> 5eeddc6f
               const submitString = 'succesfullySubmit';
               // eslint-disable-next-line @typescript-eslint/no-empty-function
               dialog.url.bot.open(botUrlDialogInfo, (result: dialog.ISdkResponse) => {
@@ -466,13 +461,8 @@
           });
 
           it(`FRAMELESS: Should successfully call the callback with error when dialog is closed. ${context} context`, (done) => {
-<<<<<<< HEAD
             utils.initializeWithContext(context).then(() => {
               utils.setRuntimeConfig({ apiVersion: 4, supports: { dialog: { url: { bot: {} } } } });
-=======
-            utils.initializeWithContext(context).then(async () => {
-              utils.setRuntimeConfig({ apiVersion: 2, supports: { dialog: { url: { bot: {} } } } });
->>>>>>> 5eeddc6f
               dialog.url.bot.open(botUrlDialogInfo, (result: dialog.ISdkResponse) => {
                 expect(result.result).toBeFalsy();
                 expect(result.err).toBe(error);
@@ -1430,13 +1420,8 @@
           });
 
           it(`FRAMED: Should successfully call the callback with result when dialog is closed. ${context} context`, (done) => {
-<<<<<<< HEAD
             utils.initializeWithContext(context).then(() => {
               utils.setRuntimeConfig({ apiVersion: 4, supports: { dialog: { url: { bot: {} } } } });
-=======
-            utils.initializeWithContext(context).then(async () => {
-              utils.setRuntimeConfig({ apiVersion: 2, supports: { dialog: { url: { bot: {} } } } });
->>>>>>> 5eeddc6f
               expect.assertions(2);
 
               const submitString = 'succesfullySubmit';
@@ -1453,13 +1438,8 @@
           });
 
           it(`FRAMED: Should successfully call the callback with error when dialog is closed. ${context} context`, (done) => {
-<<<<<<< HEAD
             utils.initializeWithContext(context).then(() => {
               utils.setRuntimeConfig({ apiVersion: 4, supports: { dialog: { url: { bot: {} } } } });
-=======
-            utils.initializeWithContext(context).then(async () => {
-              utils.setRuntimeConfig({ apiVersion: 2, supports: { dialog: { url: { bot: {} } } } });
->>>>>>> 5eeddc6f
               expect.assertions(2);
               const error = { errorCode: 500, message: 'Internal Error Occured' };
               dialog.url.bot.open(botUrlDialogInfo, (result: dialog.ISdkResponse): void => {

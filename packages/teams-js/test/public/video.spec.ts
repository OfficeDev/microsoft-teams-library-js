--- conflicted
+++ resolved
@@ -1,14 +1,8 @@
-import './mediaStreamApiMock';
-
 import { errorLibraryNotInitialized } from '../../src/internal/constants';
 import { GlobalVars } from '../../src/internal/globalVars';
 import { DOMMessageEvent } from '../../src/internal/interfaces';
 import { app } from '../../src/public/app';
 import { errorNotSupportedOnPlatform, FrameContexts } from '../../src/public/constants';
-<<<<<<< HEAD
-import { _minRuntimeConfigToUninitialize, IBaseRuntime } from '../../src/public/runtime';
-=======
->>>>>>> 8eaa254d
 import { video } from '../../src/public/video';
 import { Utils } from '../utils';
 
@@ -53,296 +47,6 @@
       app._uninitialize();
       GlobalVars.isFramelessWindow = false;
     });
-<<<<<<< HEAD
-  });
-
-  describe.each([
-    {
-      init: (frameContext: string) => framedPlatformMock.initializeWithContext(frameContext),
-      setRuntimeConfig: (config: IBaseRuntime) => framedPlatformMock.setRuntimeConfig(config),
-      postMessage: (func: string, ...args: any) => framedPlatformMock.sendMessage(func, ...args),
-      findMessageByFunc: (func: string) => framedPlatformMock.findMessageByFunc(func),
-    },
-    {
-      init: (frameContext: string) => framelessPlatformMock.initializeWithContext(frameContext),
-      setRuntimeConfig: (config: IBaseRuntime) => framelessPlatformMock.setRuntimeConfig(config),
-      postMessage: (func: string, ...args: any) =>
-        framelessPlatformMock.respondToMessage({
-          data: {
-            func,
-            args,
-          },
-        } as DOMMessageEvent),
-      findMessageByFunc: (func: string) => framelessPlatformMock.findMessageByFunc(func),
-    },
-  ])('registerForVideoFrame', ({ init, setRuntimeConfig, postMessage, findMessageByFunc }) => {
-    it('should not allow registerForVideoFrame calls from the wrong context', async () => {
-      await init(FrameContexts.content);
-      expect(() => video.registerForVideoFrame({} as video.RegisterForVideoFrameParameters)).toThrowError();
-    });
-
-    it('should throw error when video is not supported in runtime config', async () => {
-      await init(FrameContexts.sidePanel);
-      setRuntimeConfig({ apiVersion: 1, supports: {} });
-      try {
-        video.registerForVideoFrame({} as video.RegisterForVideoFrameParameters);
-      } catch (e) {
-        expect(e).toEqual(errorNotSupportedOnPlatform);
-      }
-    });
-
-    describe('when sharedFrame is supported', () => {
-      beforeEach(async () => {
-        await init(FrameContexts.sidePanel);
-        setRuntimeConfig({
-          apiVersion: 1,
-          supports: {
-            video: {
-              sharedFrame: true,
-            },
-          },
-        });
-      });
-
-      it('should send registerForVideoFrame message', () => {
-        const videoFrameConfig = {
-          format: video.VideoFrameFormat.NV12,
-        };
-        video.registerForVideoFrame({
-          mediaStreamCallback: (receivedVideoFrame: video.MediaStreamFrameData) =>
-            Promise.resolve(receivedVideoFrame.videoFrame),
-          sharedFrameCallback: () => {},
-          config: videoFrameConfig,
-        });
-        const message = findMessageByFunc('video.registerForVideoFrame');
-        expect(message).not.toBeNull();
-        expect(message.args.length).toBe(1);
-        expect(message.args).toEqual([videoFrameConfig]);
-      });
-
-      it('should invoke sharedFrameCallback when receiving a shared frame', async () => {
-        let returnedVideoFrame;
-        let handlerInvoked = false;
-        const videoFrameConfig = {
-          format: video.VideoFrameFormat.NV12,
-        };
-        video.registerForVideoFrame({
-          mediaStreamCallback: (receivedVideoFrame: video.MediaStreamFrameData) =>
-            Promise.resolve(receivedVideoFrame.videoFrame),
-          sharedFrameCallback: (videoFrame) => {
-            returnedVideoFrame = videoFrame;
-            handlerInvoked = true;
-          },
-          config: videoFrameConfig,
-        });
-        const videoFrameMock = {
-          width: 30,
-          height: 40,
-          data: 101,
-          videoFrameBuffer: 101,
-        };
-        postMessage('video.newVideoFrame', videoFrameMock);
-        expect(returnedVideoFrame).toEqual(videoFrameMock);
-        expect(handlerInvoked).toBeTruthy();
-      });
-
-      it('should invoke sharedFrameCallback and successfully send videoFrameProcessed', async () => {
-        const videoFrameConfig = {
-          format: video.VideoFrameFormat.NV12,
-        };
-        video.registerForVideoFrame({
-          mediaStreamCallback: (receivedVideoFrame: video.MediaStreamFrameData) =>
-            Promise.resolve(receivedVideoFrame.videoFrame),
-          sharedFrameCallback: (videoFrame, notifySuccess) => {
-            notifySuccess();
-          },
-          config: videoFrameConfig,
-        });
-        const videoFrameMock = {
-          width: 30,
-          height: 40,
-          data: 101,
-          videoFrameBuffer: 101,
-          timestamp: 200,
-        };
-        postMessage('video.newVideoFrame', videoFrameMock);
-        const message = findMessageByFunc('video.videoFrameProcessed');
-        expect(message).not.toBeNull();
-        expect(message.args.length).toBe(1);
-        expect(message.args[0]).toBe(200);
-      });
-
-      it('should invoke sharedFrameCallback and send notifyError on error', async () => {
-        const errorMsg = 'error';
-        const videoFrameConfig = {
-          format: video.VideoFrameFormat.NV12,
-        };
-        video.registerForVideoFrame({
-          mediaStreamCallback: (receivedVideoFrame: video.MediaStreamFrameData) =>
-            Promise.resolve(receivedVideoFrame.videoFrame),
-          sharedFrameCallback: (videoFrame, notifySuccess, notifyError) => {
-            notifyError(errorMsg);
-          },
-          config: videoFrameConfig,
-        });
-        const videoFrameMock = {
-          width: 30,
-          height: 40,
-          data: 101,
-          videoFrameBuffer: 101,
-          timestamp: 200,
-        };
-        postMessage('video.newVideoFrame', videoFrameMock);
-        const message = findMessageByFunc('video.notifyError');
-        expect(message).not.toBeNull();
-        expect(message.args.length).toBe(1);
-        expect(message.args[0]).toBe(errorMsg);
-      });
-
-      it('should not invoke video frame event handler when videoFrame is undefined', () => {
-        let handlerInvoked = false;
-        const videoFrameConfig = {
-          format: video.VideoFrameFormat.NV12,
-        };
-        video.registerForVideoFrame({
-          mediaStreamCallback: (receivedVideoFrame: video.MediaStreamFrameData) =>
-            Promise.resolve(receivedVideoFrame.videoFrame),
-          sharedFrameCallback: (videoFrame, notifySuccess, notifyError) => {
-            handlerInvoked = true;
-          },
-          config: videoFrameConfig,
-        });
-        postMessage('video.newVideoFrame', undefined);
-        expect(handlerInvoked).toBeFalsy();
-      });
-    });
-
-    describe('when mediaStream is supported', () => {
-      let targetStreamId;
-      let registeredStreamId;
-      let videoTrack = new MediaStreamTrack();
-      let videoStream = new MediaStream([videoTrack]);
-      beforeEach(async () => {
-        window['chrome'] = {
-          webview: {
-            getTextureStream: (streamId: string) => {
-              targetStreamId = streamId;
-              return Promise.resolve(videoStream);
-            },
-            registerTextureStream: (streamId: string, track: MediaStreamTrack) => {
-              registeredStreamId = streamId;
-            },
-          },
-        };
-        await init(FrameContexts.sidePanel);
-        setRuntimeConfig({
-          apiVersion: 1,
-          supports: {
-            video: {
-              mediaStream: true,
-            },
-          },
-        });
-      });
-
-      it('should get and register stream on video.startVideoExtensibilityVideoStream', async () => {
-        await init(FrameContexts.sidePanel);
-        const streamId = 'testStreamId';
-        const videoFrameConfig = {
-          format: video.VideoFrameFormat.NV12,
-        };
-        video.registerForVideoFrame({
-          mediaStreamCallback: (receivedVideoFrame: video.MediaStreamFrameData) =>
-            Promise.resolve(receivedVideoFrame.videoFrame),
-          sharedFrameCallback: (videoFrame, notifySuccess, notifyError) => {},
-          config: videoFrameConfig,
-        });
-        postMessage('video.startVideoExtensibilityVideoStream', { streamId });
-        await new Promise((resolve) => setTimeout(resolve, 0));
-        expect(targetStreamId).toEqual(streamId);
-        expect(registeredStreamId).toEqual(streamId);
-      });
-
-      it('should send event to parent to inform the registration', async () => {
-        await init(FrameContexts.sidePanel);
-        const streamId = 'testStreamId';
-        const videoFrameConfig = {
-          format: video.VideoFrameFormat.NV12,
-        };
-        video.registerForVideoFrame({
-          mediaStreamCallback: (receivedVideoFrame: video.MediaStreamFrameData) =>
-            Promise.resolve(receivedVideoFrame.videoFrame),
-          sharedFrameCallback: (videoFrame, notifySuccess, notifyError) => {},
-          config: videoFrameConfig,
-        });
-        postMessage('video.startVideoExtensibilityVideoStream', { streamId });
-        const msg = findMessageByFunc('video.mediaStream.registerForVideoFrame');
-        expect(msg).not.toBeNull();
-        expect(msg.args.length).toBe(1);
-        expect(msg.args).toEqual([
-          {
-            format: video.VideoFrameFormat.NV12,
-          },
-        ]);
-      });
-
-      it('should invoke callback', async () => {
-        await init(FrameContexts.sidePanel);
-        let callbackInvoked = false;
-        const videoFrameConfig = {
-          format: video.VideoFrameFormat.NV12,
-        };
-        video.registerForVideoFrame({
-          mediaStreamCallback: (receivedVideoFrame: video.MediaStreamFrameData) => {
-            callbackInvoked = true;
-            return Promise.resolve(receivedVideoFrame.videoFrame);
-          },
-          sharedFrameCallback: (videoFrame, notifySuccess, notifyError) => {},
-          config: videoFrameConfig,
-        });
-        postMessage('video.startVideoExtensibilityVideoStream', { streamId: 'streamId' });
-        await new Promise((resolve) => setTimeout(resolve, 0));
-        expect(callbackInvoked).toBeTruthy();
-      });
-
-      it('should notify error when callback rejects', async () => {
-        const errorMessage = 'error';
-        await init(FrameContexts.sidePanel);
-        const videoFrameConfig = {
-          format: video.VideoFrameFormat.NV12,
-        };
-        video.registerForVideoFrame({
-          mediaStreamCallback: (receivedVideoFrame: video.MediaStreamFrameData) => Promise.reject(errorMessage),
-          sharedFrameCallback: (videoFrame, notifySuccess, notifyError) => {},
-          config: videoFrameConfig,
-        });
-        postMessage('video.startVideoExtensibilityVideoStream', { streamId: 'streamId' });
-        await new Promise((resolve) => setTimeout(resolve, 0));
-        const message = findMessageByFunc('video.notifyError');
-        expect(message).not.toBeNull();
-        expect(message?.args.length).toBe(1);
-        expect(message?.args[0]).toEqual(errorMessage);
-      });
-    });
-  });
-
-  describe('notifySelectedVideoEffectChanged', () => {
-    const effectChangeType = video.EffectChangeType.EffectChanged;
-    const effectId = 'effectId';
-
-    const allowedContexts = [FrameContexts.sidePanel];
-    Object.values(FrameContexts).forEach((context) => {
-      if (!allowedContexts.some((allowedContext) => allowedContext === context)) {
-        it('FRAMED - should not allow notifySelectedVideoEffectChanged calls from the wrong context', async () => {
-          await framedPlatformMock.initializeWithContext(context);
-
-          expect(() => video.notifySelectedVideoEffectChanged(effectChangeType, effectId)).toThrowError(
-            `This call is only allowed in following contexts: ${JSON.stringify(
-              allowedContexts,
-            )}. Current context: "${context}".`,
-          );
-        });
-=======
     describe('registerForVideoFrame', () => {
       const emptyVideoFrameCallback = (
         _frame: video.VideoFrame,
@@ -699,7 +403,6 @@
       const videoFrameConfig: video.VideoFrameConfig = {
         format: video.VideoFrameFormat.NV12,
       };
->>>>>>> 8eaa254d
 
       const allowedContexts = [FrameContexts.sidePanel];
       Object.values(FrameContexts).forEach((context) => {

import { errorLibraryNotInitialized } from '../../src/internal/constants';
import { DOMMessageEvent } from '../../src/internal/interfaces';
import { FrameContexts } from '../../src/public';
import { app } from '../../src/public/app';
import { ErrorCode, SdkError } from '../../src/public/interfaces';
import { meeting } from '../../src/public/meeting';
import { FramelessPostMocks } from '../framelessPostMocks';
import { Utils } from '../utils';

/* eslint-disable */
/* As part of enabling eslint on test files, we need to disable eslint checking on the specific files with
   large numbers of errors. Then, over time, we can fix the errors and reenable eslint on a per file basis. */

describe('meeting', () => {
  const framelessPlatformMock = new FramelessPostMocks();
  const framedPlatformMock = new Utils();

  beforeEach(() => {
    framelessPlatformMock.messages = [];
    framedPlatformMock.messages = [];
  });

  afterEach(() => {
    // Reset the object since it's a singleton
    if (app._uninitialize) {
      app._uninitialize();
    }
  });

  const emptyCallBack = (): void => {
    return;
  };
  describe('toggleIncomingClientAudio', () => {
    const allowedContexts = [FrameContexts.sidePanel, FrameContexts.meetingStage];
    it('should not allow toggle incoming client audio calls with null callback', () => {
      expect(() => meeting.toggleIncomingClientAudio(null)).toThrowError(
        '[toggle incoming client audio] Callback cannot be null',
      );
    });
    it('should not allow calls before initialization', () => {
      expect(() => meeting.toggleIncomingClientAudio(emptyCallBack)).toThrowError(
        new Error(errorLibraryNotInitialized),
      );
    });

    Object.values(FrameContexts).forEach((context) => {
      if (allowedContexts.some((allowedContext) => allowedContext === context)) {
        it(`should successfully send the toggleIncomingClientAudio message. context: ${context}`, async () => {
          await framelessPlatformMock.initializeWithContext(context);
          meeting.toggleIncomingClientAudio(emptyCallBack);
          const toggleIncomingClientAudioMessage = framelessPlatformMock.findMessageByFunc('toggleIncomingClientAudio');
          expect(toggleIncomingClientAudioMessage).not.toBeNull();
          expect(toggleIncomingClientAudioMessage.args.length).toEqual(0);
        });

        it(`should successfully toggle the incoming client audio context: ${context}`, async () => {
          await framelessPlatformMock.initializeWithContext(context);

          let callbackCalled = false;
          let returnedSdkError: SdkError | null;
          let returnedResult: boolean | null;
          meeting.toggleIncomingClientAudio((error: SdkError, result: boolean) => {
            callbackCalled = true;
            returnedResult = result;
            returnedSdkError = error;
          });

          const toggleIncomingClientAudioMessage = framelessPlatformMock.findMessageByFunc('toggleIncomingClientAudio');
          expect(toggleIncomingClientAudioMessage).not.toBeNull();
          const callbackId = toggleIncomingClientAudioMessage.id;
          framelessPlatformMock.respondToMessage({
            data: {
              id: callbackId,
              args: [null, true],
            },
          } as DOMMessageEvent);
          expect(callbackCalled).toBe(true);
          expect(returnedSdkError).toBeNull();
          expect(returnedResult).toBe(true);
        });

        it(`should throw if the toggleIncomingClientAudio message sends and fails context: ${context}`, async () => {
          await framelessPlatformMock.initializeWithContext(context);

          let callbackCalled = false;
          let returnedSdkError: SdkError | null;
          let returnedResult: boolean | null;
          meeting.toggleIncomingClientAudio((error: SdkError, result: boolean) => {
            callbackCalled = true;
            returnedResult = result;
            returnedSdkError = error;
          });

          const toggleIncomingClientAudioMessage = framelessPlatformMock.findMessageByFunc('toggleIncomingClientAudio');
          expect(toggleIncomingClientAudioMessage).not.toBeNull();
          const callbackId = toggleIncomingClientAudioMessage.id;
          framelessPlatformMock.respondToMessage({
            data: {
              id: callbackId,
              args: [{ errorCode: ErrorCode.INTERNAL_ERROR }, null],
            },
          } as DOMMessageEvent);
          expect(callbackCalled).toBe(true);
          expect(returnedSdkError).not.toBeNull();
          expect(returnedSdkError).toEqual({ errorCode: ErrorCode.INTERNAL_ERROR });
          expect(returnedResult).toBe(null);
        });
      } else {
        it(`should not allow meeting.toggleIncomingClientAudio calls from ${context} context`, async () => {
          //
          await framelessPlatformMock.initializeWithContext(context);

          expect(() => meeting.toggleIncomingClientAudio(emptyCallBack)).toThrowError(
            `This call is only allowed in following contexts: ${JSON.stringify(
              allowedContexts,
            )}. Current context: "${context}".`,
          );
        });
      }
    });
  });

  describe('getIncomingClientAudioState', () => {
    const allowedContexts = [FrameContexts.sidePanel, FrameContexts.meetingStage];
    it('should not allow calls before initialization', () => {
      expect(() => meeting.getIncomingClientAudioState(emptyCallBack)).toThrowError(
        new Error(errorLibraryNotInitialized),
      );
    });

    it('should not allow get incoming client audio calls with null callback', () => {
      expect(() => meeting.getIncomingClientAudioState(null)).toThrowError(
        '[get incoming client audio state] Callback cannot be null',
      );
    });

    Object.values(FrameContexts).forEach((context) => {
      if (allowedContexts.some((allowedContext) => allowedContext === context)) {
        it(`should successfully get the incoming client audio state. context: ${context}`, async () => {
          await framelessPlatformMock.initializeWithContext(context);
          let callbackCalled = false;
          let returnedSdkError: SdkError | null;
          let returnedResult: boolean | null;
          meeting.getIncomingClientAudioState((error: SdkError, result: boolean) => {
            callbackCalled = true;
            returnedResult = result;
            returnedSdkError = error;
          });

          const getIncomingClientAudioMessage = framelessPlatformMock.findMessageByFunc('getIncomingClientAudioState');
          expect(getIncomingClientAudioMessage).not.toBeNull();
          const callbackId = getIncomingClientAudioMessage.id;
          framelessPlatformMock.respondToMessage({
            data: {
              id: callbackId,
              args: [null, true],
            },
          } as DOMMessageEvent);
          expect(callbackCalled).toBe(true);
          expect(returnedSdkError).toBeNull();
          expect(returnedResult).toBe(true);
        });

        it(`should throw if the getIncomingClientAudioState message sends and fails ${context} context`, async () => {
          await framelessPlatformMock.initializeWithContext(context);

          let callbackCalled = false;
          let returnedSdkError: SdkError | null;
          let returnedResult: boolean | null;
          meeting.getIncomingClientAudioState((error: SdkError, result: boolean) => {
            callbackCalled = true;
            returnedResult = result;
            returnedSdkError = error;
          });

          const getIncomingClientAudioMessage = framelessPlatformMock.findMessageByFunc('getIncomingClientAudioState');
          expect(getIncomingClientAudioMessage).not.toBeNull();
          const callbackId = getIncomingClientAudioMessage.id;
          framelessPlatformMock.respondToMessage({
            data: {
              id: callbackId,
              args: [{ errorCode: ErrorCode.INTERNAL_ERROR }, null],
            },
          } as DOMMessageEvent);
          expect(callbackCalled).toBe(true);
          expect(returnedSdkError).not.toBeNull();
          expect(returnedSdkError).toEqual({ errorCode: ErrorCode.INTERNAL_ERROR });
          expect(returnedResult).toBe(null);
        });
      } else {
        it(`should not allow meeting.getIncomingClientAudioState calls from ${context} context`, async () => {
          await framelessPlatformMock.initializeWithContext(context);

          expect(() => meeting.getIncomingClientAudioState(emptyCallBack)).toThrowError(
            `This call is only allowed in following contexts: ${JSON.stringify(
              allowedContexts,
            )}. Current context: "${context}".`,
          );
        });
      }
    });
  });

  describe('getMeetingDetails', () => {
    it('should not allow get meeting details calls with null callback', () => {
      expect(() => meeting.getMeetingDetails(null)).toThrowError('[get meeting details] Callback cannot be null');
    });
    it('should not allow calls before initialization', () => {
      expect(() => meeting.getMeetingDetails(emptyCallBack)).toThrowError(new Error(errorLibraryNotInitialized));
    });
    const allowedContexts = [
      FrameContexts.sidePanel,
      FrameContexts.meetingStage,
      FrameContexts.settings,
      FrameContexts.content,
    ];

    Object.values(FrameContexts).forEach((context) => {
      if (allowedContexts.some((allowedContext) => allowedContext === context)) {
        it(`should successfully get the meeting details. context: ${context}`, async () => {
          await framelessPlatformMock.initializeWithContext(context);

          let callbackCalled = false;
          let returnedSdkError: SdkError | null;
          let returnedMeetingResult: meeting.IMeetingDetailsResponse | null;
          meeting.getMeetingDetails((error: SdkError, meetingDetails: meeting.IMeetingDetailsResponse) => {
            callbackCalled = true;
            returnedMeetingResult = meetingDetails;
            returnedSdkError = error;
          });

          const getMeetingDetailsMessage = framelessPlatformMock.findMessageByFunc('meeting.getMeetingDetails');
          expect(getMeetingDetailsMessage).not.toBeNull();
          const callbackId = getMeetingDetailsMessage.id;
          const details: meeting.IMeetingDetails = {
            scheduledStartTime: '2020-12-21T21:30:00+00:00',
            scheduledEndTime: '2020-12-21T22:00:00+00:00',
            joinUrl:
              'https://teams.microsoft.com/l/meetup-join/19%3ameeting_qwertyuiop[phgfdsasdfghjkjbvcxcvbnmyt1234567890!@#$%^&*(%40thread.v2/0?context=%7b%22Tid%22%3a%2272f988bf-86f1-41af-91ab-2d7cd011db47%22%2c%22Oid%22%3a%226b33ac33-85ae-4995-be29-1d38a77aa8e3%22%7d',
            title: 'Get meeting details test meeting',
            type: meeting.MeetingType.Scheduled,
          };
          const organizer: meeting.IOrganizer = {
            id: '8:orgid:6b33ac33-85ae-4995-be29-1d38a77aa8e3',
            tenantId: '72f988bf-86f1-41af-91ab-2d7cd011db47',
          };
          const conversation: meeting.IConversation = {
            id: 'convId',
          };
          const meetingDetails: meeting.IMeetingDetailsResponse = {
            details,
            conversation,
            organizer,
          };
          framelessPlatformMock.respondToMessage({
            data: {
              id: callbackId,
              args: [null, meetingDetails],
            },
          } as DOMMessageEvent);
          expect(callbackCalled).toBe(true);
          expect(returnedSdkError).toBeNull();
          expect(returnedMeetingResult).toStrictEqual(meetingDetails);
        });

        it(`should throw if the getMeetingDetails message sends and fails. context: ${context} `, async () => {
          await framelessPlatformMock.initializeWithContext(context);

          let callbackCalled = false;
          let returnedSdkError: SdkError | null;
          let returnedMeetingDetails: meeting.IMeetingDetailsResponse | null;
          meeting.getMeetingDetails((error: SdkError, meetingDetails: meeting.IMeetingDetailsResponse) => {
            callbackCalled = true;
            returnedMeetingDetails = meetingDetails;
            returnedSdkError = error;
          });

          const getMeetingDetailsMessage = framelessPlatformMock.findMessageByFunc('meeting.getMeetingDetails');
          expect(getMeetingDetailsMessage).not.toBeNull();
          const callbackId = getMeetingDetailsMessage.id;
          framelessPlatformMock.respondToMessage({
            data: {
              id: callbackId,
              args: [{ errorCode: ErrorCode.INTERNAL_ERROR }, null],
            },
          } as DOMMessageEvent);
          expect(callbackCalled).toBe(true);
          expect(returnedSdkError).not.toBeNull();
          expect(returnedSdkError).toEqual({ errorCode: ErrorCode.INTERNAL_ERROR });
          expect(returnedMeetingDetails).toBe(null);
        });
      } else {
        it(`should not allow meeting.getMeetingDetails calls from ${context} context`, async () => {
          await framelessPlatformMock.initializeWithContext(context);

          expect(() => meeting.getMeetingDetails(emptyCallBack)).toThrowError(
            `This call is only allowed in following contexts: ${JSON.stringify(
              allowedContexts,
            )}. Current context: "${context}".`,
          );
        });
      }
    });
  });

  describe('getAuthenticationTokenForAnonymousUser', () => {
    it('should not allow get anonymous user token with null callback', () => {
      expect(() => meeting.getAuthenticationTokenForAnonymousUser(null)).toThrowError(
        '[get Authentication Token For AnonymousUser] Callback cannot be null',
      );
    });
    it('should not allow calls before initialization', () => {
      expect(() => meeting.getAuthenticationTokenForAnonymousUser(emptyCallBack)).toThrowError(
        new Error(errorLibraryNotInitialized),
      );
    });
    const allowedContexts = [FrameContexts.sidePanel, FrameContexts.meetingStage];

    Object.values(FrameContexts).forEach((context) => {
      if (allowedContexts.some((allowedContext) => allowedContext === context)) {
        it(`should successfully send the getAuthenticationTokenForAnonymousUser message. context: ${context}`, async () => {
          await framelessPlatformMock.initializeWithContext(context);
          let callbackCalled = false;
          let returnedSdkError: SdkError | null;
          let returnedSkypeToken: string | null;
          meeting.getAuthenticationTokenForAnonymousUser(
            (error: SdkError, authenticationTokenOfAnonymousUser: string) => {
              callbackCalled = true;
              returnedSkypeToken = authenticationTokenOfAnonymousUser;
              returnedSdkError = error;
            },
          );

          const getAnonymousUserTokenMessage = framelessPlatformMock.findMessageByFunc(
            'meeting.getAuthenticationTokenForAnonymousUser',
          );
          expect(getAnonymousUserTokenMessage).not.toBeNull();
          const callbackId = getAnonymousUserTokenMessage.id;
          const mockAuthenticationToken = '1234567890oiuytrdeswasdcfvbgnhjmuy6t54ewsxdcvbnu743edfvbnm,o98';
          framelessPlatformMock.respondToMessage({
            data: {
              id: callbackId,
              args: [null, mockAuthenticationToken],
            },
          } as DOMMessageEvent);
          expect(callbackCalled).toBe(true);
          expect(returnedSdkError).toBeNull();
          expect(returnedSkypeToken).toBe(mockAuthenticationToken);
        });

        it(`should throw if the getAuthenticationTokenForAnonymousUser message sends and fails. context: ${context}`, async () => {
          await framelessPlatformMock.initializeWithContext(context);
          let callbackCalled = false;
          let returnedSdkError: SdkError | null;
          let returnedSkypeToken: string | null;
          meeting.getAuthenticationTokenForAnonymousUser(
            (error: SdkError, authenticationTokenOfAnonymousUser: string) => {
              callbackCalled = true;
              returnedSkypeToken = authenticationTokenOfAnonymousUser;
              returnedSdkError = error;
            },
          );

          const getAnonymousUserTokenMessage = framelessPlatformMock.findMessageByFunc(
            'meeting.getAuthenticationTokenForAnonymousUser',
          );
          expect(getAnonymousUserTokenMessage).not.toBeNull();
          const callbackId = getAnonymousUserTokenMessage.id;
          framelessPlatformMock.respondToMessage({
            data: {
              id: callbackId,
              args: [{ errorCode: ErrorCode.INTERNAL_ERROR }, null],
            },
          } as DOMMessageEvent);
          expect(callbackCalled).toBe(true);
          expect(returnedSdkError).not.toBeNull();
          expect(returnedSdkError).toEqual({ errorCode: ErrorCode.INTERNAL_ERROR });
          expect(returnedSkypeToken).toBe(null);
        });
      } else {
        it(`should not allow meeting.getAuthenticationTokenForAnonymousUser calls from ${context} context`, async () => {
          await framelessPlatformMock.initializeWithContext(context);

          expect(() => meeting.getAuthenticationTokenForAnonymousUser(emptyCallBack)).toThrowError(
            `This call is only allowed in following contexts: ${JSON.stringify(
              allowedContexts,
            )}. Current context: "${context}".`,
          );
        });
      }
    });
  });

  describe('getLiveStreamState', () => {
    const allowedContexts = [FrameContexts.sidePanel];
    it('should fail when called with a null callback', () => {
      expect(() => meeting.getLiveStreamState(null)).toThrowError('[get live stream state] Callback cannot be null');
    });
    it('should fail when called before app is initialized', () => {
      expect(() => meeting.getLiveStreamState(emptyCallBack)).toThrowError(new Error(errorLibraryNotInitialized));
    });

    Object.values(FrameContexts).forEach((context) => {
      if (allowedContexts.some((allowedContext) => allowedContext === context)) {
        it(`should successfully get live stream state. context: ${context}`, async () => {
          await framelessPlatformMock.initializeWithContext(context);

          let callbackCalled = false;
          let returnedSdkError: SdkError | null;
          let returnedLiveStreamState: meeting.LiveStreamState | null;

          meeting.getLiveStreamState((error: SdkError, liveStreamState: meeting.LiveStreamState) => {
            callbackCalled = true;
            returnedSdkError = error;
            returnedLiveStreamState = liveStreamState;
          });

          const getLiveStreamStateMessage = framelessPlatformMock.findMessageByFunc('meeting.getLiveStreamState');
          expect(getLiveStreamStateMessage).not.toBeNull();

          const callbackId = getLiveStreamStateMessage.id;
          framelessPlatformMock.respondToMessage({
            data: {
              id: callbackId,
              args: [null, { isStreaming: true }],
            },
          } as DOMMessageEvent);

          expect(callbackCalled).toBe(true);
          expect(returnedSdkError).toBe(null);
          expect(returnedLiveStreamState).not.toBeNull();
          expect(returnedLiveStreamState).toEqual({ isStreaming: true });
        });

        it(`should throw if the getLiveStreamState message sends and fails. context: ${context}`, async () => {
          await framelessPlatformMock.initializeWithContext(context);

          let callbackCalled = false;
          let returnedSdkError: SdkError | null;
          let returnedLiveStreamState: meeting.LiveStreamState | null;

          meeting.getLiveStreamState((error: SdkError, liveStreamState: meeting.LiveStreamState) => {
            callbackCalled = true;
            returnedSdkError = error;
            returnedLiveStreamState = liveStreamState;
          });

          const getLiveStreamStateMessage = framelessPlatformMock.findMessageByFunc('meeting.getLiveStreamState');
          expect(getLiveStreamStateMessage).not.toBeNull();

          const callbackId = getLiveStreamStateMessage.id;
          framelessPlatformMock.respondToMessage({
            data: {
              id: callbackId,
              args: [{ errorCode: ErrorCode.INTERNAL_ERROR }, null],
            },
          } as DOMMessageEvent);

          expect(callbackCalled).toBe(true);
          expect(returnedSdkError).not.toBeNull();
          expect(returnedSdkError).toEqual({ errorCode: ErrorCode.INTERNAL_ERROR });
          expect(returnedLiveStreamState).toBe(null);
        });
      } else {
        it(`should not allow meeting.getLiveStreamState calls from ${context} context`, async () => {
          await framelessPlatformMock.initializeWithContext(context);

          expect(() => meeting.getLiveStreamState(emptyCallBack)).toThrowError(
            `This call is only allowed in following contexts: ${JSON.stringify(
              allowedContexts,
            )}. Current context: "${context}".`,
          );
        });
      }
    });
  });

  describe('requestStartLiveStreaming', () => {
    it('should fail when called with a null callback', () => {
      expect(() => meeting.requestStartLiveStreaming(null, 'streamurl', 'streamkey')).toThrowError(
        '[request start live streaming] Callback cannot be null',
      );
    });

    it('should fail when called before app is initialized', () => {
      expect(() => meeting.requestStartLiveStreaming(emptyCallBack, 'streamurl', 'streamkey')).toThrowError(
        new Error(errorLibraryNotInitialized),
      );
    });
    const allowedContexts = [FrameContexts.sidePanel];
    Object.values(FrameContexts).forEach((context) => {
      if (allowedContexts.some((allowedContext) => allowedContext === context)) {
        it('should throw if the requestStartLiveStreaming message sends and fails', async () => {
          await framelessPlatformMock.initializeWithContext(context);

          let callbackCalled = false;
          let returnedSdkError: SdkError | null;

          meeting.requestStartLiveStreaming(
            (error: SdkError) => {
              callbackCalled = true;
              returnedSdkError = error;
            },
            'streamurl',
            'streamkey',
          );

          const requestStartLiveStreamMessage = framelessPlatformMock.findMessageByFunc(
            'meeting.requestStartLiveStreaming',
          );
          expect(requestStartLiveStreamMessage).not.toBeNull();

          const callbackId = requestStartLiveStreamMessage.id;
          framelessPlatformMock.respondToMessage({
            data: {
              id: callbackId,
              args: [null, { isStreaming: true }],
            },
          } as DOMMessageEvent);

          expect(callbackCalled).toBe(true);
          expect(returnedSdkError).toBe(null);
          expect(requestStartLiveStreamMessage.args).toEqual(['streamurl', 'streamkey']);
        });

        it(`should successfully request start live streaming context: ${context}`, async () => {
          await framelessPlatformMock.initializeWithContext(context);
          let callbackCalled = false;
          let returnedSdkError: SdkError | null;

          meeting.requestStartLiveStreaming(
            (error: SdkError) => {
              callbackCalled = true;
              returnedSdkError = error;
            },
            'streamurl',
            'streamkey',
          );

          const requestStartLiveStreamMessage = framelessPlatformMock.findMessageByFunc(
            'meeting.requestStartLiveStreaming',
          );
          expect(requestStartLiveStreamMessage).not.toBeNull();

          const callbackId = requestStartLiveStreamMessage.id;
          framelessPlatformMock.respondToMessage({
            data: {
              id: callbackId,
              args: [null, { isStreaming: true }],
            },
          } as DOMMessageEvent);

          expect(callbackCalled).toBe(true);
          expect(returnedSdkError).toBe(null);
          expect(requestStartLiveStreamMessage.args).toEqual(['streamurl', 'streamkey']);
        });
      } else {
        it(`should not allow meeting.requestStartLiveStreaming calls from ${context} context`, async () => {
          await framelessPlatformMock.initializeWithContext(context);

          expect(() => meeting.requestStartLiveStreaming(emptyCallBack, 'streamurl', 'streamkey')).toThrowError(
            `This call is only allowed in following contexts: ${JSON.stringify(
              allowedContexts,
            )}. Current context: "${context}".`,
          );
        });
      }
    });
  });

  describe('requestStopLiveStreaming', () => {
    it('should fail when called with a null callback', () => {
      expect(() => meeting.requestStopLiveStreaming(null)).toThrowError(
        '[request stop live streaming] Callback cannot be null',
      );
    });

    it('should fail when called before app is initialized', () => {
      expect(() => meeting.requestStopLiveStreaming(emptyCallBack)).toThrowError(new Error(errorLibraryNotInitialized));
    });

    const allowedContexts = [FrameContexts.sidePanel];
    Object.values(FrameContexts).forEach((context) => {
      if (allowedContexts.some((allowedContext) => allowedContext === context)) {
        it('should throw if the requestStopLiveStreaming message sends and fails', async () => {
          await framelessPlatformMock.initializeWithContext(context);

          let callbackCalled = false;
          let returnedSdkError: SdkError | null;

          meeting.requestStopLiveStreaming((error: SdkError) => {
            callbackCalled = true;
            returnedSdkError = error;
          });

          const requestStopLiveStreamingMessage = framelessPlatformMock.findMessageByFunc(
            'meeting.requestStopLiveStreaming',
          );
          expect(requestStopLiveStreamingMessage).not.toBeNull();

          const callbackId = requestStopLiveStreamingMessage.id;
          framelessPlatformMock.respondToMessage({
            data: {
              id: callbackId,
              args: [{ errorCode: ErrorCode.INTERNAL_ERROR }, null],
            },
          } as DOMMessageEvent);

          expect(callbackCalled).toBe(true);
          expect(returnedSdkError).not.toBeNull();
          expect(returnedSdkError).toEqual({ errorCode: ErrorCode.INTERNAL_ERROR });
        });

        it(`should successfully send the meeting.requestStopLiveStreaming call context: ${context}`, async () => {
          await framelessPlatformMock.initializeWithContext(context);
          let callbackCalled = false;
          let returnedSdkError: SdkError | null;

          meeting.requestStopLiveStreaming((error: SdkError) => {
            callbackCalled = true;
            returnedSdkError = error;
          });

          const requestStopLiveStreamingMessage = framelessPlatformMock.findMessageByFunc(
            'meeting.requestStopLiveStreaming',
          );
          expect(requestStopLiveStreamingMessage).not.toBeNull();

          const callbackId = requestStopLiveStreamingMessage.id;
          framelessPlatformMock.respondToMessage({
            data: {
              id: callbackId,
              args: [null, { isStreaming: false }],
            },
          } as DOMMessageEvent);

          expect(callbackCalled).toBe(true);
          expect(returnedSdkError).toBe(null);
        });
      } else {
        it(`should not allow meeting.requestStopLiveStreaming calls from ${context} context`, async () => {
          await framelessPlatformMock.initializeWithContext(context);

          expect(() => meeting.requestStopLiveStreaming(emptyCallBack)).toThrowError(
            `This call is only allowed in following contexts: ${JSON.stringify(
              allowedContexts,
            )}. Current context: "${context}".`,
          );
        });
      }
    });
  });

  describe('registerLiveStreamChangedHandler', () => {
    it('should fail when called without a handler', () => {
      expect(() => meeting.registerLiveStreamChangedHandler(null)).toThrowError(
        '[register live stream changed handler] Handler cannot be null',
      );
    });

    it('should fail when called before app is initialized', () => {
      expect(() => meeting.registerLiveStreamChangedHandler(emptyCallBack)).toThrowError(
        new Error(errorLibraryNotInitialized),
      );
    });
    const allowedContexts = [FrameContexts.sidePanel];
    Object.values(FrameContexts).forEach((context) => {
      if (allowedContexts.some((allowedContext) => allowedContext === context)) {
        it('should successfully register a handler for when live stream is changed', async () => {
          await framedPlatformMock.initializeWithContext(context);

          let handlerCalled = false;
          let returnedLiveStreamState: meeting.LiveStreamState | null;

          meeting.registerLiveStreamChangedHandler((liveStreamState: meeting.LiveStreamState) => {
            handlerCalled = true;
            returnedLiveStreamState = liveStreamState;
          });

          framedPlatformMock.sendMessage('meeting.liveStreamChanged', { isStreaming: true });

          expect(handlerCalled).toBe(true);
          expect(returnedLiveStreamState).not.toBeNull();
          expect(returnedLiveStreamState).toEqual({ isStreaming: true });
        });
      } else {
        it(`should not allow meeting.registerLiveStreamChangedHandler calls from ${context} context`, async () => {
          await framedPlatformMock.initializeWithContext(context);

          // eslint-disable-next-line @typescript-eslint/no-empty-function
          expect(() => meeting.registerLiveStreamChangedHandler(() => {})).toThrowError(
            `This call is only allowed in following contexts: ${JSON.stringify(
              allowedContexts,
            )}. Current context: "${context}".`,
          );
        });
      }
    });
  });

  describe('shareAppContentToStage', () => {
    it('should not allow to share app content to stage with null callback', () => {
      expect(() => meeting.shareAppContentToStage(null, '')).toThrowError(
        '[share app content to stage] Callback cannot be null',
      );
    });
    it('should not allow calls before initialization', () => {
      expect(() => meeting.shareAppContentToStage(emptyCallBack, '')).toThrowError(
        new Error(errorLibraryNotInitialized),
      );
    });

    const allowedContexts = [FrameContexts.sidePanel, FrameContexts.meetingStage];
    Object.values(FrameContexts).forEach((context) => {
      if (allowedContexts.some((allowedContext) => allowedContext === context)) {
        it(`should successfully share app content to stage. content: ${context} context`, async () => {
          await framelessPlatformMock.initializeWithContext(context);

          let callbackCalled = false;
          let returnedSdkError: SdkError | null;
          let returnedResult: boolean | null;
          const requestUrl = 'validUrl';
          meeting.shareAppContentToStage((error: SdkError, result: boolean) => {
            callbackCalled = true;
            returnedResult = result;
            returnedSdkError = error;
          }, requestUrl);

          const shareAppContentToStageMessage = framelessPlatformMock.findMessageByFunc(
            'meeting.shareAppContentToStage',
          );
          expect(shareAppContentToStageMessage).not.toBeNull();
          const callbackId = shareAppContentToStageMessage.id;
          framelessPlatformMock.respondToMessage({
            data: {
              id: callbackId,
              args: [null, true],
            },
          } as DOMMessageEvent);
          expect(callbackCalled).toBe(true);
          expect(returnedSdkError).toBeNull();
          expect(returnedResult).toBe(true);
          expect(shareAppContentToStageMessage.args).toContain(requestUrl);
        });

        it('should throw if the shareAppContentToStage message sends and fails', async () => {
          await framelessPlatformMock.initializeWithContext(context);

          let callbackCalled = false;
          let returnedSdkError: SdkError | null;
          let returnedResult: boolean | null;
          const requestUrl = 'invalidAppUrl';
          meeting.shareAppContentToStage((error: SdkError, result: boolean) => {
            callbackCalled = true;
            returnedResult = result;
            returnedSdkError = error;
          }, requestUrl);

          const shareAppContentToStageMessage = framelessPlatformMock.findMessageByFunc(
            'meeting.shareAppContentToStage',
          );
          expect(shareAppContentToStageMessage).not.toBeNull();
          const callbackId = shareAppContentToStageMessage.id;
          framelessPlatformMock.respondToMessage({
            data: {
              id: callbackId,
              args: [{ errorCode: ErrorCode.INTERNAL_ERROR }, null],
            },
          } as DOMMessageEvent);
          expect(callbackCalled).toBe(true);
          expect(returnedSdkError).not.toBeNull();
          expect(returnedSdkError).toEqual({ errorCode: ErrorCode.INTERNAL_ERROR });
          expect(returnedResult).toBe(null);
          expect(shareAppContentToStageMessage.args).toContain(requestUrl);
        });
      } else {
        it(`should not allow meeting.shareAppContentToStage calls from ${context} context`, async () => {
          await framelessPlatformMock.initializeWithContext(context);

          expect(() => meeting.shareAppContentToStage(emptyCallBack, '')).toThrowError(
            `This call is only allowed in following contexts: ${JSON.stringify(
              allowedContexts,
            )}. Current context: "${context}".`,
          );
        });
      }
    });
  });

  describe('getAppContentStageSharingCapabilities', () => {
    it('should throw error if callback is not provided', () => {
      expect(() => meeting.getAppContentStageSharingCapabilities(null)).toThrowError(
        '[get app content stage sharing capabilities] Callback cannot be null',
      );
    });
    it('should not allow calls before initialization', () => {
      expect(() => meeting.getAppContentStageSharingCapabilities(emptyCallBack)).toThrowError(
        new Error(errorLibraryNotInitialized),
      );
    });
    const allowedContexts = [FrameContexts.sidePanel, FrameContexts.meetingStage];
    Object.values(FrameContexts).forEach((context) => {
      if (allowedContexts.some((allowedContext) => allowedContext === context)) {
        it('should successfully send the getAppContentStageSharingCapabilities message.', async () => {
          await framelessPlatformMock.initializeWithContext(context);
          let callbackCalled = false;
          let returnedSdkError: SdkError | null;
          let returnedResult: meeting.IAppContentStageSharingCapabilities | null;
          meeting.getAppContentStageSharingCapabilities(
            (error: SdkError, appContentStageSharingCapabilities: meeting.IAppContentStageSharingCapabilities) => {
              callbackCalled = true;
              returnedSdkError = error;
              returnedResult = appContentStageSharingCapabilities;
            },
          );

          const appContentStageSharingCapabilities = {
            doesAppHaveSharePermission: true,
          };

          const appContentStageSharingCapabilitiesMessage = framelessPlatformMock.findMessageByFunc(
            'meeting.getAppContentStageSharingCapabilities',
          );
          expect(appContentStageSharingCapabilitiesMessage).not.toBeNull();
          const callbackId = appContentStageSharingCapabilitiesMessage.id;
          framelessPlatformMock.respondToMessage({
            data: {
              id: callbackId,
              args: [null, appContentStageSharingCapabilities],
            },
          } as DOMMessageEvent);

          expect(callbackCalled).toBe(true);
          expect(returnedSdkError).toBeNull();
          expect(returnedResult).toStrictEqual(appContentStageSharingCapabilities);
        });

        it('should return correct error information', async () => {
          await framelessPlatformMock.initializeWithContext(context);
          let callbackCalled = false;
          let returnedSdkError: SdkError | null;
          let returnedResult: meeting.IAppContentStageSharingCapabilities | null;
          meeting.getAppContentStageSharingCapabilities(
            (error: SdkError, appContentStageSharingCapabilities: meeting.IAppContentStageSharingCapabilities) => {
              callbackCalled = true;
              returnedSdkError = error;
              returnedResult = appContentStageSharingCapabilities;
            },
          );

          const appContentStageSharingCapabilitiesMessage = framelessPlatformMock.findMessageByFunc(
            'meeting.getAppContentStageSharingCapabilities',
          );
          expect(appContentStageSharingCapabilitiesMessage).not.toBeNull();
          const callbackId = appContentStageSharingCapabilitiesMessage.id;
          framelessPlatformMock.respondToMessage({
            data: {
              id: callbackId,
              args: [{ errorCode: ErrorCode.INTERNAL_ERROR }, null],
            },
          } as DOMMessageEvent);

          expect(callbackCalled).toBe(true);
          expect(returnedSdkError).not.toBeNull();
          expect(returnedSdkError).toEqual({ errorCode: ErrorCode.INTERNAL_ERROR });
          expect(returnedResult).toBe(null);
        });
      } else {
        it(`should not allow meeting.getAppContentStageSharingCapabilities calls from ${context} context`, async () => {
          await framelessPlatformMock.initializeWithContext(context);

          expect(() => meeting.getAppContentStageSharingCapabilities(emptyCallBack)).toThrowError(
            `This call is only allowed in following contexts: ${JSON.stringify(
              allowedContexts,
            )}. Current context: "${context}".`,
          );
        });
      }
    });
  });

  describe('stopSharingAppContentToStage', () => {
    it('should not allow to terminate stage sharing session with null callback', () => {
      expect(() => meeting.stopSharingAppContentToStage(null)).toThrowError(
        '[stop sharing app content to stage] Callback cannot be null',
      );
    });
    it('should not allow calls before initialization', () => {
      expect(() => meeting.stopSharingAppContentToStage(emptyCallBack)).toThrowError(
        new Error(errorLibraryNotInitialized),
      );
    });

    const allowedContexts = [FrameContexts.sidePanel, FrameContexts.meetingStage];
    Object.values(FrameContexts).forEach((context) => {
      if (allowedContexts.some((allowedContext) => allowedContext === context)) {
        it(`should successfully terminate app content stage sharing session. context: ${context} context`, async () => {
          await framelessPlatformMock.initializeWithContext(context);

          let callbackCalled = false;
          let returnedSdkError: SdkError | null;
          let returnedResult: boolean | null;
          meeting.stopSharingAppContentToStage((error: SdkError, result: boolean) => {
            callbackCalled = true;
            returnedResult = result;
            returnedSdkError = error;
          });

          const stopSharingAppContentToStageMessage = framelessPlatformMock.findMessageByFunc(
            'meeting.stopSharingAppContentToStage',
          );
          expect(stopSharingAppContentToStageMessage).not.toBeNull();
          const callbackId = stopSharingAppContentToStageMessage.id;
          framelessPlatformMock.respondToMessage({
            data: {
              id: callbackId,
              args: [null, true],
            },
          } as DOMMessageEvent);
          expect(callbackCalled).toBe(true);
          expect(returnedSdkError).toBeNull();
          expect(returnedResult).toBe(true);
        });

        it('should throw if the stopSharingAppContentToStage message sends and fails', async () => {
          await framelessPlatformMock.initializeWithContext(context);

          let callbackCalled = false;
          let returnedSdkError: SdkError | null;
          let returnedResult: boolean | null;
          meeting.stopSharingAppContentToStage((error: SdkError, result: boolean) => {
            callbackCalled = true;
            returnedResult = result;
            returnedSdkError = error;
          });

          const stopSharingAppContentToStageMessage = framelessPlatformMock.findMessageByFunc(
            'meeting.stopSharingAppContentToStage',
          );
          expect(stopSharingAppContentToStageMessage).not.toBeNull();
          const callbackId = stopSharingAppContentToStageMessage.id;
          framelessPlatformMock.respondToMessage({
            data: {
              id: callbackId,
              args: [{ errorCode: ErrorCode.INTERNAL_ERROR }, null],
            },
          } as DOMMessageEvent);
          expect(callbackCalled).toBe(true);
          expect(returnedSdkError).not.toBeNull();
          expect(returnedSdkError).toEqual({ errorCode: ErrorCode.INTERNAL_ERROR });
          expect(returnedResult).toBe(null);
        });
      } else {
        it(`should not allow meeting.stopSharingAppContentToStage calls from ${context} context`, async () => {
          await framelessPlatformMock.initializeWithContext(context);

          expect(() => meeting.stopSharingAppContentToStage(emptyCallBack)).toThrowError(
            `This call is only allowed in following contexts: ${JSON.stringify(
              allowedContexts,
            )}. Current context: "${context}".`,
          );
        });
      }
    });
  });

  describe('getAppContentStageSharingState', () => {
    it('should throw error if callback is not provided', () => {
      expect(() => meeting.getAppContentStageSharingState(null)).toThrowError(
        '[get app content stage sharing state] Callback cannot be null',
      );
    });
    it('should not allow calls before initialization', () => {
      expect(() => meeting.getAppContentStageSharingState(emptyCallBack)).toThrowError(
        new Error(errorLibraryNotInitialized),
      );
    });

    const allowedContexts = [FrameContexts.sidePanel, FrameContexts.meetingStage];
    Object.values(FrameContexts).forEach((context) => {
      if (allowedContexts.some((allowedContext) => allowedContext === context)) {
        it(`should successfully get current stage sharing state information. context: ${context}`, async () => {
          await framelessPlatformMock.initializeWithContext(context);

          let callbackCalled = false;
          let returnedSdkError: SdkError | null;
          let returnedResult: meeting.IAppContentStageSharingState | null;
          meeting.getAppContentStageSharingState(
            (error: SdkError, appContentStageSharingState: meeting.IAppContentStageSharingState) => {
              callbackCalled = true;
              returnedSdkError = error;
              returnedResult = appContentStageSharingState;
            },
          );

          const appContentStageSharingState = {
            isAppSharing: true,
          };

          const appContentStageSharingStateMessage = framelessPlatformMock.findMessageByFunc(
            'meeting.getAppContentStageSharingState',
          );
          expect(appContentStageSharingStateMessage).not.toBeNull();
          const callbackId = appContentStageSharingStateMessage.id;
          framelessPlatformMock.respondToMessage({
            data: {
              id: callbackId,
              args: [null, appContentStageSharingState],
            },
          } as DOMMessageEvent);

          expect(callbackCalled).toBe(true);
          expect(returnedSdkError).toBeNull();
          expect(returnedResult).toStrictEqual(appContentStageSharingState);
        });

        it('should throw if the getAppContentStageSharingState message sends and fails', async () => {
          await framelessPlatformMock.initializeWithContext(context);

          let callbackCalled = false;
          let returnedSdkError: SdkError | null;
          let returnedResult: meeting.IAppContentStageSharingState | null;
          meeting.getAppContentStageSharingState(
            (error: SdkError, appContentStageSharingState: meeting.IAppContentStageSharingState) => {
              callbackCalled = true;
              returnedSdkError = error;
              returnedResult = appContentStageSharingState;
            },
          );

          const appContentStageSharingStateMessage = framelessPlatformMock.findMessageByFunc(
            'meeting.getAppContentStageSharingState',
          );
          expect(appContentStageSharingStateMessage).not.toBeNull();
          const callbackId = appContentStageSharingStateMessage.id;
          framelessPlatformMock.respondToMessage({
            data: {
              id: callbackId,
              args: [{ errorCode: ErrorCode.INTERNAL_ERROR }, null],
            },
          } as DOMMessageEvent);

          expect(callbackCalled).toBe(true);
          expect(returnedSdkError).not.toBeNull();
          expect(returnedSdkError).toEqual({ errorCode: ErrorCode.INTERNAL_ERROR });
          expect(returnedResult).toBe(null);
        });
      } else {
        it(`should not allow meeting.getAppContentStageSharingState calls from ${context} context`, async () => {
          await framelessPlatformMock.initializeWithContext(context);

          expect(() => meeting.getAppContentStageSharingState(emptyCallBack)).toThrowError(
            `This call is only allowed in following contexts: ${JSON.stringify(
              allowedContexts,
            )}. Current context: "${context}".`,
          );
        });
      }
    });
  });

  describe('registerSpeakingStateChangeHandler', () => {
    it('should fail when called without a handler', () => {
      expect(() => meeting.registerSpeakingStateChangeHandler(null)).toThrowError(
        '[registerSpeakingStateChangeHandler] Handler cannot be null',
      );
    });

    it('should fail when called before app is initialized', () => {
      expect(() =>
        meeting.registerSpeakingStateChangeHandler(() => {
          return;
        }),
      ).toThrowError(new Error(errorLibraryNotInitialized));
    });

    it('should successfully register a handler for when the array of participants speaking changes and frameContext=sidePanel', async () => {
      await framelessPlatformMock.initializeWithContext(FrameContexts.sidePanel);
      const speakingState: meeting.ISpeakingState = { isSpeakingDetected: true };

      let handlerCalled = false;
      let returnedSpeakingState: meeting.ISpeakingState | null;

      meeting.registerSpeakingStateChangeHandler((speakingState: meeting.ISpeakingState) => {
        handlerCalled = true;
        returnedSpeakingState = speakingState;
      });

      const registerHandlerMessage = framelessPlatformMock.findMessageByFunc('registerHandler');
      expect(registerHandlerMessage).not.toBeNull();
      expect(registerHandlerMessage.args.length).toBe(1);
      expect(registerHandlerMessage.args[0]).toBe('meeting.speakingStateChanged');

      framelessPlatformMock.respondToMessage({
        data: {
          func: 'meeting.speakingStateChanged',
          args: [speakingState],
        },
      } as DOMMessageEvent);

      expect(handlerCalled).toBeTruthy();
      expect(returnedSpeakingState).toBe(speakingState);
    });

    it('should successfully register a handler for when the array of participants speaking changes and frameContext=meetingStage', async () => {
      await framelessPlatformMock.initializeWithContext(FrameContexts.meetingStage);
      const speakingState: meeting.ISpeakingState = { isSpeakingDetected: true };

      let handlerCalled = false;
      let returnedSpeakingState: meeting.ISpeakingState | null;

      meeting.registerSpeakingStateChangeHandler((eventData: meeting.ISpeakingState) => {
        handlerCalled = true;
        returnedSpeakingState = eventData;
      });

      const registerHandlerMessage = framelessPlatformMock.findMessageByFunc('registerHandler');
      expect(registerHandlerMessage).not.toBeNull();
      expect(registerHandlerMessage.args.length).toBe(1);
      expect(registerHandlerMessage.args[0]).toBe('meeting.speakingStateChanged');

      framelessPlatformMock.respondToMessage({
        data: {
          func: 'meeting.speakingStateChanged',
          args: [speakingState],
        },
      } as DOMMessageEvent);

      expect(handlerCalled).toBeTruthy();
      expect(returnedSpeakingState).toBe(speakingState);
    });
  });

  describe('registerRaiseHandStateChangedHandler', () => {
    it('should fail when called without a handler', () => {
      expect(() => meeting.registerRaiseHandStateChangedHandler(null)).toThrowError(
        '[registerRaiseHandStateChangedHandler] Handler cannot be null',
      );
    });

    it('should fail when called before app is initialized', () => {
      expect(() =>
        meeting.registerRaiseHandStateChangedHandler(() => {
          return;
        }),
      ).toThrowError(new Error(errorLibraryNotInitialized));
    });

    it('should successfully register a handler for when the raiseHandState changes and frameContext=sidePanel', async () => {
      await framelessPlatformMock.initializeWithContext(FrameContexts.sidePanel);
      const raiseHandState: meeting.RaiseHandStateChangedEventData = {
        raiseHandState: { isHandRaised: true },
      };

      let handlerCalled = false;
      let response: meeting.RaiseHandStateChangedEventData;

      meeting.registerRaiseHandStateChangedHandler((eventData: meeting.RaiseHandStateChangedEventData) => {
        handlerCalled = true;
        response = eventData;
      });

      const registerHandlerMessage = framelessPlatformMock.findMessageByFunc('registerHandler');
      expect(registerHandlerMessage).not.toBeNull();
      expect(registerHandlerMessage.args.length).toBe(1);
      expect(registerHandlerMessage.args[0]).toBe('meeting.raiseHandStateChanged');

      framelessPlatformMock.respondToMessage({
        data: {
          func: 'meeting.raiseHandStateChanged',
          args: [raiseHandState],
        },
      } as DOMMessageEvent);

      expect(handlerCalled).toBeTruthy();
      expect(response).toBe(raiseHandState);
    });

    it('should successfully register a handler for when the raiseHandState changes and frameContext=meetingStage', async () => {
      await framelessPlatformMock.initializeWithContext(FrameContexts.meetingStage);
      const raiseHandState: meeting.RaiseHandStateChangedEventData = {
        raiseHandState: { isHandRaised: true },
      };

      let handlerCalled = false;
      let response: meeting.RaiseHandStateChangedEventData;

      meeting.registerRaiseHandStateChangedHandler((eventData: meeting.RaiseHandStateChangedEventData) => {
        handlerCalled = true;
        response = eventData;
      });

      const registerHandlerMessage = framelessPlatformMock.findMessageByFunc('registerHandler');
      expect(registerHandlerMessage).not.toBeNull();
      expect(registerHandlerMessage.args.length).toBe(1);
      expect(registerHandlerMessage.args[0]).toBe('meeting.raiseHandStateChanged');

      framelessPlatformMock.respondToMessage({
        data: {
          func: 'meeting.raiseHandStateChanged',
          args: [raiseHandState],
        },
      } as DOMMessageEvent);

      expect(handlerCalled).toBeTruthy();
      expect(response).toBe(raiseHandState);
    });
  });

  describe('registerRaiseHandStateChangedHandler', () => {
    it('should fail when called without a handler', () => {
      expect(() => meeting.registerMeetingReactionReceivedHandler(null)).toThrowError(
        '[registerMeetingReactionReceivedHandler] Handler cannot be null',
      );
    });

    it('should fail when called before app is initialized', () => {
      expect(() =>
        meeting.registerMeetingReactionReceivedHandler(() => {
          return;
        }),
      ).toThrowError(new Error(errorLibraryNotInitialized));
    });

    it('should successfully register a handler for when a meetingReaction is received and frameContext=sidePanel', async () => {
      await framelessPlatformMock.initializeWithContext(FrameContexts.sidePanel);
      const meetingReaction: meeting.MeetingReactionReceivedEventData = {
        meetingReactionType: meeting.MeetingReactionType.like,
      };

      let handlerCalled = false;
      let response: meeting.MeetingReactionReceivedEventData;

      meeting.registerMeetingReactionReceivedHandler((eventData: meeting.MeetingReactionReceivedEventData) => {
        handlerCalled = true;
        response = eventData;
      });

      const registerHandlerMessage = framelessPlatformMock.findMessageByFunc('registerHandler');
      expect(registerHandlerMessage).not.toBeNull();
      expect(registerHandlerMessage.args.length).toBe(1);
      expect(registerHandlerMessage.args[0]).toBe('meeting.meetingReactionReceived');

      framelessPlatformMock.respondToMessage({
        data: {
          func: 'meeting.meetingReactionReceived',
          args: [meetingReaction],
        },
      } as DOMMessageEvent);

      expect(handlerCalled).toBeTruthy();
      expect(response).toBe(meetingReaction);
    });

    it('should successfully register a handler for when a meetingReaction is received and frameContext=meetingStage', async () => {
      await framelessPlatformMock.initializeWithContext(FrameContexts.meetingStage);
      const meetingReaction: meeting.MeetingReactionReceivedEventData = {
        meetingReactionType: meeting.MeetingReactionType.like,
      };

      let handlerCalled = false;
      let response: meeting.MeetingReactionReceivedEventData;

      meeting.registerMeetingReactionReceivedHandler((eventData: meeting.MeetingReactionReceivedEventData) => {
        handlerCalled = true;
        response = eventData;
      });

      const registerHandlerMessage = framelessPlatformMock.findMessageByFunc('registerHandler');
      expect(registerHandlerMessage).not.toBeNull();
      expect(registerHandlerMessage.args.length).toBe(1);
      expect(registerHandlerMessage.args[0]).toBe('meeting.meetingReactionReceived');

      framelessPlatformMock.respondToMessage({
        data: {
          func: 'meeting.meetingReactionReceived',
          args: [meetingReaction],
        },
      } as DOMMessageEvent);

      expect(handlerCalled).toBeTruthy();
      expect(response).toBe(meetingReaction);
    });
  });
<<<<<<< HEAD

  describe('letAppHandleAudio', () => {
    it('should not allow call with null callback', () => {
      expect(() => meeting.letAppHandleAudio(null)).toThrowError('[letAppHandleAudio] Callback cannot be null');
    });
    it('should not allow calls before initialization', () => {
      expect(() => meeting.letAppHandleAudio(emptyCallBack)).toThrowError('The library has not yet been initialized');
    });

    const allowedContexts = [FrameContexts.sidePanel, FrameContexts.meetingStage];
    Object.values(FrameContexts).forEach((context) => {
      if (allowedContexts.some((allowedContext) => allowedContext === context)) {
        it(`should successfully terminate app content stage sharing session. context: ${context} context`, async () => {
          await framelessPlatformMock.initializeWithContext(context);

          let callbackCalled = false;
          let returnedSdkError: SdkError | null;
          let returnedResult: boolean | null;
          meeting.letAppHandleAudio((error: SdkError, result: boolean) => {
            callbackCalled = true;
            returnedResult = result;
            returnedSdkError = error;
          });

          const letAppHandleAudioMessage = framelessPlatformMock.findMessageByFunc('meeting.letAppHandleAudio');
          expect(letAppHandleAudioMessage).not.toBeNull();
          const callbackId = letAppHandleAudioMessage.id;
          framelessPlatformMock.respondToMessage({
            data: {
              id: callbackId,
              args: [null, true],
            },
          } as DOMMessageEvent);
          expect(callbackCalled).toBe(true);
          expect(returnedSdkError).toBeNull();
          expect(returnedResult).toBe(true);
        });

        it('should throw if the letAppHandleAudio message sends and fails', async () => {
          await framelessPlatformMock.initializeWithContext(context);

          let callbackCalled = false;
          let returnedSdkError: SdkError | null;
          let returnedResult: boolean | null;
          meeting.letAppHandleAudio((error: SdkError, result: boolean) => {
            callbackCalled = true;
            returnedResult = result;
            returnedSdkError = error;
          });

          const letAppHandleAudioMessage = framelessPlatformMock.findMessageByFunc('meeting.letAppHandleAudio');
          expect(letAppHandleAudioMessage).not.toBeNull();
          const callbackId = letAppHandleAudioMessage.id;
          framelessPlatformMock.respondToMessage({
            data: {
              id: callbackId,
              args: [{ errorCode: ErrorCode.INTERNAL_ERROR }, null],
            },
          } as DOMMessageEvent);
          expect(callbackCalled).toBe(true);
          expect(returnedSdkError).not.toBeNull();
          expect(returnedSdkError).toEqual({ errorCode: ErrorCode.INTERNAL_ERROR });
          expect(returnedResult).toBe(null);
        });
      } else {
        it(`should not allow meeting.letAppHandleAudio calls from ${context} context`, async () => {
          await framelessPlatformMock.initializeWithContext(context);

          expect(() => meeting.letAppHandleAudio(emptyCallBack)).toThrowError(
=======
  describe('setOptions', () => {
    let contentUrl = 'https://www.test.com';
    let shareInformation: meeting.appShareButton.ShareInformation = {
      isVisible: false,
      contentUrl: contentUrl,
    };
    it('meeting.appShareButton.setOptions should not allow calls before initialization', () => {
      expect(() => meeting.appShareButton.setOptions(shareInformation)).toThrowError(
        'The library has not yet been initialized',
      );
    });
    const allowedContexts = [FrameContexts.sidePanel];
    Object.values(FrameContexts).forEach((context) => {
      if (allowedContexts.some((allowedContext) => allowedContext === context)) {
        it(`should successfully set shareInformation. context: ${context}`, async () => {
          await framelessPlatformMock.initializeWithContext(context);
          meeting.appShareButton.setOptions(shareInformation);
          const toggleAppShareButtonMessage = framelessPlatformMock.findMessageByFunc(
            'meeting.appShareButton.setOptions',
          );
          expect(toggleAppShareButtonMessage).not.toBeNull();
          expect(toggleAppShareButtonMessage.args.length).toBe(1);
          expect(toggleAppShareButtonMessage.args[0]).toStrictEqual(shareInformation);
        });

        it(`should successfully set false isVisible and contentUrl to be bad Url. context: ${context}`, async () => {
          await framelessPlatformMock.initializeWithContext(context);
          let invalidUrl = 'www.xyz.com';
          shareInformation.contentUrl = invalidUrl;
          expect(() => meeting.appShareButton.setOptions(shareInformation)).toThrowError(`Invalid URL: ${invalidUrl}`);
        });

        it(`should successfully set false isVisible and contentUrl to be undefined. context: ${context}`, async () => {
          await framelessPlatformMock.initializeWithContext(context);
          let newShareInformation: meeting.appShareButton.ShareInformation = {
            isVisible: false,
          };
          meeting.appShareButton.setOptions(newShareInformation);
          const toggleAppShareButtonMessage = framelessPlatformMock.findMessageByFunc(
            'meeting.appShareButton.setOptions',
          );
          expect(toggleAppShareButtonMessage).not.toBeNull();
          expect(toggleAppShareButtonMessage.args.length).toBe(1);
          expect(toggleAppShareButtonMessage.args[0].isVisible).toBe(false);
          expect(toggleAppShareButtonMessage.args[0].contentUrl).toBe(undefined);
        });
      } else {
        it(`should not successfully shareInformation. context: ${context}`, async () => {
          await framelessPlatformMock.initializeWithContext(context);
          shareInformation.contentUrl = contentUrl;
          expect(() => meeting.appShareButton.setOptions(shareInformation)).toThrowError(
>>>>>>> c5e9af5c
            `This call is only allowed in following contexts: ${JSON.stringify(
              allowedContexts,
            )}. Current context: "${context}".`,
          );
        });
      }
    });
  });
<<<<<<< HEAD

  describe('registerMicStateChangedHandler', () => {
    it('should fail when called without a handler', () => {
      expect(() => meeting.registerMicStateChangedHandler(null)).toThrowError(
        '[registerMicStateChangedHandler] Handler cannot be null',
      );
    });

    it('should fail when called before app is initialized', () => {
      expect(() =>
        meeting.registerMicStateChangedHandler((micState: meeting.IMicState): boolean => {
          return false;
        }),
      ).toThrowError('The library has not yet been initialized');
    });

    it('should successfully register a handler for when a micState is received and frameContext=sidePanel', async () => {
      await framelessPlatformMock.initializeWithContext(FrameContexts.sidePanel);
      const micState: meeting.IMicState = { isMicMuted: true };

      let handlerCalled = false;
      let response: meeting.IMicState | null;

      meeting.registerMicStateChangedHandler((micState: meeting.IMicState): boolean => {
        handlerCalled = true;
        response = micState;
        return true;
      });

      const registerHandlerMessage = framelessPlatformMock.findMessageByFunc('registerHandler');
      expect(registerHandlerMessage).not.toBeNull();
      expect(registerHandlerMessage.args.length).toBe(1);
      expect(registerHandlerMessage.args[0]).toBe('meeting.micStateChanged');

      framelessPlatformMock.respondToMessage({
        data: {
          func: 'meeting.micStateChanged',
          args: [micState],
        },
      } as DOMMessageEvent);

      expect(handlerCalled).toBeTruthy();
      expect(response).toBe(micState);
    });

    it('should successfully register a handler for when a micState is received and frameContext=meetingStage', async () => {
      await framelessPlatformMock.initializeWithContext(FrameContexts.meetingStage);
      const micState: meeting.IMicState = { isMicMuted: true };

      let handlerCalled = false;
      let response: meeting.IMicState;

      meeting.registerMicStateChangedHandler((micState: meeting.IMicState): boolean => {
        handlerCalled = true;
        response = micState;
        return true;
      });

      const registerHandlerMessage = framelessPlatformMock.findMessageByFunc('registerHandler');
      expect(registerHandlerMessage).not.toBeNull();
      expect(registerHandlerMessage.args.length).toBe(1);
      expect(registerHandlerMessage.args[0]).toBe('meeting.micStateChanged');

      framelessPlatformMock.respondToMessage({
        data: {
          func: 'meeting.micStateChanged',
          args: [micState],
        },
      } as DOMMessageEvent);

      expect(handlerCalled).toBeTruthy();
      expect(response).toBe(micState);
    });
  });
=======
>>>>>>> c5e9af5c
});<|MERGE_RESOLUTION|>--- conflicted
+++ resolved
@@ -1282,77 +1282,7 @@
       expect(response).toBe(meetingReaction);
     });
   });
-<<<<<<< HEAD
-
-  describe('letAppHandleAudio', () => {
-    it('should not allow call with null callback', () => {
-      expect(() => meeting.letAppHandleAudio(null)).toThrowError('[letAppHandleAudio] Callback cannot be null');
-    });
-    it('should not allow calls before initialization', () => {
-      expect(() => meeting.letAppHandleAudio(emptyCallBack)).toThrowError('The library has not yet been initialized');
-    });
-
-    const allowedContexts = [FrameContexts.sidePanel, FrameContexts.meetingStage];
-    Object.values(FrameContexts).forEach((context) => {
-      if (allowedContexts.some((allowedContext) => allowedContext === context)) {
-        it(`should successfully terminate app content stage sharing session. context: ${context} context`, async () => {
-          await framelessPlatformMock.initializeWithContext(context);
-
-          let callbackCalled = false;
-          let returnedSdkError: SdkError | null;
-          let returnedResult: boolean | null;
-          meeting.letAppHandleAudio((error: SdkError, result: boolean) => {
-            callbackCalled = true;
-            returnedResult = result;
-            returnedSdkError = error;
-          });
-
-          const letAppHandleAudioMessage = framelessPlatformMock.findMessageByFunc('meeting.letAppHandleAudio');
-          expect(letAppHandleAudioMessage).not.toBeNull();
-          const callbackId = letAppHandleAudioMessage.id;
-          framelessPlatformMock.respondToMessage({
-            data: {
-              id: callbackId,
-              args: [null, true],
-            },
-          } as DOMMessageEvent);
-          expect(callbackCalled).toBe(true);
-          expect(returnedSdkError).toBeNull();
-          expect(returnedResult).toBe(true);
-        });
-
-        it('should throw if the letAppHandleAudio message sends and fails', async () => {
-          await framelessPlatformMock.initializeWithContext(context);
-
-          let callbackCalled = false;
-          let returnedSdkError: SdkError | null;
-          let returnedResult: boolean | null;
-          meeting.letAppHandleAudio((error: SdkError, result: boolean) => {
-            callbackCalled = true;
-            returnedResult = result;
-            returnedSdkError = error;
-          });
-
-          const letAppHandleAudioMessage = framelessPlatformMock.findMessageByFunc('meeting.letAppHandleAudio');
-          expect(letAppHandleAudioMessage).not.toBeNull();
-          const callbackId = letAppHandleAudioMessage.id;
-          framelessPlatformMock.respondToMessage({
-            data: {
-              id: callbackId,
-              args: [{ errorCode: ErrorCode.INTERNAL_ERROR }, null],
-            },
-          } as DOMMessageEvent);
-          expect(callbackCalled).toBe(true);
-          expect(returnedSdkError).not.toBeNull();
-          expect(returnedSdkError).toEqual({ errorCode: ErrorCode.INTERNAL_ERROR });
-          expect(returnedResult).toBe(null);
-        });
-      } else {
-        it(`should not allow meeting.letAppHandleAudio calls from ${context} context`, async () => {
-          await framelessPlatformMock.initializeWithContext(context);
-
-          expect(() => meeting.letAppHandleAudio(emptyCallBack)).toThrowError(
-=======
+
   describe('setOptions', () => {
     let contentUrl = 'https://www.test.com';
     let shareInformation: meeting.appShareButton.ShareInformation = {
@@ -1404,7 +1334,6 @@
           await framelessPlatformMock.initializeWithContext(context);
           shareInformation.contentUrl = contentUrl;
           expect(() => meeting.appShareButton.setOptions(shareInformation)).toThrowError(
->>>>>>> c5e9af5c
             `This call is only allowed in following contexts: ${JSON.stringify(
               allowedContexts,
             )}. Current context: "${context}".`,
@@ -1413,7 +1342,83 @@
       }
     });
   });
-<<<<<<< HEAD
+
+  describe('letAppHandleAudio', () => {
+    it('should not allow call with null callback', () => {
+      expect(() => meeting.letAppHandleAudio(null)).toThrowError('[letAppHandleAudio] Callback cannot be null');
+    });
+    it('should not allow calls before initialization', () => {
+      expect(() => meeting.letAppHandleAudio(emptyCallBack)).toThrowError('The library has not yet been initialized');
+    });
+
+    const allowedContexts = [FrameContexts.sidePanel, FrameContexts.meetingStage];
+    Object.values(FrameContexts).forEach((context) => {
+      if (allowedContexts.some((allowedContext) => allowedContext === context)) {
+        it(`should successfully terminate app content stage sharing session. context: ${context} context`, async () => {
+          await framelessPlatformMock.initializeWithContext(context);
+
+          let callbackCalled = false;
+          let returnedSdkError: SdkError | null;
+          let returnedResult: boolean | null;
+          meeting.letAppHandleAudio((error: SdkError, result: boolean) => {
+            callbackCalled = true;
+            returnedResult = result;
+            returnedSdkError = error;
+          });
+
+          const letAppHandleAudioMessage = framelessPlatformMock.findMessageByFunc('meeting.letAppHandleAudio');
+          expect(letAppHandleAudioMessage).not.toBeNull();
+          const callbackId = letAppHandleAudioMessage.id;
+          framelessPlatformMock.respondToMessage({
+            data: {
+              id: callbackId,
+              args: [null, true],
+            },
+          } as DOMMessageEvent);
+          expect(callbackCalled).toBe(true);
+          expect(returnedSdkError).toBeNull();
+          expect(returnedResult).toBe(true);
+        });
+
+        it('should throw if the letAppHandleAudio message sends and fails', async () => {
+          await framelessPlatformMock.initializeWithContext(context);
+
+          let callbackCalled = false;
+          let returnedSdkError: SdkError | null;
+          let returnedResult: boolean | null;
+          meeting.letAppHandleAudio((error: SdkError, result: boolean) => {
+            callbackCalled = true;
+            returnedResult = result;
+            returnedSdkError = error;
+          });
+
+          const letAppHandleAudioMessage = framelessPlatformMock.findMessageByFunc('meeting.letAppHandleAudio');
+          expect(letAppHandleAudioMessage).not.toBeNull();
+          const callbackId = letAppHandleAudioMessage.id;
+          framelessPlatformMock.respondToMessage({
+            data: {
+              id: callbackId,
+              args: [{ errorCode: ErrorCode.INTERNAL_ERROR }, null],
+            },
+          } as DOMMessageEvent);
+          expect(callbackCalled).toBe(true);
+          expect(returnedSdkError).not.toBeNull();
+          expect(returnedSdkError).toEqual({ errorCode: ErrorCode.INTERNAL_ERROR });
+          expect(returnedResult).toBe(null);
+        });
+      } else {
+        it(`should not allow meeting.letAppHandleAudio calls from ${context} context`, async () => {
+          await framelessPlatformMock.initializeWithContext(context);
+
+          expect(() => meeting.letAppHandleAudio(emptyCallBack)).toThrowError(
+            `This call is only allowed in following contexts: ${JSON.stringify(
+              allowedContexts,
+            )}. Current context: "${context}".`,
+          );
+        });
+      }
+    });
+  });
 
   describe('registerMicStateChangedHandler', () => {
     it('should fail when called without a handler', () => {
@@ -1488,6 +1493,4 @@
       expect(response).toBe(micState);
     });
   });
-=======
->>>>>>> c5e9af5c
 });
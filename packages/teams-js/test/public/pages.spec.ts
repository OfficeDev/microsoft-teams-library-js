import { version } from '../../src/internal/constants';
import { DOMMessageEvent } from '../../src/internal/interfaces';
import { getGenericOnCompleteHandler } from '../../src/internal/utils';
import { app } from '../../src/public/app';
import { errorNotSupportedOnPlatform, FrameContexts } from '../../src/public/constants';
import { FrameInfo, ShareDeepLinkParameters, TabInstance, TabInstanceParameters } from '../../src/public/interfaces';
import { pages } from '../../src/public/pages';
import { _minRuntimeConfigToUninitialize } from '../../src/public/runtime';
import { FramelessPostMocks } from '../framelessPostMocks';
import { Utils } from '../utils';

const emptyCallback = () => {};
describe('Testing pages module', () => {
  describe('Framed - Testing pages module', () => {
    // Use to send a mock message from the app.
    const utils = new Utils();

    beforeEach(() => {
      utils.processMessage = null;
      utils.messages = [];
      utils.childMessages = [];
      utils.childWindow.closed = false;

      // Set a mock window for testing
      app._initialize(utils.mockWindow);
    });

    afterEach(() => {
      // Reset the object since it's a singleton
      if (app._uninitialize) {
        utils.setRuntimeConfig(_minRuntimeConfigToUninitialize);

        app._uninitialize();
      }
    });

    describe('Testing pages.returnFocus function', () => {
      it('pages.returnFocus should not allow calls before initialization', () => {
        expect(() => pages.returnFocus()).toThrowError('The library has not yet been initialized');
      });

      Object.values(FrameContexts).forEach(context => {
<<<<<<< HEAD
        if (allowedContexts.some(allowedContexts => allowedContexts === context)) {
          it(`pages.returnFocus should throw errors when pages is not supported when initialized with ${context}`, async () => {
            await utils.initializeWithContext(context);
            utils.setRuntimeConfig({ apiVersion: 1, supports: {} });
            expect.assertions(1);
            try {
              pages.returnFocus();
            } catch (e) {
              expect(e).toEqual(errorNotSupportedOnPlatform);
            }
          });

          it(`pages.returnFocus should successfully returnFocus when set to true and initialized with ${context} context`, async () => {
            await utils.initializeWithContext(context);
=======
        it(`pages.returnFocus should successfully returnFocus when set to true and initialized with ${context} context`, async () => {
          await utils.initializeWithContext(context);
>>>>>>> 55c879ed

          pages.returnFocus(true);

          const returnFocusMessage = utils.findMessageByFunc('returnFocus');
          expect(returnFocusMessage).not.toBeNull();
          expect(returnFocusMessage.args.length).toBe(1);
          expect(returnFocusMessage.args[0]).toBe(true);
        });

        it(`pages.returnFocus should not successfully returnFocus when set to false and initialized with ${context} context`, async () => {
          await utils.initializeWithContext(context);

          pages.returnFocus(false);

          const returnFocusMessage = utils.findMessageByFunc('returnFocus');
          expect(returnFocusMessage).not.toBeNull();
          expect(returnFocusMessage.args.length).toBe(1);
          expect(returnFocusMessage.args[0]).toBe(false);
        });
      });
    });

    describe('Testing pages.registerFocusEnterHandler function', () => {
      it('pages.registerFocusEnterHandler should not allow calls before initialization', () => {
        expect(() => pages.registerFocusEnterHandler(emptyCallback)).toThrowError(
          'The library has not yet been initialized',
        );
      });

      Object.values(FrameContexts).forEach(context => {
        it(`pages.registerFocusEnterHandler should throw errors when pages is not supported when initialized with ${context}`, async () => {
          await utils.initializeWithContext(context);
          expect.assertions(1);
          utils.setRuntimeConfig({ apiVersion: 1, supports: {} });
          try {
            pages.registerFocusEnterHandler(emptyCallback);
          } catch (e) {
            expect(e).toMatchObject(errorNotSupportedOnPlatform);
          }
        });
        it(`pages.registerFocusEnterHandler should successfully register a focus enter handler when initialized with ${context} context`, async () => {
          await utils.initializeWithContext(context);
          pages.registerFocusEnterHandler(() => {
            return true;
          });
          const messageForRegister = utils.findMessageByFunc('registerHandler');
          expect(messageForRegister).not.toBeNull();
          expect(messageForRegister.args.length).toBe(1);
          expect(messageForRegister.args[0]).toBe('focusEnter');
        });

        it(`pages.registerFocusEnterHandler should successfully invoke focus enter handler when set to true and initialized with ${context} context`, async () => {
          await utils.initializeWithContext(context);

          let handlerInvoked = false;
          pages.registerFocusEnterHandler(() => {
            handlerInvoked = true;
            return true;
          });

          utils.sendMessage('focusEnter');
          expect(handlerInvoked).toBe(true);
        });

        it(`pages.registerFocusEnterHandler should not invoke focus enter handler when set to false initialized with ${context} context`, async () => {
          await utils.initializeWithContext(context);

          let handlerInvoked = true;
          pages.registerFocusEnterHandler(() => {
            handlerInvoked = false;
            return false;
          });

          utils.sendMessage('focusEnter');
          expect(handlerInvoked).toBe(false);
        });
      });
    });

    describe('Testing pages.setCurrentFrame function', () => {
      const allowedContexts = [FrameContexts.content];
      const frameContext: FrameInfo = {
        contentUrl: 'someContentUrl',
        websiteUrl: 'someWebsiteUrl',
      };

      it('pages.setCurrentFrame should not allow calls before initialization', () => {
        expect(() => pages.setCurrentFrame(frameContext)).toThrowError('The library has not yet been initialized');
      });

      Object.values(FrameContexts).forEach(context => {
        if (allowedContexts.some(allowedContexts => allowedContexts === context)) {
          it(`pages.setCurrentFrame should throw errors when pages is not supported when initialized with ${context}`, async () => {
            await utils.initializeWithContext(context);
            expect.assertions(1);
            utils.setRuntimeConfig({ apiVersion: 1, supports: {} });
            try {
              pages.setCurrentFrame(frameContext);
            } catch (e) {
              expect(e).toMatchObject(errorNotSupportedOnPlatform);
            }
          });

          it(`pages.setCurrentFrame should successfully set frame context when initialized with ${context} context`, async () => {
            await utils.initializeWithContext(context);
            pages.setCurrentFrame(frameContext);
            const message = utils.findMessageByFunc('setFrameContext');
            expect(message).not.toBeNull();
            expect(message.args.length).toBe(1);
            expect(message.args[0]).toBe(frameContext);
          });
        } else {
          it(`pages.setCurrentFrame should not allow calls from ${context} context`, async () => {
            await utils.initializeWithContext(context);
            expect(() => pages.setCurrentFrame(frameContext)).toThrowError(
              `This call is only allowed in following contexts: ${JSON.stringify(
                allowedContexts,
              )}. Current context: "${context}".`,
            );
          });
        }
      });
    });

    describe('Testing pages.initializeWithFrameContext function', () => {
      const allowedContexts = [FrameContexts.content];
      const frameContext: FrameInfo = {
        contentUrl: 'someContentUrl',
        websiteUrl: 'someWebsiteUrl',
      };

      Object.values(FrameContexts).forEach(context => {
        if (allowedContexts.some(allowedContexts => allowedContexts === context)) {
          it(`pages.initializeWithFrameContext should throw errors when pages is not supported when initialized with ${context}`, async () => {
            await utils.initializeWithContext(context);
            expect.assertions(1);
            utils.setRuntimeConfig({ apiVersion: 1, supports: {} });
            try {
              pages.initializeWithFrameContext(frameContext);
            } catch (e) {
              expect(e).toMatchObject(errorNotSupportedOnPlatform);
            }
          });

          it('pages.initializeWithFrameContext should successfully initialize and set the frame context', async () => {
            await utils.initializeWithContext(context);
            pages.initializeWithFrameContext(frameContext);
            expect(utils.processMessage).toBeDefined();
            expect(utils.messages.length).toBe(2);

            const initMessage = utils.findMessageByFunc('initialize');
            expect(initMessage).not.toBeNull();
            expect(initMessage.id).toBe(0);
            expect(initMessage.func).toBe('initialize');
            expect(initMessage.args.length).toEqual(1);
            expect(initMessage.args[0]).toEqual(version);
            const message = utils.findMessageByFunc('setFrameContext');
            expect(message).not.toBeNull();
            expect(message.args.length).toBe(1);
            expect(message.args[0]).toBe(frameContext);
          });
        } else {
          it(`pages.initializeWithFrameContext should not allow calls from ${context} context`, async () => {
            await utils.initializeWithContext(context);
            expect(() => pages.initializeWithFrameContext(frameContext)).toThrowError(
              `This call is only allowed in following contexts: ${JSON.stringify(
                allowedContexts,
              )}. Current context: "${context}".`,
            );
          });
        }
      });
    });

    describe('Testing pages.getConfig function', () => {
      const allowedContexts = [
        FrameContexts.content,
        FrameContexts.settings,
        FrameContexts.remove,
        FrameContexts.sidePanel,
      ];
      const expectedSettings: pages.InstanceConfig = {
        suggestedDisplayName: 'someSuggestedDisplayName',
        contentUrl: 'someContentUrl',
        websiteUrl: 'someWebsiteUrl',
        entityId: 'someEntityId',
      };

      Object.values(FrameContexts).forEach(context => {
        if (allowedContexts.some(allowedContexts => allowedContexts === context)) {
          it(`pages.getConfig should throw errors when pages is not supported when initialized with ${context}`, async () => {
            await utils.initializeWithContext(context);
            utils.setRuntimeConfig({ apiVersion: 1, supports: {} });
            expect(pages.getConfig()).rejects.toEqual(errorNotSupportedOnPlatform);
          });

          it(`pages.getConfig should successfully get settings when initialized with ${context} context`, async () => {
            await utils.initializeWithContext(context);
            const promise = pages.getConfig();
            const message = utils.findMessageByFunc('settings.getSettings');
            expect(message).not.toBeNull();
            utils.respondToMessage(message, expectedSettings);
            return expect(promise).resolves.toBe(expectedSettings);
          });
        } else {
          it(`pages.getConfig should not allow calls from ${context} context`, async () => {
            await utils.initializeWithContext(context);
            expect(() => pages.getConfig()).rejects.toThrowError(
              `This call is only allowed in following contexts: ${JSON.stringify(
                allowedContexts,
              )}. Current context: "${context}".`,
            );
          });
        }
      });
    });

    describe('Testing pages.navigateCrossDomain function', () => {
      const allowedContexts = [
        FrameContexts.content,
        FrameContexts.sidePanel,
        FrameContexts.settings,
        FrameContexts.remove,
        FrameContexts.task,
        FrameContexts.stage,
        FrameContexts.meetingStage,
      ];

      it('pages.navigateCrossDomain should not allow calls before initialization', async () => {
        await expect(pages.navigateCrossDomain('https://valid.origin.com')).rejects.toThrowError(
          'The library has not yet been initialized',
        );
      });

      // Commenting out these tests as url validation is not implemented
      /*
      it('should not allow calls with a bad origin', async () => {
        await expect(pages.navigateCrossDomain('https://badorigin.com')).rejects.toThrowError(
          'The library has not yet been initialized',
        );
      });
  
      it('should not allow calls with an empty origin', async () => {
        await expect(pages.navigateCrossDomain('')).rejects.toThrowError('The library has not yet been initialized');
      });
  
      it('should not allow calls with a blank origin', async () => {
        await expect(pages.navigateCrossDomain(' ')).rejects.toThrowError('The library has not yet been initialized');
      });
  
      it('should not allow calls with an origin without base', async () => {
        await expect(pages.navigateCrossDomain('blahblah')).rejects.toThrowError(
          'The library has not yet been initialized',
        );
      });
  
      it('should not allow calls with an origin without suffix', async () => {
        await expect(pages.navigateCrossDomain('https://blahblah')).rejects.toThrowError(
          'The library has not yet been initialized',
        );
      });
  
      it('should not allow calls with an origin with invalid base', async () => {
        await expect(pages.navigateCrossDomain('blah://valid.origin.com')).rejects.toThrowError(
          'The library has not yet been initialized',
        );
      });
      */

      Object.keys(FrameContexts).forEach(k => {
        const context = FrameContexts[k];
        if (allowedContexts.some(allowedContext => allowedContext === context)) {
          it(`pages.navigateCrossDomain should throw errors when pages is not supported when initialized with ${context}`, async () => {
            await utils.initializeWithContext(context);
            utils.setRuntimeConfig({ apiVersion: 1, supports: {} });
            expect(pages.navigateCrossDomain('https://valid.origin.com')).rejects.toEqual(errorNotSupportedOnPlatform);
          });

          it(`pages.navigateCrossDomain should allow calls from ${context} context`, async () => {
            expect.assertions(1);
            await utils.initializeWithContext(context);

            const promise = pages.navigateCrossDomain('https://valid.origin.com');
            const navigateCrossDomainMessage = utils.findMessageByFunc('navigateCrossDomain');
            utils.respondToMessage(navigateCrossDomainMessage, true);

            await expect(promise).resolves.not.toThrow();
          });
        } else {
          it(`pages.navigateCrossDomain should not allow calls from ${context} context`, async () => {
            expect.assertions(1);
            await utils.initializeWithContext(context);

            await expect(pages.navigateCrossDomain('https://valid.origin.com')).rejects.toThrowError(
              `This call is only allowed in following contexts: ${JSON.stringify(
                allowedContexts,
              )}. Current context: "${context}".`,
            );
          });
        }
      });

      it('pages.navigateCrossDomain should successfully navigate cross-origin', async () => {
        await utils.initializeWithContext(FrameContexts.content);

        pages.navigateCrossDomain('https://valid.origin.com');

        const navigateCrossDomainMessage = utils.findMessageByFunc('navigateCrossDomain');
        expect(navigateCrossDomainMessage).not.toBeNull();
        expect(navigateCrossDomainMessage.args.length).toBe(1);
        expect(navigateCrossDomainMessage.args[0]).toBe('https://valid.origin.com');
      });

      it('pages.navigateCrossDomain should throw on invalid cross-origin navigation request', async () => {
        await utils.initializeWithContext(FrameContexts.settings);

        const promise = pages.navigateCrossDomain('https://invalid.origin.com');

        const navigateCrossDomainMessage = utils.findMessageByFunc('navigateCrossDomain');
        expect(navigateCrossDomainMessage).not.toBeNull();
        expect(navigateCrossDomainMessage.args.length).toBe(1);
        expect(navigateCrossDomainMessage.args[0]).toBe('https://invalid.origin.com');

        utils.respondToMessage(navigateCrossDomainMessage, false);

        await expect(promise).rejects.toThrowError(
          'Cross-origin navigation is only supported for URLs matching the pattern registered in the manifest.',
        );
      });
    });

    describe('Testing pages.navigateToApp function', () => {
      const navigateToAppParams: pages.NavigateToAppParams = {
        appId: 'fe4a8eba-2a31-4737-8e33-e5fae6fee194',
        pageId: 'tasklist123',
        webUrl: 'https://tasklist.example.com/123',
        channelId: '19:cbe3683f25094106b826c9cada3afbe0@thread.skype',
        subPageId: 'task456',
      };

      it('pages.navigateToApp should not allow calls before initialization', async () => {
        await expect(pages.navigateToApp(navigateToAppParams)).rejects.toThrowError(
          'The library has not yet been initialized',
        );
      });

      const allowedContexts = [
        FrameContexts.content,
        FrameContexts.sidePanel,
        FrameContexts.settings,
        FrameContexts.task,
        FrameContexts.stage,
        FrameContexts.meetingStage,
      ];

      Object.keys(FrameContexts).forEach(context => {
        if (allowedContexts.some(allowedContext => allowedContext === context)) {
          it(`pages.navigateToApp should throw errors when pages is not supported when initialized with ${context}`, async () => {
            await utils.initializeWithContext(context);
            utils.setRuntimeConfig({ apiVersion: 1, supports: {} });
            expect(pages.navigateToApp(navigateToAppParams)).rejects.toEqual(errorNotSupportedOnPlatform);
          });

          it(`pages.navigateToApp should allow calls from ${context} context`, async () => {
            expect.assertions(1);
            await utils.initializeWithContext(context);
            utils.setRuntimeConfig({ apiVersion: 1, supports: { pages: {} } });

            const promise = pages.navigateToApp(navigateToAppParams);

            const navigateToAppMessage = utils.findMessageByFunc('pages.navigateToApp');
            utils.respondToMessage(navigateToAppMessage, true);

            await expect(promise).resolves.toBe(undefined);
          });

          it('pages.navigateToApp should successfully send the navigateToApp message', async () => {
            await utils.initializeWithContext(context);
            utils.setRuntimeConfig({ apiVersion: 1, supports: { pages: {} } });

            const promise = pages.navigateToApp(navigateToAppParams);

            const navigateToAppMessage = utils.findMessageByFunc('pages.navigateToApp');
            utils.respondToMessage(navigateToAppMessage, true);
            await promise;

            expect(navigateToAppMessage).not.toBeNull();
            expect(navigateToAppMessage.args[0]).toStrictEqual(navigateToAppParams);
          });

          it('pages.navigateToApp should successfully send an executeDeepLink message for legacy teams clients', async () => {
            await utils.initializeWithContext(context);
            utils.setRuntimeConfig({
              apiVersion: 1,
              isLegacyTeams: true,
              supports: {
                pages: {},
              },
            });

            const promise = pages.navigateToApp(navigateToAppParams);

            const executeDeepLinkMessage = utils.findMessageByFunc('executeDeepLink');
            utils.respondToMessage(executeDeepLinkMessage, true);
            await promise;

            expect(executeDeepLinkMessage).not.toBeNull();
            expect(executeDeepLinkMessage.args[0]).toBe(
              'https://teams.microsoft.com/l/entity/fe4a8eba-2a31-4737-8e33-e5fae6fee194/tasklist123?webUrl=https%3A%2F%2Ftasklist.example.com%2F123&context=%7B%22channelId%22%3A%2219%3Acbe3683f25094106b826c9cada3afbe0%40thread.skype%22%2C%22subEntityId%22%3A%22task456%22%7D',
            );
          });
        } else {
          it(`pages.navigateToApp should not allow calls from ${context} context`, async () => {
            await utils.initializeWithContext(context);

            await expect(pages.navigateToApp(navigateToAppParams)).rejects.toThrowError(
              `This call is only allowed in following contexts: ${JSON.stringify(
                allowedContexts,
              )}. Current context: "${context}".`,
            );
          });
        }
      });
    });

    describe('Testing pages.shareDeepLink function', () => {
      const allowedContexts = [FrameContexts.content, FrameContexts.sidePanel, FrameContexts.meetingStage];
      const deepLinkParameters: ShareDeepLinkParameters = {
        subPageId: 'someSubEntityId',
        subPageLabel: 'someSubEntityLabel',
        subPageWebUrl: 'someSubEntityWebUrl',
      };

      it('pages.shareDeepLink should not allow calls before initialization', () => {
        expect(() => pages.shareDeepLink(deepLinkParameters)).toThrowError('The library has not yet been initialized');
      });

      Object.values(FrameContexts).forEach(context => {
        if (allowedContexts.some(allowedContexts => allowedContexts === context)) {
          it(`pages.shareDeepLink should throw errors when pages is not supported when initialized with ${context}`, async () => {
            await utils.initializeWithContext(context);
            expect.assertions(1);
            utils.setRuntimeConfig({ apiVersion: 1, supports: {} });
            try {
              pages.shareDeepLink(deepLinkParameters);
            } catch (e) {
              expect(e).toEqual(errorNotSupportedOnPlatform);
            }
          });

          it('pages.shareDeepLink should successfully share a deep link in content context', async () => {
            await utils.initializeWithContext(context);

            pages.shareDeepLink({
              subPageId: 'someSubEntityId',
              subPageLabel: 'someSubEntityLabel',
              subPageWebUrl: 'someSubEntityWebUrl',
            });

            const message = utils.findMessageByFunc('shareDeepLink');
            expect(message).not.toBeNull();
            expect(message.args.length).toBe(3);
            expect(message.args[0]).toBe('someSubEntityId');
            expect(message.args[1]).toBe('someSubEntityLabel');
            expect(message.args[2]).toBe('someSubEntityWebUrl');
          });
        } else {
          it(`pages.shareDeepLink should not allow calls from ${context} context`, async () => {
            await utils.initializeWithContext(context);
            expect(() => pages.shareDeepLink(deepLinkParameters)).toThrowError(
              `This call is only allowed in following contexts: ${JSON.stringify(
                allowedContexts,
              )}. Current context: "${context}".`,
            );
          });
        }
      });
    });

    describe('Testing pages.registerFullScreenHandler function', () => {
      it('pages.registerFullScreenHandler should not allow calls before initialization', () => {
        expect(() => pages.registerFullScreenHandler(emptyCallback)).toThrowError(
          'The library has not yet been initialized',
        );
      });
      Object.values(FrameContexts).forEach(context => {
        it(`pages.registerFullScreenHandler should throw errors when pages is not supported when initialized with ${context}`, async () => {
          await utils.initializeWithContext(context);
          utils.setRuntimeConfig({ apiVersion: 1, supports: {} });
          expect.assertions(1);
          try {
            pages.registerFullScreenHandler(() => true);
          } catch (e) {
            expect(e).toEqual(errorNotSupportedOnPlatform);
          }
        });
        it(`pages.registerFullScreenHandler should successfully register a full screen handler when initialized with ${context} context`, async () => {
          await utils.initializeWithContext(context);
          pages.registerFullScreenHandler(() => {
            return true;
          });
          const messageForRegister = utils.findMessageByFunc('registerHandler');
          expect(messageForRegister).not.toBeNull();
          expect(messageForRegister.args.length).toBe(1);
          expect(messageForRegister.args[0]).toBe('fullScreenChange');
        });

        it(`pages.registerFullScreenHandler should successfully invoke full screen handler when set to true and  initialized with ${context} context`, async () => {
          await utils.initializeWithContext(context);

          let handlerInvoked = false;
          pages.registerFullScreenHandler(() => {
            handlerInvoked = true;
            return true;
          });

          utils.sendMessage('fullScreenChange');
          expect(handlerInvoked).toBe(true);
        });

        it(`pages.registerFullScreenHandler should not invoke full screen handler when set to false initialized with ${context} context`, async () => {
          await utils.initializeWithContext(context);

          let handlerInvoked = true;
          pages.registerFullScreenHandler(() => {
            handlerInvoked = false;
            return false;
          });

          utils.sendMessage('fullScreenChange');
          expect(handlerInvoked).toBe(false);
        });
      });
    });

    describe('Testing pages.isSupported function', () => {
      it('pages.isSupported should return false if the runtime says pages is not supported', () => {
        utils.setRuntimeConfig({ apiVersion: 1, supports: {} });
        expect(pages.isSupported()).not.toBeTruthy();
      });

      it('pages.isSupported should return true if the runtime says pages is supported', () => {
        utils.setRuntimeConfig({ apiVersion: 1, supports: { pages: {} } });
        expect(pages.isSupported()).toBeTruthy();
      });
    });

    describe('Testing pages.tabs namespace', () => {
      describe('Testing pages.tabs.navigateToTab function', () => {
        const tabInstance: TabInstance = {
          tabName: 'MockTab',
          internalTabInstanceId: 'MockTabInstanceId',
          lastViewUnixEpochTime: null,
          entityId: 'MockEntityId',
          channelId: 'MockChannelId',
          channelName: 'MockChannelName',
          channelIsFavorite: true,
          teamId: 'MockTeamId',
          teamName: 'MockTeamName',
          teamIsFavorite: true,
          groupId: 'MockGroupID',
          url: 'http://some-valid-content-url.com',
          websiteUrl: 'http://some-valid-website-url.com',
        };
        it('pages.tabs.navigateToTab should not allow calls before initialization', async () => {
          await expect(() => pages.tabs.navigateToTab(null)).rejects.toThrowError(
            'The library has not yet been initialized',
          );
        });

        Object.values(FrameContexts).forEach(context => {
          it(`pages.tabs.navigateToTab should throw error when pages is not supported when initialized with ${context}`, async () => {
            await utils.initializeWithContext(context);
            utils.setRuntimeConfig({ apiVersion: 1, supports: {} });
            expect(pages.tabs.navigateToTab(tabInstance)).rejects.toEqual(errorNotSupportedOnPlatform);
          });
          it(`pages.tabs.navigateToTab should throw error when pages.tabs is not supported when initialized with ${context}`, async () => {
            await utils.initializeWithContext(context);
            utils.setRuntimeConfig({ apiVersion: 1, supports: { pages: {} } });
            expect(pages.tabs.navigateToTab(tabInstance)).rejects.toEqual(errorNotSupportedOnPlatform);
          });
          it(`pages.tabs.navigateToTab should register the navigateToTab action when initialized with ${context} context`, async () => {
            await utils.initializeWithContext(context);
            pages.tabs.navigateToTab(tabInstance);
            const navigateToTabMsg = utils.findMessageByFunc('navigateToTab');
            expect(navigateToTabMsg).not.toBeNull();
            expect(navigateToTabMsg.args[0]).toBe(tabInstance);
          });

          it(`pages.tabs.navigateToTab should throw error when initialized with ${context} context`, async () => {
            await utils.initializeWithContext(context);
            const promise = pages.tabs.navigateToTab(null);
            const navigateToTabMsg = utils.findMessageByFunc('navigateToTab');
            expect(navigateToTabMsg).not.toBeNull();
            utils.respondToMessage(navigateToTabMsg, false);
            await promise.catch(e =>
              expect(e).toMatchObject(new Error('Invalid internalTabInstanceId and/or channelId were/was provided')),
            );
          });

          it(`pages.tabs.navigateToTab should register the navigateToTab action when initialized with ${context} context - success case`, async () => {
            await utils.initializeWithContext(context);
            pages.tabs.navigateToTab(null);
            const onComplete = getGenericOnCompleteHandler();
            onComplete(true);
            const navigateToTabMsg = utils.findMessageByFunc('navigateToTab');
            expect(navigateToTabMsg).not.toBeNull();
            expect(navigateToTabMsg.args[0]).toBe(null);
          });
        });
      });

      describe('Testing pages.tabs.getTabInstances function', () => {
        const expectedTabInstanceParameters: TabInstanceParameters = {
          favoriteChannelsOnly: true,
          favoriteTeamsOnly: true,
        };
        it('pages.tabs.getTabInstances should not allow calls before initialization', async () => {
          await expect(() => pages.tabs.getTabInstances()).rejects.toThrowError(
            'The library has not yet been initialized',
          );
        });

        Object.values(FrameContexts).forEach(context => {
          it(`pages.tabs.getTabInstances should throw error when pages is not supported when initialized with ${context}`, async () => {
            await utils.initializeWithContext(context);
            utils.setRuntimeConfig({ apiVersion: 1, supports: {} });
            expect(pages.tabs.getTabInstances()).rejects.toEqual(errorNotSupportedOnPlatform);
          });
          it(`pages.tabs.getTabInstances should throw error when pages.tabs is not supported when initialized with ${context}`, async () => {
            await utils.initializeWithContext(context);
            utils.setRuntimeConfig({ apiVersion: 1, supports: { pages: {} } });
            expect(pages.tabs.getTabInstances()).rejects.toEqual(errorNotSupportedOnPlatform);
          });
          it(`pages.tabs.getTabInstances should successfully getTabInstance when no parameters are passed and initialized with ${context} context`, async () => {
            await utils.initializeWithContext(context);
            const promise = pages.tabs.getTabInstances();
            const message = utils.findMessageByFunc('getTabInstances');

            utils.respondToMessage(message, expectedTabInstanceParameters);
            expect(message).not.toBeNull();
            expect(promise).resolves.toBe(expectedTabInstanceParameters);
          });

          it(`pages.tabs.getTabInstances should be undefined getTabInstance when parameters are passed and initialized with ${context} context`, async () => {
            await utils.initializeWithContext(context);
            const promise = pages.tabs.getTabInstances(expectedTabInstanceParameters);
            const message = utils.findMessageByFunc('getTabInstances');

            utils.respondToMessage(message);
            expect(message).not.toBeNull();
            expect(promise).resolves.toBeUndefined();
          });

          it(`pages.tabs.getTabInstances should be undefined when no parameters are passed and initialized with ${context} context`, async () => {
            await utils.initializeWithContext(context);
            const promise = pages.tabs.getTabInstances();
            const message = utils.findMessageByFunc('getTabInstances');

            utils.respondToMessage(message);
            expect(message).not.toBeNull();
            expect(promise).resolves.toBeUndefined();
          });
        });
      });

      describe('Testing pages.tabs.getMruTabInstances function', () => {
        const expectedTabInstanceParameters: TabInstanceParameters = {
          favoriteChannelsOnly: true,
          favoriteTeamsOnly: true,
        };

        it('pages.tabs.getMruTabInstances should not allow calls before initialization', async () => {
          await expect(() => pages.tabs.getMruTabInstances()).rejects.toThrowError(
            'The library has not yet been initialized',
          );
        });

        Object.values(FrameContexts).forEach(context => {
          it(`pages.tabs.getMruTabInstances should throw error when pages is not supported when initialized with ${context}`, async () => {
            await utils.initializeWithContext(context);
            utils.setRuntimeConfig({ apiVersion: 1, supports: {} });
            expect(pages.tabs.getMruTabInstances()).rejects.toEqual(errorNotSupportedOnPlatform);
          });
          it(`pages.tabs.getMruTabInstances should throw error when pages.tabs is not supported when initialized with ${context}`, async () => {
            await utils.initializeWithContext(context);
            utils.setRuntimeConfig({ apiVersion: 1, supports: { pages: {} } });
            expect(pages.tabs.getMruTabInstances()).rejects.toEqual(errorNotSupportedOnPlatform);
          });
          it(`pages.tabs.getMruTabInstances should successfully getTabInstance when no parameters are passed and initialized with ${context} context`, async () => {
            await utils.initializeWithContext(context);
            const promise = pages.tabs.getMruTabInstances();
            const message = utils.findMessageByFunc('getMruTabInstances');

            utils.respondToMessage(message, expectedTabInstanceParameters);
            expect(message).not.toBeNull();
            expect(promise).resolves.toBe(expectedTabInstanceParameters);
          });

          it(`pages.tabs.getMruTabInstances should be undefined getTabInstance when parameters are passed and initialized with ${context} context`, async () => {
            await utils.initializeWithContext(context);
            const promise = pages.tabs.getMruTabInstances(expectedTabInstanceParameters);
            const message = utils.findMessageByFunc('getMruTabInstances');

            utils.respondToMessage(message);
            expect(message).not.toBeNull();
            expect(promise).resolves.toBeUndefined();
          });

          it(`pages.tabs.getMruTabInstances should be undefined when no parameters are passed and initialized with ${context} context`, async () => {
            await utils.initializeWithContext(context);
            const promise = pages.tabs.getMruTabInstances();
            const message = utils.findMessageByFunc('getMruTabInstances');

            utils.respondToMessage(message);
            expect(message).not.toBeNull();
            expect(promise).resolves.toBeUndefined();
          });
        });
      });

      describe('Testing pages.tabs.isSupported function', () => {
        it('pages.tabs.isSupported should return false if the runtime says pages is not supported', () => {
          utils.setRuntimeConfig({ apiVersion: 1, supports: {} });
          expect(pages.tabs.isSupported()).toBeFalsy();
        });

        it('pages.tabs.isSupported should return false if the runtime says pages.tabs is not supported', () => {
          utils.setRuntimeConfig({ apiVersion: 1, supports: { pages: {} } });
          expect(pages.tabs.isSupported()).not.toBeTruthy();
        });

        it('pages.tabs.isSupported should return true if the runtime says pages.tabs is supported', () => {
          utils.setRuntimeConfig({
            apiVersion: 1,
            supports: { pages: { tabs: {} } },
          });
          expect(pages.tabs.isSupported()).toBeTruthy();
        });
      });
    });

    describe('Testing pages.config namespace', () => {
      describe('Testing pages.config.setValidityState function', () => {
        const allowedContexts = [FrameContexts.settings, FrameContexts.remove];

        it('pages.config.setValidityState should not allow calls before initialization', () => {
          expect(() => pages.config.setValidityState(true)).toThrowError('The library has not yet been initialized');
          expect(() => pages.config.setValidityState(false)).toThrowError('The library has not yet been initialized');
        });

        Object.values(FrameContexts).forEach(context => {
          if (allowedContexts.some(allowedContexts => allowedContexts === context)) {
            it(`pages.config.setValidityState should throw error when pages is not supported when initialized with ${context}`, async () => {
              await utils.initializeWithContext(context);
              utils.setRuntimeConfig({ apiVersion: 1, supports: {} });
              expect.assertions(1);
              try {
                pages.config.setValidityState(true);
              } catch (e) {
                expect(e).toEqual(errorNotSupportedOnPlatform);
              }
            });

            it(`pages.config.setValidityState should throw error when pages.config is not supported when initialized with ${context}`, async () => {
              await utils.initializeWithContext(context);
              utils.setRuntimeConfig({ apiVersion: 1, supports: { pages: {} } });
              expect.assertions(1);
              try {
                pages.config.setValidityState(true);
              } catch (e) {
                expect(e).toEqual(errorNotSupportedOnPlatform);
              }
            });

            it(`pages.config.setValidityState should throw error when pages is not supported when initialized with ${context} when set to false`, async () => {
              await utils.initializeWithContext(context);
              utils.setRuntimeConfig({ apiVersion: 1, supports: {} });
              expect.assertions(1);
              try {
                pages.config.setValidityState(false);
              } catch (e) {
                expect(e).toEqual(errorNotSupportedOnPlatform);
              }
            });

            it(`pages.config.setValidityState should throw error when pages.tabs is not supported when initialized with ${context} when set to false`, async () => {
              await utils.initializeWithContext(context);
              utils.setRuntimeConfig({ apiVersion: 1, supports: { pages: {} } });
              expect.assertions(1);
              try {
                pages.config.setValidityState(false);
              } catch (e) {
                expect(e).toEqual(errorNotSupportedOnPlatform);
              }
            });

            it(`pages.config.setValidityState should successfully set validity state to true when initialized with ${context} context`, async () => {
              await utils.initializeWithContext(context);
              pages.config.setValidityState(true);

              const message = utils.findMessageByFunc('settings.setValidityState');
              expect(message).not.toBeNull();
              expect(message.args.length).toBe(1);
              expect(message.args[0]).toBe(true);
            });

            it(`pages.config.setValidityState should successfully set validity state to false when initialized with ${context} context`, async () => {
              await utils.initializeWithContext(context);
              pages.config.setValidityState(false);

              const message = utils.findMessageByFunc('settings.setValidityState');
              expect(message).not.toBeNull();
              expect(message.args.length).toBe(1);
              expect(message.args[0]).toBe(false);
            });
          } else {
            it(`pages.config.setValidityState does not allow calls from ${context} context`, async () => {
              await utils.initializeWithContext(context);
              expect(() => pages.config.setValidityState(true)).toThrowError(
                `This call is only allowed in following contexts: ${JSON.stringify(
                  allowedContexts,
                )}. Current context: "${context}".`,
              );
            });
          }
        });
      });

      describe('Testing pages.config.setConfig function', () => {
        const allowedContexts = [FrameContexts.content, FrameContexts.settings, FrameContexts.sidePanel];

        const settingsObj: pages.InstanceConfig = {
          suggestedDisplayName: 'someSuggestedDisplayName',
          contentUrl: 'someContentUrl',
          websiteUrl: 'someWebsiteUrl',
          entityId: 'someEntityId',
        };

        it('pages.config.setConfig should not allow calls before initialization', () => {
          expect(() => pages.config.setConfig({} as pages.InstanceConfig)).rejects.toThrowError(
            'The library has not yet been initialized',
          );
        });

        Object.values(FrameContexts).forEach(context => {
          if (allowedContexts.some(allowedContexts => allowedContexts === context)) {
            it(`pages.config.setConfig should throw error when pages is not supported when initialized with ${context}`, async () => {
              await utils.initializeWithContext(context);
              utils.setRuntimeConfig({ apiVersion: 1, supports: {} });
              expect(pages.config.setConfig(settingsObj)).rejects.toEqual(errorNotSupportedOnPlatform);
            });

            it(`pages.config.setConfig should throw error when pages.config is not supported when initialized with ${context}`, async () => {
              await utils.initializeWithContext(context);
              utils.setRuntimeConfig({ apiVersion: 1, supports: { pages: {} } });
              expect(pages.config.setConfig(settingsObj)).rejects.toEqual(errorNotSupportedOnPlatform);
            });

            it(`pages.config.setConfig should successfully set settings when initialized with ${context} context`, async () => {
              await utils.initializeWithContext(context);
              pages.config.setConfig(settingsObj);
              const message = utils.findMessageByFunc('settings.setSettings');
              expect(message).not.toBeNull();
              expect(message.args.length).toBe(1);
              expect(message.args[0]).toBe(settingsObj);
            });
          } else {
            it(`pages.config.setConfig does not allow calls from ${context} context`, async () => {
              await utils.initializeWithContext(context);
              await expect(pages.config.setConfig(settingsObj)).rejects.toThrowError(
                `This call is only allowed in following contexts: ${JSON.stringify(
                  allowedContexts,
                )}. Current context: "${context}".`,
              );
            });
          }
        });
      });

      describe('Testing pages.config.registerOnSaveHandler function', () => {
        const allowedContexts = [FrameContexts.settings];

        it('pages.config.registerOnSaveHandler should not allow calls before initialization', () => {
          expect(() => pages.config.registerOnSaveHandler(emptyCallback)).toThrowError(
            'The library has not yet been initialized',
          );
        });

        Object.values(FrameContexts).forEach(context => {
          if (allowedContexts.some(allowedContexts => allowedContexts === context)) {
            it(`pages.config.registerOnSaveHandler should throw error when pages is not supported when initialized with ${context}`, async () => {
              await utils.initializeWithContext(context);
              utils.setRuntimeConfig({ apiVersion: 1, supports: {} });
              expect.assertions(1);
              try {
                pages.config.registerOnSaveHandler(emptyCallback);
              } catch (e) {
                expect(e).toEqual(errorNotSupportedOnPlatform);
              }
            });

            it(`pages.config.registerOnSaveHandler should throw error when pages.config is not supported when initialized with ${context}`, async () => {
              await utils.initializeWithContext(context);
              utils.setRuntimeConfig({ apiVersion: 1, supports: { pages: {} } });
              expect.assertions(1);
              try {
                pages.config.registerOnSaveHandler(emptyCallback);
              } catch (e) {
                expect(e).toEqual(errorNotSupportedOnPlatform);
              }
            });

            it(`pages.config.registerOnSaveHandler should successfully register a save handler when initialized with ${context} context`, async () => {
              await utils.initializeWithContext(context);
              let handlerCalled = false;
              pages.config.registerOnSaveHandler(() => {
                handlerCalled = true;
              });
              utils.sendMessage('settings.save');
              expect(handlerCalled).toBe(true);
            });

            it(`pages.config.registerOnSaveHandler should successfully add webhookUrl to save handler when initialized with ${context} context`, async () => {
              await utils.initializeWithContext(context);
              let handlerCalled = false;
              pages.config.registerOnSaveHandler(saveEvent => {
                handlerCalled = true;
                expect(saveEvent.result['webhookUrl']).not.toBeNull();
              });
              utils.sendMessage('settings.save', [
                {
                  webhookUrl: 'someWebhookUrl',
                },
              ]);

              expect(handlerCalled).toBe(true);
            });

            it(`pages.config.registerOnSaveHandler should successfully override a save handler with another when initialized with ${context}context`, async () => {
              await utils.initializeWithContext(context);
              let handler1Called = false;
              let handler2Called = false;
              pages.config.registerOnSaveHandler(() => {
                handler1Called = true;
              });
              pages.config.registerOnSaveHandler(() => {
                handler2Called = true;
              });

              utils.sendMessage('settings.save');

              expect(handler1Called).toBe(false);
              expect(handler2Called).toBe(true);
            });

            it(`pages.config.registerOnSaveHandler should successfully notify success from the registered save handler when initialized with ${context} context`, async () => {
              await utils.initializeWithContext(context);
              let handlerCalled = false;
              pages.config.registerOnSaveHandler(saveEvent => {
                saveEvent.notifySuccess();
                handlerCalled = true;
              });
              utils.sendMessage('settings.save');
              expect(handlerCalled).toBe(true);
              const message = utils.findMessageByFunc('settings.save.success');
              expect(message).not.toBeNull();
              expect(message.args.length).toBe(0);
            });

            it(`pages.config.registerOnSaveHandler should successfully notify failure from the registered save handler when initialized with ${context} context`, async () => {
              await utils.initializeWithContext(context);
              let handlerCalled = false;
              pages.config.registerOnSaveHandler(saveEvent => {
                saveEvent.notifyFailure('someReason');
                handlerCalled = true;
              });
              utils.sendMessage('settings.save');
              expect(handlerCalled).toBe(true);
              const message = utils.findMessageByFunc('settings.save.failure');
              expect(message).not.toBeNull();
              expect(message.args.length).toBe(1);
              expect(message.args[0]).toBe('someReason');
            });

            it(`pages.config.registerOnSaveHandler should not allow multiple notifies from the registered save handler when initialized with ${context} context`, async () => {
              await utils.initializeWithContext(context);
              let handlerCalled = false;
              pages.config.registerOnSaveHandler(saveEvent => {
                saveEvent.notifySuccess();
                expect(() => saveEvent.notifySuccess()).toThrowError(
                  'The SaveEvent may only notify success or failure once.',
                );
                expect(() => saveEvent.notifyFailure()).toThrowError(
                  'The SaveEvent may only notify success or failure once.',
                );
                handlerCalled = true;
              });
              utils.sendMessage('settings.save');
              expect(handlerCalled).toBe(true);
              const message = utils.findMessageByFunc('settings.save.success');
              expect(message).not.toBeNull();
              expect(message.args.length).toBe(0);
            });
          } else {
            it(`pages.config.registerOnSaveHandler does not allow calls from ${context} context`, async () => {
              await utils.initializeWithContext(context);
              expect(() => pages.config.registerOnSaveHandler(emptyCallback)).toThrowError(
                `This call is only allowed in following contexts: ${JSON.stringify(
                  allowedContexts,
                )}. Current context: "${context}".`,
              );
            });
          }
        });
      });

      describe('Testing pages.config.registerOnRemoveHandler function', () => {
        const allowedContexts = [FrameContexts.remove, FrameContexts.settings];

        it('pages.config.registerOnRemoveHandler should not allow calls before initialization', () => {
          expect(() => pages.config.registerOnRemoveHandler(emptyCallback)).toThrowError(
            'The library has not yet been initialized',
          );
        });

        Object.values(FrameContexts).forEach(context => {
          if (allowedContexts.some(allowedContexts => allowedContexts === context)) {
            it(`pages.config.registerOnRemoveHandler should throw error when pages is not supported when initialized with ${context}`, async () => {
              await utils.initializeWithContext(context);
              utils.setRuntimeConfig({ apiVersion: 1, supports: {} });
              expect.assertions(1);
              try {
                pages.config.registerOnRemoveHandler(emptyCallback);
              } catch (e) {
                expect(e).toEqual(errorNotSupportedOnPlatform);
              }
            });

            it(`pages.config.registerOnRemoveHandler should throw error when pages.config is not supported when initialized with ${context}`, async () => {
              await utils.initializeWithContext(context);
              utils.setRuntimeConfig({ apiVersion: 1, supports: { pages: {} } });
              expect.assertions(1);
              try {
                pages.config.registerOnRemoveHandler(emptyCallback);
              } catch (e) {
                expect(e).toEqual(errorNotSupportedOnPlatform);
              }
            });

            it(`pages.config.registerOnRemoveHandler should successfully register a remove handler when initialized with ${context} context`, async () => {
              await utils.initializeWithContext(context);

              let handlerCalled = false;
              pages.config.registerOnRemoveHandler(() => {
                handlerCalled = true;
              });

              utils.sendMessage('settings.remove');

              expect(handlerCalled).toBeTruthy();
            });

            it(`pages.config.registerOnRemoveHandler should successfully notify success from the registered remove handler when initialized with ${context} context`, async () => {
              await utils.initializeWithContext(context);

              let handlerCalled = false;
              pages.config.registerOnRemoveHandler(removeEvent => {
                removeEvent.notifySuccess();
                handlerCalled = true;
              });

              utils.sendMessage('settings.remove');

              expect(handlerCalled).toBe(true);
              const message = utils.findMessageByFunc('settings.remove.success');
              expect(message).not.toBeNull();
              expect(message.args.length).toBe(0);
            });

            it(`pages.config.registerOnRemoveHandler should successfully notify failure from the registered remove handler when initialized with ${context} context`, async () => {
              await utils.initializeWithContext(context);

              let handlerCalled = false;
              pages.config.registerOnRemoveHandler(removeEvent => {
                removeEvent.notifyFailure('someReason');
                handlerCalled = true;
              });

              utils.sendMessage('settings.remove');

              expect(handlerCalled).toBe(true);
              const message = utils.findMessageByFunc('settings.remove.failure');
              expect(message).not.toBeNull();
              expect(message.args.length).toBe(1);
              expect(message.args[0]).toBe('someReason');
            });
          } else {
            it(`pages.config.registerOnRemoveHandler does not allow calls from ${context} context`, async () => {
              await utils.initializeWithContext(context);
              expect(() => pages.config.registerOnRemoveHandler(emptyCallback)).toThrowError(
                `This call is only allowed in following contexts: ${JSON.stringify(
                  allowedContexts,
                )}. Current context: "${context}".`,
              );
            });
          }
        });
      });

      describe('Testing pages.config.registerChangeConfigHandler function', () => {
        const allowedContexts = [FrameContexts.content];

        it('pages.config.registerChangeConfigHandler should not allow calls before initialization', () => {
          expect(() => pages.config.registerChangeConfigHandler(emptyCallback)).toThrowError(
            'The library has not yet been initialized',
          );
        });

        Object.values(FrameContexts).forEach(context => {
          if (allowedContexts.some(allowedContexts => allowedContexts === context)) {
            it(`pages.config.registerChangeConfigHandler should throw error when pages is not supported when initialized with ${context}`, async () => {
              await utils.initializeWithContext(context);
              utils.setRuntimeConfig({ apiVersion: 1, supports: {} });
              expect.assertions(1);
              try {
                pages.config.registerChangeConfigHandler(emptyCallback);
              } catch (e) {
                expect(e).toEqual(errorNotSupportedOnPlatform);
              }
            });

            it(`pages.config.registerChangeConfigHandler should throw error when pages.config is not supported when initialized with ${context}`, async () => {
              await utils.initializeWithContext(context);
              utils.setRuntimeConfig({ apiVersion: 1, supports: { pages: {} } });
              expect.assertions(1);
              try {
                pages.config.registerChangeConfigHandler(emptyCallback);
              } catch (e) {
                expect(e).toEqual(errorNotSupportedOnPlatform);
              }
            });

            it(`pages.config.registerChangeConfigHandler should successfully register a change settings handler when initialized with ${context} context`, async () => {
              await utils.initializeWithContext(context);
              let handlerCalled = false;

              pages.config.registerChangeConfigHandler(() => {
                handlerCalled = true;
              });

              utils.sendMessage('changeSettings', '');
              expect(handlerCalled).toBeTruthy();
            });
          } else {
            it(`pages.config.registerChangeConfigHandler does not allow calls from ${context} context`, async () => {
              await utils.initializeWithContext(context);
              expect(() => pages.config.registerChangeConfigHandler(emptyCallback)).toThrowError(
                `This call is only allowed in following contexts: ${JSON.stringify(
                  allowedContexts,
                )}. Current context: "${context}".`,
              );
            });
          }
        });
      });

      describe('Testing pages.config.isSupported function', () => {
        it('pages.config.isSupported should return false if the runtime says its not supported', () => {
          utils.setRuntimeConfig({ apiVersion: 1, supports: {} });
          expect(pages.config.isSupported()).not.toBeTruthy();
        });
        it('pages.config.isSupported should return false if the runtime says pages.config is not supported', () => {
          utils.setRuntimeConfig({ apiVersion: 1, supports: { pages: {} } });
          expect(pages.config.isSupported()).not.toBeTruthy();
        });

        it('pages.config.isSupported should return true if the runtime says pages.config is supported', () => {
          utils.setRuntimeConfig({
            apiVersion: 1,
            supports: { pages: { config: {} } },
          });
          expect(pages.config.isSupported()).toBeTruthy();
        });
      });
    });

    describe('Testing pages.backStack namespace', () => {
      describe('Testing pages.backStack._initialize function', () => {
        it('pages.backStack._initialize should successfully register backButtonPress handler', () => {
          pages.backStack._initialize();
          const message = utils.findMessageByFunc('backButtonPress');
          expect(message).toBeNull();
        });
      });

      describe('Testing pages.backStack.navigateBack function', () => {
        it('pages.backStack.navigateBack should not allow calls before initialization', async () => {
          await expect(pages.backStack.navigateBack()).rejects.toThrowError('The library has not yet been initialized');
        });

        Object.values(FrameContexts).forEach(context => {
          it(`pages.backStack.navigateBack should throw error when pages is not supported when initialized with ${context}`, async () => {
            await utils.initializeWithContext(context);
            utils.setRuntimeConfig({ apiVersion: 1, supports: {} });
            expect(pages.backStack.navigateBack()).rejects.toEqual(errorNotSupportedOnPlatform);
          });

          it(`pages.backStack.navigateBack should throw error when pages.backStack is not supported when initialized with ${context}`, async () => {
            await utils.initializeWithContext(context);
            utils.setRuntimeConfig({ apiVersion: 1, supports: { pages: {} } });
            expect(pages.backStack.navigateBack()).rejects.toEqual(errorNotSupportedOnPlatform);
          });

          it(`pages.backStack.navigateBack should register the navigateBack action when initialized with ${context} context`, () => {
            utils.initializeWithContext(context);
            pages.backStack.navigateBack();
            const navigateBackMessage = utils.findMessageByFunc('navigateBack');
            expect(navigateBackMessage).not.toBeNull();
          });
        });
      });

      describe('Testing pages.backStack.registerBackButtonHandler function', () => {
        it('pages.backStack.registerBackButtonHandler should not allow calls before initialization when set to true', () => {
          expect(() => pages.backStack.registerBackButtonHandler(() => true)).toThrowError(
            'The library has not yet been initialized',
          );
        });
        it('pages.backStack.registerBackButtonHandler should not allow calls before initialization when set to false', () => {
          expect(() => pages.backStack.registerBackButtonHandler(() => false)).toThrowError(
            'The library has not yet been initialized',
          );
        });
        Object.values(FrameContexts).forEach(context => {
          it(`pages.backStack.registerBackButtonHandler should throw error when pages is not supported when initialized with ${context}`, async () => {
            await utils.initializeWithContext(context);
            utils.setRuntimeConfig({ apiVersion: 1, supports: {} });
            expect.assertions(1);
            try {
              pages.backStack.registerBackButtonHandler(() => true);
            } catch (e) {
              expect(e).toEqual(errorNotSupportedOnPlatform);
            }
          });
          it(`pages.backStack.registerBackButtonHandler should throw error when pages.backStack is not supported when initialized with ${context}`, async () => {
            await utils.initializeWithContext(context);
            utils.setRuntimeConfig({ apiVersion: 1, supports: { pages: {} } });
            expect.assertions(1);
            try {
              pages.backStack.registerBackButtonHandler(() => true);
            } catch (e) {
              expect(e).toEqual(errorNotSupportedOnPlatform);
            }
          });

          it(`pages.backStack.registerBackButtonHandler should throw error when pages is not supported when initialized with ${context} when set to false.`, async () => {
            await utils.initializeWithContext(context);
            utils.setRuntimeConfig({ apiVersion: 1, supports: {} });
            expect.assertions(1);
            try {
              pages.backStack.registerBackButtonHandler(() => false);
            } catch (e) {
              expect(e).toEqual(errorNotSupportedOnPlatform);
            }
          });
          it(`pages.backStack.registerBackButtonHandler should throw error when pages.backStack is not supported when initialized with ${context} when set to false.`, async () => {
            await utils.initializeWithContext(context);
            utils.setRuntimeConfig({ apiVersion: 1, supports: { pages: {} } });
            expect.assertions(1);
            try {
              pages.backStack.registerBackButtonHandler(() => false);
            } catch (e) {
              expect(e).toEqual(errorNotSupportedOnPlatform);
            }
          });
          it('pages.backStack.registerBackButtonHandler should successfully register a back button handler and not call navigateBack if it returns true', async () => {
            await utils.initializeWithContext(context);

            let handlerInvoked = false;
            pages.backStack.registerBackButtonHandler(() => {
              handlerInvoked = true;
              return true;
            });

            utils.sendMessage('backButtonPress');

            const navigateBackMessage = utils.findMessageByFunc('navigateBack');
            expect(navigateBackMessage).toBeNull();
            expect(handlerInvoked).toBe(true);
          });

          it('pages.backStack.registerBackButtonHandler should successfully register a back button handler and call navigateBack if it returns false', async () => {
            await utils.initializeWithContext(context);

            let handlerInvoked = false;
            pages.backStack.registerBackButtonHandler(() => {
              handlerInvoked = true;
              return false;
            });

            utils.sendMessage('backButtonPress');

            const navigateBackMessage = utils.findMessageByFunc('navigateBack');
            expect(navigateBackMessage).not.toBeNull();
            expect(handlerInvoked).toBe(true);
          });
        });
      });

      describe('Testing pages.backStack.isSupported function', () => {
        it('pages.backStack.isSupported should return false if the runtime says its not supported', () => {
          utils.setRuntimeConfig({ apiVersion: 1, supports: {} });
          expect(pages.backStack.isSupported()).not.toBeTruthy();
        });
        it('pages.backStack.isSupported should return false if the runtime says pages.backStack is not supported', () => {
          utils.setRuntimeConfig({ apiVersion: 1, supports: { pages: {} } });
          expect(pages.backStack.isSupported()).not.toBeTruthy();
        });

        it('pages.backStack.isSupported should return true if the runtime says pages.backStack is supported', () => {
          utils.setRuntimeConfig({
            apiVersion: 1,
            supports: { pages: { backStack: {} } },
          });
          expect(pages.backStack.isSupported()).toBeTruthy();
        });
      });
    });

    describe('Testing pages.fullTrust namespace', () => {
      const allowedContexts = [FrameContexts.content];
      describe('Testing pages.fullTrust.enterFullScreen function', () => {
        it('pages.fullTrust.enterFullScreen should not allow calls before initialization', () => {
          expect(() => pages.fullTrust.enterFullscreen()).toThrowError('The library has not yet been initialized');
        });

        Object.values(FrameContexts).forEach(context => {
          if (allowedContexts.some(allowedContexts => allowedContexts === context)) {
            it(`pages.fullTrust.enterFullScreen should throw error when pages is not supported when initialized with ${context}`, async () => {
              await utils.initializeWithContext(context);
              utils.setRuntimeConfig({ apiVersion: 1, supports: {} });
              expect.assertions(1);
              try {
                pages.fullTrust.enterFullscreen();
              } catch (e) {
                expect(e).toEqual(errorNotSupportedOnPlatform);
              }
            });

            it(`pages.fullTrust.enterFullScreen should throw error when pages.fullTrust is not supported when initialized with ${context}`, async () => {
              await utils.initializeWithContext(context);
              utils.setRuntimeConfig({ apiVersion: 1, supports: { pages: {} } });
              expect.assertions(1);
              try {
                pages.fullTrust.enterFullscreen();
              } catch (e) {
                expect(e).toEqual(errorNotSupportedOnPlatform);
              }
            });

            it(`pages.fullTrust.enterFullScreen should successfully enter fullscreen when initialized with ${context} context`, async () => {
              await utils.initializeWithContext(context);
              pages.fullTrust.enterFullscreen();
              const enterFullscreenMessage = utils.findMessageByFunc('enterFullscreen');
              expect(enterFullscreenMessage).not.toBeNull();
            });
          } else {
            it(`pages.fullTrust.enterFullScreen does not allow calls from ${context} context`, async () => {
              await utils.initializeWithContext(context);
              expect(() => pages.fullTrust.enterFullscreen()).toThrowError(
                `This call is only allowed in following contexts: ${JSON.stringify(
                  allowedContexts,
                )}. Current context: "${context}".`,
              );
            });
          }
        });
      });

      describe('Testing pages.fullTrust.exitFullscreen function', () => {
        it('pages.fullTrust.exitFullscreen should not allow calls before initialization', () => {
          expect(() => pages.fullTrust.exitFullscreen()).toThrowError('The library has not yet been initialized');
        });

        Object.values(FrameContexts).forEach(context => {
          if (allowedContexts.some(allowedContexts => allowedContexts === context)) {
            it(`pages.fullTrust.exitFullscreen should throw error when pages is not supported when initialized with ${context}`, async () => {
              await utils.initializeWithContext(context);
              utils.setRuntimeConfig({ apiVersion: 1, supports: {} });
              expect.assertions(1);
              try {
                pages.fullTrust.exitFullscreen();
              } catch (e) {
                expect(e).toEqual(errorNotSupportedOnPlatform);
              }
            });

            it(`pages.fullTrust.exitFullscreen should throw error when pages.fullTrust is not supported when initialized with ${context}`, async () => {
              await utils.initializeWithContext(context);
              utils.setRuntimeConfig({ apiVersion: 1, supports: { pages: {} } });
              expect.assertions(1);
              try {
                pages.fullTrust.exitFullscreen();
              } catch (e) {
                expect(e).toEqual(errorNotSupportedOnPlatform);
              }
            });

            it(`pages.fullTrust.exitFullscreen should successfully exit fullscreen when initialized with ${context} context`, async () => {
              await utils.initializeWithContext(context);
              pages.fullTrust.exitFullscreen();
              const enterFullscreenMessage = utils.findMessageByFunc('exitFullscreen');
              expect(enterFullscreenMessage).not.toBeNull();
            });
          } else {
            it(`pages.fullTrust.exitFullscreen does not allow calls from ${context} context`, async () => {
              await utils.initializeWithContext(context);
              expect(() => pages.fullTrust.exitFullscreen()).toThrowError(
                `This call is only allowed in following contexts: ${JSON.stringify(
                  allowedContexts,
                )}. Current context: "${context}".`,
              );
            });
          }
        });
      });

      describe('Testing pages.fullTrust.isSupported function', () => {
        it('pages.fullTrust.isSupported should return false if the runtime says its not supported', () => {
          utils.setRuntimeConfig({ apiVersion: 1, supports: {} });
          expect(pages.fullTrust.isSupported()).not.toBeTruthy();
        });
        it('pages.fullTrust.isSupported should return false if the runtime says pages.fullTrust is not supported', () => {
          utils.setRuntimeConfig({ apiVersion: 1, supports: { pages: {} } });
          expect(pages.fullTrust.isSupported()).not.toBeTruthy();
        });

        it('pages.fullTrust.isSupported should return true if the runtime says pages.fullTrust is supported', () => {
          utils.setRuntimeConfig({
            apiVersion: 1,
            supports: { pages: { fullTrust: {} } },
          });
          expect(pages.fullTrust.isSupported()).toBeTruthy();
        });
      });
    });

    describe('Testing pages.appButton namespace', () => {
      const allowedContexts = [FrameContexts.content];
      describe('Testing pages.appButton.onClick function', () => {
        it('pages.appButton.onClick should not allow calls before initialization', () => {
          expect(() => pages.appButton.onClick(emptyCallback)).toThrowError('The library has not yet been initialized');
        });

        Object.values(FrameContexts).forEach(context => {
          if (allowedContexts.some(allowedContexts => allowedContexts === context)) {
            it(`pages.appButton.onClick should throw error when pages is not supported when initialized with ${context}`, async () => {
              await utils.initializeWithContext(context);
              utils.setRuntimeConfig({ apiVersion: 1, supports: {} });
              expect.assertions(1);
              try {
                pages.appButton.onClick(emptyCallback);
              } catch (e) {
                expect(e).toEqual(errorNotSupportedOnPlatform);
              }
            });

            it(`pages.appButton.onClick should throw error when pages.appButton is not supported when initialized with ${context}`, async () => {
              await utils.initializeWithContext(context);
              utils.setRuntimeConfig({ apiVersion: 1, supports: { pages: {} } });
              expect.assertions(1);
              try {
                pages.appButton.onClick(emptyCallback);
              } catch (e) {
                expect(e).toEqual(errorNotSupportedOnPlatform);
              }
            });

            it(`pages.appButton.onClick should successfully register a app button click handler when initialized with ${context} context`, async () => {
              await utils.initializeWithContext(context);
              let handlerCalled = false;
              pages.appButton.onClick(() => {
                handlerCalled = true;
              });
              utils.sendMessage('appButtonClick', '');
              expect(handlerCalled).toBeTruthy();
            });
          } else {
            it(`pages.appButton.onClick does not allow calls from ${context} context`, async () => {
              await utils.initializeWithContext(context);
              expect(() => pages.appButton.onClick(emptyCallback)).toThrowError(
                `This call is only allowed in following contexts: ${JSON.stringify(
                  allowedContexts,
                )}. Current context: "${context}".`,
              );
            });
          }
        });
      });

      describe('Testing pages.appButton.onHoverEnter function', () => {
        it('pages.appButton.onHoverEnter should not allow calls before initialization', () => {
          expect(() => pages.appButton.onHoverEnter(emptyCallback)).toThrowError(
            'The library has not yet been initialized',
          );
        });

        Object.values(FrameContexts).forEach(context => {
          if (allowedContexts.some(allowedContexts => allowedContexts === context)) {
            it(`pages.appButton.onHoverEnter should throw error when pages is not supported when initialized with ${context}`, async () => {
              await utils.initializeWithContext(context);
              utils.setRuntimeConfig({ apiVersion: 1, supports: {} });
              expect.assertions(1);
              try {
                pages.appButton.onHoverEnter(emptyCallback);
              } catch (e) {
                expect(e).toEqual(errorNotSupportedOnPlatform);
              }
            });

            it(`pages.appButton.onHoverEnter should throw error when pages.appButton is not supported when initialized with ${context}`, async () => {
              await utils.initializeWithContext(context);
              utils.setRuntimeConfig({ apiVersion: 1, supports: { pages: {} } });
              expect.assertions(1);
              try {
                pages.appButton.onHoverEnter(emptyCallback);
              } catch (e) {
                expect(e).toEqual(errorNotSupportedOnPlatform);
              }
            });

            it(`pages.appButton.onHoverEnter should successfully register a app button hover handler when initialized with ${context} context`, async () => {
              await utils.initializeWithContext(context);
              let handlerCalled = false;
              pages.appButton.onHoverEnter(() => {
                handlerCalled = true;
              });
              utils.sendMessage('appButtonHoverEnter', '');
              expect(handlerCalled).toBeTruthy();
            });
          } else {
            it(`pages.appButton.onHoverEnter does not allow calls from ${context} context`, async () => {
              await utils.initializeWithContext(context);
              expect(() => pages.appButton.onHoverEnter(emptyCallback)).toThrowError(
                `This call is only allowed in following contexts: ${JSON.stringify(
                  allowedContexts,
                )}. Current context: "${context}".`,
              );
            });
          }
        });
      });

      describe('Testing pages.appButton.onHoverLeave function', () => {
        it('pages.appButton.onHoverLeave should not allow calls before initialization', () => {
          expect(() => pages.appButton.onHoverLeave(emptyCallback)).toThrowError(
            'The library has not yet been initialized',
          );
        });

        Object.values(FrameContexts).forEach(context => {
          if (allowedContexts.some(allowedContexts => allowedContexts === context)) {
            it(`pages.appButton.onHoverLeave should throw error when pages is not supported when initialized with ${context}`, async () => {
              await utils.initializeWithContext(context);
              utils.setRuntimeConfig({ apiVersion: 1, supports: {} });
              expect.assertions(1);
              try {
                pages.appButton.onHoverLeave(emptyCallback);
              } catch (e) {
                expect(e).toEqual(errorNotSupportedOnPlatform);
              }
            });

            it(`pages.appButton.onHoverLeave should throw error when pages.appButton is not supported when initialized with ${context}`, async () => {
              await utils.initializeWithContext(context);
              utils.setRuntimeConfig({ apiVersion: 1, supports: { pages: {} } });
              expect.assertions(1);
              try {
                pages.appButton.onHoverLeave(emptyCallback);
              } catch (e) {
                expect(e).toEqual(errorNotSupportedOnPlatform);
              }
            });

            it(`pages.appButton.onHoverLeave should successfully register a app button hover leave handler when initialized with ${context} context`, async () => {
              await utils.initializeWithContext(context);
              let handlerCalled = false;
              pages.appButton.onHoverLeave(() => {
                handlerCalled = true;
              });
              utils.sendMessage('appButtonHoverLeave', '');
              expect(handlerCalled).toBeTruthy();
            });
          } else {
            it(`pages.appButton.onHoverLeave does not allow calls from ${context} context`, async () => {
              await utils.initializeWithContext(context);
              expect(() => pages.appButton.onHoverLeave(emptyCallback)).toThrowError(
                `This call is only allowed in following contexts: ${JSON.stringify(
                  allowedContexts,
                )}. Current context: "${context}".`,
              );
            });
          }
        });
      });

      describe('Testing pages.appButton.isSupported function', () => {
        it('pages.appButton.isSupported should return false if the runtime says its not supported', () => {
          utils.setRuntimeConfig({ apiVersion: 1, supports: {} });
          expect(pages.appButton.isSupported()).not.toBeTruthy();
        });
        it('pages.appButton.isSupported should return false if the runtime says pages.appButton is not supported', () => {
          utils.setRuntimeConfig({ apiVersion: 1, supports: { pages: {} } });
          expect(pages.appButton.isSupported()).not.toBeTruthy();
        });

        it('pages.appButton.isSupported should return true if the runtime says pages.appButton is supported', () => {
          utils.setRuntimeConfig({
            apiVersion: 1,
            supports: { pages: { appButton: {} } },
          });
          expect(pages.appButton.isSupported()).toBeTruthy();
        });
      });
    });
  });

  describe('Frameless - Testing pages module in frameless framework', () => {
    // Use to send a mock message from the app.
    const framelessPostMocks = new FramelessPostMocks();
    const utils = new Utils();

    beforeEach(() => {
      framelessPostMocks.messages = [];
      app._initialize(framelessPostMocks.mockWindow);
    });

    afterEach(() => {
      // Reset the object since it's a singleton
      if (app._uninitialize) {
        utils.setRuntimeConfig(_minRuntimeConfigToUninitialize);

        app._uninitialize();
      }
    });

    describe('Testing pages.returnFocus function', () => {
      it('pages.returnFocus should not allow calls before initialization', () => {
        expect(() => pages.returnFocus()).toThrowError('The library has not yet been initialized');
      });

      Object.values(FrameContexts).forEach(context => {
<<<<<<< HEAD
        if (allowedContexts.some(allowedContexts => allowedContexts === context)) {
          it(`pages.returnFocus should throw errors when pages is not supported when initialized with ${context}`, async () => {
            await framelessPostMocks.initializeWithContext(context);
            utils.setRuntimeConfig({ apiVersion: 1, supports: {} });
            expect.assertions(4);
            try {
              pages.returnFocus();
            } catch (e) {
              expect(e).toEqual(errorNotSupportedOnPlatform);
            }
          });

          it(`pages.returnFocus should successfully returnFocus when set to true and initialized with ${context} context`, async () => {
            await framelessPostMocks.initializeWithContext(context);
=======
        it(`pages.returnFocus should successfully returnFocus when set to true and initialized with ${context} context`, async () => {
          await framelessPostMocks.initializeWithContext(context);
>>>>>>> 55c879ed

          pages.returnFocus(true);

          const returnFocusMessage = framelessPostMocks.findMessageByFunc('returnFocus');
          expect(returnFocusMessage).not.toBeNull();
          expect(returnFocusMessage.args.length).toBe(1);
          expect(returnFocusMessage.args[0]).toBe(true);
        });

        it(`pages.returnFocus should not successfully returnFocus when set to false and initialized with ${context} context`, async () => {
          await framelessPostMocks.initializeWithContext(context);

          pages.returnFocus(false);

          const returnFocusMessage = framelessPostMocks.findMessageByFunc('returnFocus');
          expect(returnFocusMessage).not.toBeNull();
          expect(returnFocusMessage.args.length).toBe(1);
          expect(returnFocusMessage.args[0]).toBe(false);
        });
      });
    });

    describe('Testing pages.registerFocusEnterHandler function', () => {
      it('pages.registerFocusEnterHandler should not allow calls before initialization', () => {
        expect(() => pages.registerFocusEnterHandler(emptyCallback)).toThrowError(
          'The library has not yet been initialized',
        );
      });
      Object.values(FrameContexts).forEach(context => {
        it(`pages.registerFocusEnterHandler should throw errors when pages is not supported when initialized with ${context}`, async () => {
          await framelessPostMocks.initializeWithContext(context);
          expect.assertions(4);
          utils.setRuntimeConfig({ apiVersion: 1, supports: {} });
          try {
            pages.registerFocusEnterHandler(emptyCallback);
          } catch (e) {
            expect(e).toMatchObject(errorNotSupportedOnPlatform);
          }
        });
        it(`pages.registerFocusEnterHandler should successfully register a focus enter handler when initialized with ${context} context`, async () => {
          await framelessPostMocks.initializeWithContext(context);
          pages.registerFocusEnterHandler((x: boolean) => {
            return true;
          });
          const messageForRegister = framelessPostMocks.findMessageByFunc('registerHandler');
          expect(messageForRegister).not.toBeNull();
          expect(messageForRegister.args.length).toBe(1);
          expect(messageForRegister.args[0]).toBe('focusEnter');
        });

        it(`pages.registerFocusEnterHandler should successfully invoke focus enter handler when set to true and  initialized with ${context} context`, async () => {
          await framelessPostMocks.initializeWithContext(context);

          let handlerInvoked = false;
          pages.registerFocusEnterHandler((x: boolean) => {
            handlerInvoked = true;
            return true;
          });
          framelessPostMocks.respondToMessage({
            data: {
              func: 'focusEnter',
              args: [true],
            },
          } as DOMMessageEvent);
          expect(handlerInvoked).toBeTruthy();
        });

        it(`pages.registerFocusEnterHandler should not invoke focus enter handler when set to false initialized with ${context} context`, async () => {
          await framelessPostMocks.initializeWithContext(context);

          let handlerInvoked = true;
          pages.registerFocusEnterHandler((x: boolean) => {
            handlerInvoked = false;
            return false;
          });

          framelessPostMocks.respondToMessage({
            data: {
              func: 'focusEnter',
              args: [true],
            },
          } as DOMMessageEvent);
          expect(handlerInvoked).toBeFalsy();
        });
      });
    });

    describe('Testing pages.setCurrentFrame function', () => {
      const allowedContexts = [FrameContexts.content];
      const frameContext: FrameInfo = {
        contentUrl: 'someContentUrl',
        websiteUrl: 'someWebsiteUrl',
      };

      it('pages.setCurrentFrame should not allow calls before initialization', () => {
        expect(() => pages.setCurrentFrame(frameContext)).toThrowError('The library has not yet been initialized');
      });

      Object.values(FrameContexts).forEach(context => {
        if (allowedContexts.some(allowedContexts => allowedContexts === context)) {
          it(`pages.setCurrentFrame should throw errors when pages is not supported when initialized with ${context}`, async () => {
            await framelessPostMocks.initializeWithContext(context);
            expect.assertions(4);
            utils.setRuntimeConfig({ apiVersion: 1, supports: {} });
            try {
              pages.setCurrentFrame(frameContext);
            } catch (e) {
              expect(e).toMatchObject(errorNotSupportedOnPlatform);
            }
          });

          it(`pages.setCurrentFrame should successfully set frame context when initialized with ${context} context`, async () => {
            await framelessPostMocks.initializeWithContext(context);
            pages.setCurrentFrame(frameContext);
            const message = framelessPostMocks.findMessageByFunc('setFrameContext');
            expect(message).not.toBeNull();
            expect(message.args.length).toBe(1);
            expect(message.args[0]).toStrictEqual(frameContext);
          });
        } else {
          it(`pages.setCurrentFrame should not allow calls from ${context} context`, async () => {
            await framelessPostMocks.initializeWithContext(context);
            expect(() => pages.setCurrentFrame(frameContext)).toThrowError(
              `This call is only allowed in following contexts: ${JSON.stringify(
                allowedContexts,
              )}. Current context: "${context}".`,
            );
          });
        }
      });
    });

    describe('Testing pages.initializeWithFrameContext function', () => {
      const allowedContexts = [FrameContexts.content];
      const frameContext: FrameInfo = {
        contentUrl: 'someContentUrl',
        websiteUrl: 'someWebsiteUrl',
      };

      Object.values(FrameContexts).forEach(context => {
        if (allowedContexts.some(allowedContexts => allowedContexts === context)) {
          it(`pages.initializeWithFrameContext should throw errors when pages is not supported when initialized with ${context}`, async () => {
            await framelessPostMocks.initializeWithContext(context);
            expect.assertions(4);
            utils.setRuntimeConfig({ apiVersion: 1, supports: {} });
            try {
              pages.initializeWithFrameContext(frameContext);
            } catch (e) {
              expect(e).toMatchObject(errorNotSupportedOnPlatform);
            }
          });

          it('pages.initializeWithFrameContext should successfully initialize and set the frame context', async () => {
            await framelessPostMocks.initializeWithContext(context);
            pages.initializeWithFrameContext(frameContext);
            expect(framelessPostMocks.messages.length).toBe(2);

            const initMessage = framelessPostMocks.findMessageByFunc('initialize');
            expect(initMessage).not.toBeNull();
            expect(initMessage.id).toBe(0);
            expect(initMessage.func).toBe('initialize');
            expect(initMessage.args.length).toEqual(1);
            expect(initMessage.args[0]).toEqual(version);
            const message = framelessPostMocks.findMessageByFunc('setFrameContext');
            expect(message).not.toBeNull();
            expect(message.args.length).toBe(1);
            expect(message.args[0]).toStrictEqual(frameContext);
          });
        } else {
          it(`pages.initializeWithFrameContext should not allow calls from ${context} context`, async () => {
            await framelessPostMocks.initializeWithContext(context);
            expect(() => pages.initializeWithFrameContext(frameContext)).toThrowError(
              `This call is only allowed in following contexts: ${JSON.stringify(
                allowedContexts,
              )}. Current context: "${context}".`,
            );
          });
        }
      });
    });

    describe('Testing pages.getConfig function', () => {
      const allowedContexts = [
        FrameContexts.content,
        FrameContexts.settings,
        FrameContexts.remove,
        FrameContexts.sidePanel,
      ];
      const expectedSettings: pages.InstanceConfig = {
        suggestedDisplayName: 'someSuggestedDisplayName',
        contentUrl: 'someContentUrl',
        websiteUrl: 'someWebsiteUrl',
        entityId: 'someEntityId',
      };

      Object.values(FrameContexts).forEach(context => {
        if (allowedContexts.some(allowedContexts => allowedContexts === context)) {
          it(`pages.getConfig should throw errors when pages is not supported when initialized with ${context}`, async () => {
            await framelessPostMocks.initializeWithContext(context);
            utils.setRuntimeConfig({ apiVersion: 1, supports: {} });
            expect(pages.getConfig()).rejects.toEqual(errorNotSupportedOnPlatform);
          });

          it(`pages.getConfig should successfully get settings when initialized with ${context} context`, async () => {
            await framelessPostMocks.initializeWithContext(context);
            const promise = pages.getConfig();
            const message = framelessPostMocks.findMessageByFunc('settings.getSettings');
            framelessPostMocks.respondToMessage({
              data: {
                id: message.id,
                args: [expectedSettings],
              },
            } as DOMMessageEvent);

            await expect(promise).resolves.toEqual(expectedSettings);
          });
        } else {
          it(`pages.getConfig should not allow calls from ${context} context`, async () => {
            await framelessPostMocks.initializeWithContext(context);
            expect(() => pages.getConfig()).rejects.toThrowError(
              `This call is only allowed in following contexts: ${JSON.stringify(
                allowedContexts,
              )}. Current context: "${context}".`,
            );
          });
        }
      });
    });

    describe('Testing pages.navigateCrossDomain function', () => {
      const allowedContexts = [
        FrameContexts.content,
        FrameContexts.sidePanel,
        FrameContexts.settings,
        FrameContexts.remove,
        FrameContexts.task,
        FrameContexts.stage,
        FrameContexts.meetingStage,
      ];

      it('pages.navigateCrossDomain should not allow calls before initialization', async () => {
        await expect(pages.navigateCrossDomain('https://valid.origin.com')).rejects.toThrowError(
          'The library has not yet been initialized',
        );
      });

      Object.keys(FrameContexts).forEach(k => {
        const context = FrameContexts[k];
        if (allowedContexts.some(allowedContext => allowedContext === context)) {
          it(`pages.navigateCrossDomain should throw errors when pages is not supported when initialized with ${context}`, async () => {
            await framelessPostMocks.initializeWithContext(context);
            utils.setRuntimeConfig({ apiVersion: 1, supports: {} });
            expect(pages.navigateCrossDomain('https://valid.origin.com')).rejects.toEqual(errorNotSupportedOnPlatform);
          });

          it(`pages.navigateCrossDomain should allow calls from ${context} context`, async () => {
            expect.assertions(6);
            await framelessPostMocks.initializeWithContext(context);

            const promise = pages.navigateCrossDomain('https://valid.origin.com');
            const navigateCrossDomainMessage = framelessPostMocks.findMessageByFunc('navigateCrossDomain');
            expect(navigateCrossDomainMessage).not.toBeNull();
            framelessPostMocks.respondToMessage({
              data: {
                id: navigateCrossDomainMessage.id,
                args: ['https://valid.origin.com'],
              },
            } as DOMMessageEvent);

            await expect(promise).resolves.not.toThrow();
            await expect(promise).resolves.toBeUndefined();
          });
        } else {
          it(`pages.navigateCrossDomain should not allow calls from ${context} context`, async () => {
            expect.assertions(4);
            await framelessPostMocks.initializeWithContext(context);

            await expect(pages.navigateCrossDomain('https://valid.origin.com')).rejects.toThrowError(
              `This call is only allowed in following contexts: ${JSON.stringify(
                allowedContexts,
              )}. Current context: "${context}".`,
            );
          });
        }
      });

      it('pages.navigateCrossDomain should successfully navigate cross-origin', async () => {
        await framelessPostMocks.initializeWithContext(FrameContexts.content);

        pages.navigateCrossDomain('https://valid.origin.com');

        const navigateCrossDomainMessage = framelessPostMocks.findMessageByFunc('navigateCrossDomain');
        expect(navigateCrossDomainMessage).not.toBeNull();
        expect(navigateCrossDomainMessage.args.length).toBe(1);
        expect(navigateCrossDomainMessage.args[0]).toBe('https://valid.origin.com');
      });

      it('pages.navigateCrossDomain should throw on invalid cross-origin navigation request', async () => {
        await framelessPostMocks.initializeWithContext(FrameContexts.settings);

        const promise = pages.navigateCrossDomain('https://invalid.origin.com');

        const navigateCrossDomainMessage = framelessPostMocks.findMessageByFunc('navigateCrossDomain');
        expect(navigateCrossDomainMessage).not.toBeNull();
        expect(navigateCrossDomainMessage.args.length).toBe(1);
        expect(navigateCrossDomainMessage.args[0]).toBe('https://invalid.origin.com');

        expect(navigateCrossDomainMessage).not.toBeNull();
        framelessPostMocks.respondToMessage({
          data: {
            id: navigateCrossDomainMessage.id,
            args: [false],
          },
        } as DOMMessageEvent);

        await expect(promise).rejects.toThrowError(
          'Cross-origin navigation is only supported for URLs matching the pattern registered in the manifest.',
        );
      });
    });

    describe('Testing pages.navigateToApp function', () => {
      const navigateToAppParams: pages.NavigateToAppParams = {
        appId: 'fe4a8eba-2a31-4737-8e33-e5fae6fee194',
        pageId: 'tasklist123',
        webUrl: 'https://tasklist.example.com/123',
        channelId: '19:cbe3683f25094106b826c9cada3afbe0@thread.skype',
        subPageId: 'task456',
      };

      const allowedContexts = [
        FrameContexts.content,
        FrameContexts.sidePanel,
        FrameContexts.settings,
        FrameContexts.task,
        FrameContexts.stage,
        FrameContexts.meetingStage,
      ];

      it('pages.navigateToApp should not allow calls before initialization', async () => {
        await expect(pages.navigateToApp(navigateToAppParams)).rejects.toThrowError(
          'The library has not yet been initialized',
        );
      });

      Object.keys(FrameContexts).forEach(context => {
        if (allowedContexts.some(allowedContext => allowedContext === context)) {
          it(`pages.navigateToApp should throw errors when pages is not supported when initialized with ${context}`, async () => {
            await framelessPostMocks.initializeWithContext(context);
            utils.setRuntimeConfig({ apiVersion: 1, supports: {} });
            expect(pages.navigateToApp(navigateToAppParams)).rejects.toEqual(errorNotSupportedOnPlatform);
          });

          it(`pages.navigateToApp should allow calls from ${context} context`, async () => {
            await framelessPostMocks.initializeWithContext(context);
            utils.setRuntimeConfig({ apiVersion: 1, supports: { pages: {} } });

            const promise = pages.navigateToApp(navigateToAppParams);

            const navigateToAppMessage = framelessPostMocks.findMessageByFunc('pages.navigateToApp');
            framelessPostMocks.respondToMessage({
              data: { id: navigateToAppMessage.id, args: [true] },
            } as DOMMessageEvent);

            await expect(promise).resolves.toBe(undefined);
          });

          it('pages.navigateToApp should successfully send the navigateToApp message', async () => {
            await framelessPostMocks.initializeWithContext(context);
            utils.setRuntimeConfig({ apiVersion: 1, supports: { pages: {} } });
            const promise = pages.navigateToApp(navigateToAppParams);

            const navigateToAppMessage = framelessPostMocks.findMessageByFunc('pages.navigateToApp');
            framelessPostMocks.respondToMessage({
              data: {
                id: navigateToAppMessage.id,
                args: [navigateToAppParams],
              },
            } as DOMMessageEvent);

            await promise;

            expect(navigateToAppMessage).not.toBeNull();
            expect(navigateToAppMessage.args[0]).toStrictEqual(navigateToAppParams);
          });

          it('pages.navigateToApp should successfully send an executeDeepLink message for legacy teams clients', async () => {
            await framelessPostMocks.initializeWithContext(context);
            const promise = pages.navigateToApp(navigateToAppParams);

            const executeDeepLinkMessage = framelessPostMocks.findMessageByFunc('executeDeepLink');
            framelessPostMocks.respondToMessage({
              data: { id: executeDeepLinkMessage.id, args: [true] },
            } as DOMMessageEvent);
            await promise;

            expect(executeDeepLinkMessage).not.toBeNull();
            expect(executeDeepLinkMessage.args[0]).toBe(
              'https://teams.microsoft.com/l/entity/fe4a8eba-2a31-4737-8e33-e5fae6fee194/tasklist123?webUrl=https%3A%2F%2Ftasklist.example.com%2F123&context=%7B%22channelId%22%3A%2219%3Acbe3683f25094106b826c9cada3afbe0%40thread.skype%22%2C%22subEntityId%22%3A%22task456%22%7D',
            );
          });
        } else {
          it(`pages.navigateToApp should not allow calls from ${context} context`, async () => {
            await framelessPostMocks.initializeWithContext(context);

            await expect(pages.navigateToApp(navigateToAppParams)).rejects.toThrowError(
              `This call is only allowed in following contexts: ${JSON.stringify(
                allowedContexts,
              )}. Current context: "${context}".`,
            );
          });
        }
      });
    });

    describe('Testing pages.shareDeepLink function', () => {
      const allowedContexts = [FrameContexts.content, FrameContexts.sidePanel, FrameContexts.meetingStage];
      const deepLinkParameters: ShareDeepLinkParameters = {
        subPageId: 'someSubEntityId',
        subPageLabel: 'someSubEntityLabel',
        subPageWebUrl: 'someSubEntityWebUrl',
      };

      it('pages.shareDeepLink should not allow calls before initialization', () => {
        expect(() => pages.shareDeepLink(deepLinkParameters)).toThrowError('The library has not yet been initialized');
      });

      Object.values(FrameContexts).forEach(context => {
        if (allowedContexts.some(allowedContexts => allowedContexts === context)) {
          it(`pages.shareDeepLink should throw errors when pages is not supported when initialized with ${context}`, async () => {
            await framelessPostMocks.initializeWithContext(context);
            expect.assertions(4);
            utils.setRuntimeConfig({ apiVersion: 1, supports: {} });
            try {
              pages.shareDeepLink(deepLinkParameters);
            } catch (e) {
              expect(e).toEqual(errorNotSupportedOnPlatform);
            }
          });

          it('pages.shareDeepLink should successfully share a deep link in content context', async () => {
            await framelessPostMocks.initializeWithContext(context);

            pages.shareDeepLink({
              subPageId: 'someSubEntityId',
              subPageLabel: 'someSubEntityLabel',
              subPageWebUrl: 'someSubEntityWebUrl',
            });

            const message = framelessPostMocks.findMessageByFunc('shareDeepLink');
            expect(message).not.toBeNull();
            expect(message.args.length).toBe(3);
            expect(message.args[0]).toBe('someSubEntityId');
            expect(message.args[1]).toBe('someSubEntityLabel');
            expect(message.args[2]).toBe('someSubEntityWebUrl');
          });
        } else {
          it(`pages.shareDeepLink should not allow calls from ${context} context`, async () => {
            await framelessPostMocks.initializeWithContext(context);
            expect(() => pages.shareDeepLink(deepLinkParameters)).toThrowError(
              `This call is only allowed in following contexts: ${JSON.stringify(
                allowedContexts,
              )}. Current context: "${context}".`,
            );
          });
        }
      });
    });

    describe('Testing pages.registerFullScreenHandler function', () => {
      it('pages.registerFullScreenHandler should not allow calls before initialization', () => {
        expect(() => pages.registerFullScreenHandler(emptyCallback)).toThrowError(
          'The library has not yet been initialized',
        );
      });
      Object.values(FrameContexts).forEach(context => {
        it(`pages.registerFullScreenHandler should throw errors when pages is not supported when initialized with ${context}`, async () => {
          await framelessPostMocks.initializeWithContext(context);
          utils.setRuntimeConfig({ apiVersion: 1, supports: {} });
          expect.assertions(4);
          try {
            pages.registerFullScreenHandler(() => true);
          } catch (e) {
            expect(e).toEqual(errorNotSupportedOnPlatform);
          }
        });
        it(`pages.registerFullScreenHandler should successfully register a full screen handler when initialized with ${context} context`, async () => {
          await framelessPostMocks.initializeWithContext(context);
          pages.registerFullScreenHandler(() => true);
          const messageForRegister = framelessPostMocks.findMessageByFunc('registerHandler');
          expect(messageForRegister).not.toBeNull();
          expect(messageForRegister.args.length).toBe(1);
          expect(messageForRegister.args[0]).toBe('fullScreenChange');
        });

        it(`pages.registerFullScreenHandler should successfully invoke full screen handler when set to true and  initialized with ${context} context`, async () => {
          await framelessPostMocks.initializeWithContext(context);

          let handlerInvoked = false;
          pages.registerFullScreenHandler((x: boolean) => {
            handlerInvoked = true;
            return true;
          });

          framelessPostMocks.respondToMessage({
            data: { func: 'fullScreenChange', args: [undefined] },
          } as DOMMessageEvent);
          expect(handlerInvoked).toBe(true);
        });

        it(`pages.registerFullScreenHandler should not invoke full screen handler when set to false initialized with ${context} context`, async () => {
          await framelessPostMocks.initializeWithContext(context);

          let handlerInvoked = true;
          pages.registerFullScreenHandler((x: boolean) => {
            handlerInvoked = false;
            return false;
          });

          framelessPostMocks.respondToMessage({
            data: { func: 'fullScreenChange', args: [undefined] },
          } as DOMMessageEvent);
          expect(handlerInvoked).toBe(false);
        });
      });
    });

    describe('Testing pages.tabs namespace', () => {
      describe('Testing pages.tabs.navigateToTab function', () => {
        const tabInstance: TabInstance = {
          tabName: 'MockTab',
          internalTabInstanceId: 'MockTabInstanceId',
          lastViewUnixEpochTime: null,
          entityId: 'MockEntityId',
          channelId: 'MockChannelId',
          channelName: 'MockChannelName',
          channelIsFavorite: true,
          teamId: 'MockTeamId',
          teamName: 'MockTeamName',
          teamIsFavorite: true,
          groupId: 'MockGroupID',
          url: 'http://some-valid-content-url.com',
          websiteUrl: 'http://some-valid-website-url.com',
        };

        it('pages.tabs.navigateToTab should not allow calls before initialization', async () => {
          await expect(() => pages.tabs.navigateToTab(null)).rejects.toThrowError(
            'The library has not yet been initialized',
          );
        });

        Object.values(FrameContexts).forEach(context => {
          it(`pages.tabs.navigateToTab should throw error when pages is not supported when initialized with ${context}`, async () => {
            await framelessPostMocks.initializeWithContext(context);
            utils.setRuntimeConfig({ apiVersion: 1, supports: {} });
            expect(pages.tabs.navigateToTab(tabInstance)).rejects.toEqual(errorNotSupportedOnPlatform);
          });
          it(`pages.tabs.navigateToTab should throw error when pages.tabs is not supported when initialized with ${context}`, async () => {
            await framelessPostMocks.initializeWithContext(context);
            utils.setRuntimeConfig({ apiVersion: 1, supports: { pages: {} } });
            expect(pages.tabs.navigateToTab(tabInstance)).rejects.toEqual(errorNotSupportedOnPlatform);
          });
          it(`pages.tabs.navigateToTab should register the navigateToTab action when initialized with ${context} context`, async () => {
            await framelessPostMocks.initializeWithContext(context);
            pages.tabs.navigateToTab(tabInstance);
            const navigateToTabMsg = framelessPostMocks.findMessageByFunc('navigateToTab');
            expect(navigateToTabMsg).not.toBeNull();
            expect(navigateToTabMsg.args[0]).toStrictEqual(tabInstance);
          });
          it(`pages.tabs.navigateToTab should register the navigateToTab action when initialized with ${context} context - success case`, async () => {
            await framelessPostMocks.initializeWithContext(context);
            pages.tabs.navigateToTab(null);
            const onComplete = getGenericOnCompleteHandler();
            onComplete(true);
            const navigateToTabMsg = framelessPostMocks.findMessageByFunc('navigateToTab');
            expect(navigateToTabMsg).not.toBeNull();
            expect(navigateToTabMsg.args[0]).toBe(null);
          });
        });
      });

      describe('Testing pages.tabs.getTabInstances function', () => {
        const expectedTabInstanceParameters: TabInstanceParameters = {
          favoriteChannelsOnly: true,
          favoriteTeamsOnly: true,
        };
        it('pages.tabs.getTabInstances should not allow calls before initialization', async () => {
          await expect(() => pages.tabs.getTabInstances()).rejects.toThrowError(
            'The library has not yet been initialized',
          );
        });

        Object.values(FrameContexts).forEach(context => {
          it(`pages.tabs.getTabInstances should throw error when pages is not supported when initialized with ${context}`, async () => {
            await framelessPostMocks.initializeWithContext(context);
            utils.setRuntimeConfig({ apiVersion: 1, supports: {} });
            expect(pages.tabs.getTabInstances()).rejects.toEqual(errorNotSupportedOnPlatform);
          });
          it(`pages.tabs.getTabInstances should throw error when pages.tabs is not supported when initialized with ${context}`, async () => {
            await framelessPostMocks.initializeWithContext(context);
            utils.setRuntimeConfig({ apiVersion: 1, supports: { pages: {} } });
            expect(pages.tabs.getTabInstances()).rejects.toEqual(errorNotSupportedOnPlatform);
          });
          it(`pages.tabs.getTabInstances should successfully getTabInstance when no parameters are passed and initialized with ${context} context`, async () => {
            await framelessPostMocks.initializeWithContext(context);
            const promise = pages.tabs.getTabInstances();
            const message = framelessPostMocks.findMessageByFunc('getTabInstances');

            framelessPostMocks.respondToMessage({
              data: { id: message.id, args: [expectedTabInstanceParameters] },
            } as DOMMessageEvent);
            expect(message).not.toBeNull();
            await expect(promise).resolves.toBe(expectedTabInstanceParameters);
          });

          it(`pages.tabs.getTabInstances should be undefined getTabInstance when parameters are passed and  initialized with ${context} context`, async () => {
            await framelessPostMocks.initializeWithContext(context);
            const promise = pages.tabs.getTabInstances(expectedTabInstanceParameters);
            const message = framelessPostMocks.findMessageByFunc('getTabInstances');

            framelessPostMocks.respondToMessage({
              data: { id: message.id, args: [expectedTabInstanceParameters] },
            } as DOMMessageEvent);
            expect(message).not.toBeNull();
            expect(promise).resolves.toBe(expectedTabInstanceParameters);
          });

          it(`pages.tabs.getTabInstances should be undefined when no parameters are passed and initialized with ${context} context`, async () => {
            await framelessPostMocks.initializeWithContext(context);
            const promise = pages.tabs.getTabInstances();
            const message = framelessPostMocks.findMessageByFunc('getTabInstances');

            framelessPostMocks.respondToMessage({
              data: { id: message.id, args: [undefined] },
            } as DOMMessageEvent);
            expect(message).not.toBeNull();
            expect(promise).resolves.toBeUndefined();
          });
        });
      });

      describe('Testing pages.tabs.getMruTabInstances function', () => {
        const expectedTabInstanceParameters: TabInstanceParameters = {
          favoriteChannelsOnly: true,
          favoriteTeamsOnly: true,
        };

        it('pages.tabs.getMruTabInstances should not allow calls before initialization', async () => {
          await expect(() => pages.tabs.getMruTabInstances()).rejects.toThrowError(
            'The library has not yet been initialized',
          );
        });

        Object.values(FrameContexts).forEach(context => {
          it(`pages.tabs.getMruTabInstances should throw error when pages is not supported when initialized with ${context}`, async () => {
            await framelessPostMocks.initializeWithContext(context);
            utils.setRuntimeConfig({ apiVersion: 1, supports: {} });
            expect(pages.tabs.getMruTabInstances()).rejects.toEqual(errorNotSupportedOnPlatform);
          });
          it(`pages.tabs.getMruTabInstances should throw error when pages.tabs is not supported when initialized with ${context}`, async () => {
            await framelessPostMocks.initializeWithContext(context);
            utils.setRuntimeConfig({ apiVersion: 1, supports: { pages: {} } });
            expect(pages.tabs.getMruTabInstances()).rejects.toEqual(errorNotSupportedOnPlatform);
          });
          it(`pages.tabs.getMruTabInstances should successfully getTabInstance when no parameters are passed and initialized with ${context} context`, async () => {
            await framelessPostMocks.initializeWithContext(context);
            const promise = pages.tabs.getMruTabInstances();
            const message = framelessPostMocks.findMessageByFunc('getMruTabInstances');
            framelessPostMocks.respondToMessage({
              data: { id: message.id, args: [expectedTabInstanceParameters] },
            } as DOMMessageEvent);
            expect(message).not.toBeNull();
            expect(promise).resolves.toBe(expectedTabInstanceParameters);
          });

          it(`pages.tabs.getMruTabInstances should be undefined getTabInstance when parameters are passed and  initialized with ${context} context`, async () => {
            await framelessPostMocks.initializeWithContext(context);
            const promise = pages.tabs.getMruTabInstances(expectedTabInstanceParameters);
            const message = framelessPostMocks.findMessageByFunc('getMruTabInstances');

            framelessPostMocks.respondToMessage({
              data: { id: message.id, args: [expectedTabInstanceParameters] },
            } as DOMMessageEvent);
            expect(message).not.toBeNull();
            expect(promise).resolves.toBe(expectedTabInstanceParameters);
          });

          it(`pages.tabs.getMruTabInstances should be undefined when no parameters are passed and initialized with ${context} context`, async () => {
            await framelessPostMocks.initializeWithContext(context);
            const promise = pages.tabs.getMruTabInstances();
            const message = framelessPostMocks.findMessageByFunc('getMruTabInstances');

            framelessPostMocks.respondToMessage({
              data: { id: message.id, args: [undefined] },
            } as DOMMessageEvent);
            expect(message).not.toBeNull();
            expect(promise).resolves.toBeUndefined();
          });
        });
      });
    });

    describe('Testing pages.config namespace', () => {
      describe('Testing pages.config.initialize function', () => {
        it('pages.config.initialize should successfully register settings.save and settings.remove handler', async () => {
          pages.config.initialize();
          const messageForSettingeSaveHandler = framelessPostMocks.findMessageByFunc('settings.save');
          const messageForSettingeRemoveHandler = framelessPostMocks.findMessageByFunc('settings.remove');
          expect(messageForSettingeSaveHandler).toBeNull();
          expect(messageForSettingeRemoveHandler).toBeNull();
        });
      });

      describe('Testing pages.config.setValidityState function', () => {
        const allowedContexts = [FrameContexts.settings, FrameContexts.remove];

        it('pages.config.setValidityState should not allow calls before initialization', () => {
          expect(() => pages.config.setValidityState(true)).toThrowError('The library has not yet been initialized');
          expect(() => pages.config.setValidityState(false)).toThrowError('The library has not yet been initialized');
        });

        Object.values(FrameContexts).forEach(context => {
          if (allowedContexts.some(allowedContexts => allowedContexts === context)) {
            it(`pages.config.setValidityState should throw error when pages is not supported when initialized with ${context}`, async () => {
              await framelessPostMocks.initializeWithContext(context);
              utils.setRuntimeConfig({ apiVersion: 1, supports: {} });
              expect.assertions(4);
              try {
                pages.config.setValidityState(true);
              } catch (e) {
                expect(e).toEqual(errorNotSupportedOnPlatform);
              }
            });

            it(`pages.config.setValidityState should throw error when pages.config is not supported when initialized with ${context}`, async () => {
              await framelessPostMocks.initializeWithContext(context);
              utils.setRuntimeConfig({ apiVersion: 1, supports: { pages: {} } });
              expect.assertions(4);
              try {
                pages.config.setValidityState(true);
              } catch (e) {
                expect(e).toEqual(errorNotSupportedOnPlatform);
              }
            });

            it(`pages.config.setValidityState should throw error when pages is not supported when initialized with ${context} when set to false`, async () => {
              await framelessPostMocks.initializeWithContext(context);
              utils.setRuntimeConfig({ apiVersion: 1, supports: {} });
              expect.assertions(4);
              try {
                pages.config.setValidityState(false);
              } catch (e) {
                expect(e).toEqual(errorNotSupportedOnPlatform);
              }
            });

            it(`pages.config.setValidityState should throw error when pages.tabs is not supported when initialized with ${context} when set to false`, async () => {
              await framelessPostMocks.initializeWithContext(context);
              utils.setRuntimeConfig({ apiVersion: 1, supports: { pages: {} } });
              expect.assertions(4);
              try {
                pages.config.setValidityState(false);
              } catch (e) {
                expect(e).toEqual(errorNotSupportedOnPlatform);
              }
            });

            it(`pages.config.setValidityState should successfully set validity state to true when initialized with ${context} context`, async () => {
              await framelessPostMocks.initializeWithContext(context);
              pages.config.setValidityState(true);

              const message = framelessPostMocks.findMessageByFunc('settings.setValidityState');
              expect(message).not.toBeNull();
              expect(message.args.length).toBe(1);
              expect(message.args[0]).toBe(true);
            });

            it(`pages.config.setValidityState should successfully set validity state to false when initialized with ${context} context`, async () => {
              await framelessPostMocks.initializeWithContext(context);
              pages.config.setValidityState(false);

              const message = framelessPostMocks.findMessageByFunc('settings.setValidityState');
              expect(message).not.toBeNull();
              expect(message.args.length).toBe(1);
              expect(message.args[0]).toBe(false);
            });
          } else {
            it(`pages.config.setValidityState does not allow calls from ${context} context`, async () => {
              await framelessPostMocks.initializeWithContext(context);
              expect(() => pages.config.setValidityState(true)).toThrowError(
                `This call is only allowed in following contexts: ${JSON.stringify(
                  allowedContexts,
                )}. Current context: "${context}".`,
              );
            });
          }
        });
      });

      describe('Testing pages.config.setConfig function', () => {
        const allowedContexts = [FrameContexts.content, FrameContexts.settings, FrameContexts.sidePanel];

        const settingsObj: pages.InstanceConfig = {
          suggestedDisplayName: 'someSuggestedDisplayName',
          contentUrl: 'someContentUrl',
          websiteUrl: 'someWebsiteUrl',
          entityId: 'someEntityId',
        };

        it('pages.config.setConfig should not allow calls before initialization', () => {
          expect(() => pages.config.setConfig({} as pages.InstanceConfig)).rejects.toThrowError(
            'The library has not yet been initialized',
          );
        });

        Object.values(FrameContexts).forEach(context => {
          if (allowedContexts.some(allowedContexts => allowedContexts === context)) {
            it(`pages.config.setConfig should throw error when pages is not supported when initialized with ${context}`, async () => {
              await framelessPostMocks.initializeWithContext(context);
              utils.setRuntimeConfig({ apiVersion: 1, supports: {} });
              expect(pages.config.setConfig(settingsObj)).rejects.toEqual(errorNotSupportedOnPlatform);
            });

            it(`pages.config.setConfig should throw error when pages.config is not supported when initialized with ${context}`, async () => {
              await framelessPostMocks.initializeWithContext(context);
              utils.setRuntimeConfig({ apiVersion: 1, supports: { pages: {} } });
              expect(pages.config.setConfig(settingsObj)).rejects.toEqual(errorNotSupportedOnPlatform);
            });
            it(`pages.config.setConfig should successfully set settings when initialized with ${context} context`, async () => {
              await framelessPostMocks.initializeWithContext(context);
              pages.config.setConfig(settingsObj);
              const message = framelessPostMocks.findMessageByFunc('settings.setSettings');
              expect(message).not.toBeNull();
              expect(message.args.length).toBe(1);
              expect(message.args[0]).toStrictEqual(settingsObj);
            });
          } else {
            it(`pages.config.setConfig does not allow calls from ${context} context`, async () => {
              await framelessPostMocks.initializeWithContext(context);
              await expect(pages.config.setConfig(settingsObj)).rejects.toThrowError(
                `This call is only allowed in following contexts: ${JSON.stringify(
                  allowedContexts,
                )}. Current context: "${context}".`,
              );
            });
          }
        });
      });

      describe('Testing pages.config.registerOnSaveHandler function', () => {
        const allowedContexts = [FrameContexts.settings];

        it('pages.config.registerOnSaveHandler should not allow calls before initialization', () => {
          expect(() => pages.config.registerOnSaveHandler(emptyCallback)).toThrowError(
            'The library has not yet been initialized',
          );
        });

        Object.values(FrameContexts).forEach(context => {
          if (allowedContexts.some(allowedContexts => allowedContexts === context)) {
            it(`pages.config.registerOnSaveHandler should throw error when pages is not supported when initialized with ${context}`, async () => {
              await framelessPostMocks.initializeWithContext(context);
              utils.setRuntimeConfig({ apiVersion: 1, supports: {} });
              expect.assertions(4);
              try {
                pages.config.registerOnSaveHandler(emptyCallback);
              } catch (e) {
                expect(e).toEqual(errorNotSupportedOnPlatform);
              }
            });

            it(`pages.config.registerOnSaveHandler should throw error when pages.config is not supported when initialized with ${context}`, async () => {
              await framelessPostMocks.initializeWithContext(context);
              utils.setRuntimeConfig({ apiVersion: 1, supports: { pages: {} } });
              expect.assertions(4);
              try {
                pages.config.registerOnSaveHandler(emptyCallback);
              } catch (e) {
                expect(e).toEqual(errorNotSupportedOnPlatform);
              }
            });

            it(`pages.config.registerOnSaveHandler should successfully register a save handler when initialized with ${context} context`, async () => {
              await framelessPostMocks.initializeWithContext(context);
              let handlerCalled = false;
              pages.config.registerOnSaveHandler(() => {
                handlerCalled = true;
              });
              framelessPostMocks.respondToMessage({
                data: { func: 'settings.save', args: [undefined] },
              } as DOMMessageEvent);
              expect(handlerCalled).toBe(true);
            });

            it(`pages.config.registerOnSaveHandler should successfully add webhookUrl to save handler when initialized with ${context} context`, async () => {
              await framelessPostMocks.initializeWithContext(context);
              let handlerCalled = false;
              pages.config.registerOnSaveHandler(saveEvent => {
                handlerCalled = true;
                expect(saveEvent.result['webhookUrl']).not.toBeNull();
              });
              framelessPostMocks.respondToMessage({
                data: {
                  func: 'settings.save',
                  args: [{ webhookUrl: 'someWebhookUrl' }],
                },
              } as DOMMessageEvent);

              expect(handlerCalled).toBe(true);
            });

            it(`pages.config.registerOnSaveHandler should successfully override a save handler with another when initialized with ${context}context`, async () => {
              await framelessPostMocks.initializeWithContext(context);
              let handler1Called = false;
              let handler2Called = false;
              pages.config.registerOnSaveHandler(() => {
                handler1Called = true;
              });
              pages.config.registerOnSaveHandler(() => {
                handler2Called = true;
              });

              framelessPostMocks.respondToMessage({
                data: { func: 'settings.save', args: [undefined] },
              } as DOMMessageEvent);

              expect(handler1Called).toBe(false);
              expect(handler2Called).toBe(true);
            });

            it(`pages.config.registerOnSaveHandler should successfully notify success from the registered save handler when initialized with ${context} context`, async () => {
              await framelessPostMocks.initializeWithContext(context);
              let handlerCalled = false;
              pages.config.registerOnSaveHandler(saveEvent => {
                saveEvent.notifySuccess();
                handlerCalled = true;
              });

              framelessPostMocks.respondToMessage({
                data: { func: 'settings.save', args: [undefined] },
              } as DOMMessageEvent);

              expect(handlerCalled).toBe(true);
              const message = framelessPostMocks.findMessageByFunc('settings.save.success');
              expect(message).not.toBeNull();
              expect(message.args.length).toBe(0);
            });

            it(`pages.config.registerOnSaveHandler should successfully notify failure from the registered save handler when initialized with ${context} context`, async () => {
              await framelessPostMocks.initializeWithContext(context);
              let handlerCalled = false;
              pages.config.registerOnSaveHandler(saveEvent => {
                saveEvent.notifyFailure('someReason');
                handlerCalled = true;
              });
              framelessPostMocks.respondToMessage({
                data: { func: 'settings.save', args: ['someReason'] },
              } as DOMMessageEvent);

              expect(handlerCalled).toBe(true);
              const message = framelessPostMocks.findMessageByFunc('settings.save.failure');
              expect(message).not.toBeNull();
              expect(message.args.length).toBe(1);
              expect(message.args[0]).toBe('someReason');
            });

            it(`pages.config.registerOnSaveHandler should not allow multiple notifies from the registered save handler when initialized with ${context} context`, async () => {
              await framelessPostMocks.initializeWithContext(context);
              let handlerCalled = false;
              pages.config.registerOnSaveHandler(saveEvent => {
                saveEvent.notifySuccess();
                expect(() => saveEvent.notifySuccess()).toThrowError(
                  'The SaveEvent may only notify success or failure once.',
                );
                expect(() => saveEvent.notifyFailure()).toThrowError(
                  'The SaveEvent may only notify success or failure once.',
                );
                handlerCalled = true;
              });

              framelessPostMocks.respondToMessage({
                data: { func: 'settings.save', args: [undefined] },
              } as DOMMessageEvent);

              expect(handlerCalled).toBe(true);
              const message = framelessPostMocks.findMessageByFunc('settings.save.success');
              expect(message).not.toBeNull();
              expect(message.args.length).toBe(0);
            });
          } else {
            it(`pages.config.registerOnSaveHandler does not allow calls from ${context} context`, async () => {
              await framelessPostMocks.initializeWithContext(context);
              expect(() => pages.config.registerOnSaveHandler(emptyCallback)).toThrowError(
                `This call is only allowed in following contexts: ${JSON.stringify(
                  allowedContexts,
                )}. Current context: "${context}".`,
              );
            });
          }
        });
      });

      describe('Testing pages.config.registerOnRemoveHandler function', () => {
        const allowedContexts = [FrameContexts.remove, FrameContexts.settings];

        it('pages.config.registerOnRemoveHandler should not allow calls before initialization', () => {
          expect(() => pages.config.registerOnRemoveHandler(emptyCallback)).toThrowError(
            'The library has not yet been initialized',
          );
        });

        Object.values(FrameContexts).forEach(context => {
          if (allowedContexts.some(allowedContexts => allowedContexts === context)) {
            it(`pages.config.registerOnRemoveHandler should throw error when pages is not supported when initialized with ${context}`, async () => {
              await framelessPostMocks.initializeWithContext(context);
              utils.setRuntimeConfig({ apiVersion: 1, supports: {} });
              expect.assertions(4);
              try {
                pages.config.registerOnRemoveHandler(emptyCallback);
              } catch (e) {
                expect(e).toEqual(errorNotSupportedOnPlatform);
              }
            });

            it(`pages.config.registerOnRemoveHandler should throw error when pages.config is not supported when initialized with ${context}`, async () => {
              await framelessPostMocks.initializeWithContext(context);
              utils.setRuntimeConfig({ apiVersion: 1, supports: { pages: {} } });
              expect.assertions(4);
              try {
                pages.config.registerOnRemoveHandler(emptyCallback);
              } catch (e) {
                expect(e).toEqual(errorNotSupportedOnPlatform);
              }
            });

            it(`pages.config.registerOnRemoveHandler should successfully register a remove handler when initialized with ${context} context`, async () => {
              await framelessPostMocks.initializeWithContext(context);

              let handlerCalled = false;
              pages.config.registerOnRemoveHandler(() => {
                handlerCalled = true;
              });

              framelessPostMocks.respondToMessage({
                data: { func: 'settings.remove', args: [undefined] },
              } as DOMMessageEvent);

              expect(handlerCalled).toBeTruthy();
            });

            it(`pages.config.registerOnRemoveHandler should successfully notify success from the registered remove handler when initialized with ${context} context`, async () => {
              await framelessPostMocks.initializeWithContext(context);

              let handlerCalled = false;
              pages.config.registerOnRemoveHandler(removeEvent => {
                removeEvent.notifySuccess();
                handlerCalled = true;
              });

              framelessPostMocks.respondToMessage({
                data: { func: 'settings.remove', args: [undefined] },
              } as DOMMessageEvent);

              expect(handlerCalled).toBe(true);
              const message = framelessPostMocks.findMessageByFunc('settings.remove.success');
              expect(message).not.toBeNull();
              expect(message.args.length).toBe(0);
            });

            it(`pages.config.registerOnRemoveHandler should successfully notify failure from the registered remove handler when initialized with ${context} context`, async () => {
              await framelessPostMocks.initializeWithContext(context);

              let handlerCalled = false;
              pages.config.registerOnRemoveHandler(removeEvent => {
                removeEvent.notifyFailure('someReason');
                handlerCalled = true;
              });

              framelessPostMocks.respondToMessage({
                data: { func: 'settings.remove', args: [undefined] },
              } as DOMMessageEvent);

              expect(handlerCalled).toBe(true);
              const message = framelessPostMocks.findMessageByFunc('settings.remove.failure');
              expect(message).not.toBeNull();
              expect(message.args.length).toBe(1);
              expect(message.args[0]).toBe('someReason');
            });
          } else {
            it(`pages.config.registerOnRemoveHandler does not allow calls from ${context} context`, async () => {
              await framelessPostMocks.initializeWithContext(context);
              expect(() => pages.config.registerOnRemoveHandler(emptyCallback)).toThrowError(
                `This call is only allowed in following contexts: ${JSON.stringify(
                  allowedContexts,
                )}. Current context: "${context}".`,
              );
            });
          }
        });
      });

      describe('Testing pages.config.registerChangeConfigHandler function', () => {
        const allowedContexts = [FrameContexts.content];

        it('pages.config.registerChangeConfigHandler should not allow calls before initialization', () => {
          expect(() => pages.config.registerChangeConfigHandler(emptyCallback)).toThrowError(
            'The library has not yet been initialized',
          );
        });

        Object.values(FrameContexts).forEach(context => {
          if (allowedContexts.some(allowedContexts => allowedContexts === context)) {
            it(`pages.config.registerChangeConfigHandler should throw error when pages is not supported when initialized with ${context}`, async () => {
              await framelessPostMocks.initializeWithContext(context);
              utils.setRuntimeConfig({ apiVersion: 1, supports: {} });
              expect.assertions(4);
              try {
                pages.config.registerChangeConfigHandler(emptyCallback);
              } catch (e) {
                expect(e).toEqual(errorNotSupportedOnPlatform);
              }
            });

            it(`pages.config.registerChangeConfigHandler should throw error when pages.config is not supported when initialized with ${context}`, async () => {
              await framelessPostMocks.initializeWithContext(context);
              utils.setRuntimeConfig({ apiVersion: 1, supports: { pages: {} } });
              expect.assertions(4);
              try {
                pages.config.registerChangeConfigHandler(emptyCallback);
              } catch (e) {
                expect(e).toEqual(errorNotSupportedOnPlatform);
              }
            });

            it(`pages.config.registerChangeConfigHandler should successfully register a change settings handler when initialized with ${context} context`, async () => {
              await framelessPostMocks.initializeWithContext(context);
              let handlerCalled = false;

              pages.config.registerChangeConfigHandler(() => {
                handlerCalled = true;
              });

              framelessPostMocks.respondToMessage({
                data: { func: 'changeSettings', args: [undefined] },
              } as DOMMessageEvent);
              expect(handlerCalled).toBeTruthy();
            });
          } else {
            it(`pages.config.registerChangeConfigHandler does not allow calls from ${context} context`, async () => {
              await framelessPostMocks.initializeWithContext(context);
              expect(() => pages.config.registerChangeConfigHandler(emptyCallback)).toThrowError(
                `This call is only allowed in following contexts: ${JSON.stringify(
                  allowedContexts,
                )}. Current context: "${context}".`,
              );
            });
          }
        });
      });
    });

    describe('Testing pages.backStack namespace', () => {
      describe('Testing pages.backStack._initialize function', () => {
        it('pages.backStack._initialize should successfully register backButtonPress handler', () => {
          pages.backStack._initialize();
          const message = framelessPostMocks.findMessageByFunc('backButtonPress');
          expect(message).toBeNull();
        });
      });

      describe('Testing pages.backStack.navigateBack function', () => {
        it('pages.backStack.navigateBack should not allow calls before initialization', async () => {
          await expect(pages.backStack.navigateBack()).rejects.toThrowError('The library has not yet been initialized');
        });

        Object.values(FrameContexts).forEach(context => {
          it(`pages.backStack.navigateBack should throw error when pages is not supported when initialized with ${context}`, async () => {
            await framelessPostMocks.initializeWithContext(context);
            utils.setRuntimeConfig({ apiVersion: 1, supports: {} });
            expect(pages.backStack.navigateBack()).rejects.toEqual(errorNotSupportedOnPlatform);
          });

          it(`pages.backStack.navigateBack should throw error when pages.backStack is not supported when initialized with ${context}`, async () => {
            await framelessPostMocks.initializeWithContext(context);
            utils.setRuntimeConfig({ apiVersion: 1, supports: { pages: {} } });
            expect(pages.backStack.navigateBack()).rejects.toEqual(errorNotSupportedOnPlatform);
          });
          it(`pages.backStack.navigateBack should register the navigateBack action when initialized with ${context} context`, () => {
            framelessPostMocks.initializeWithContext(context);
            pages.backStack.navigateBack();
            const navigateBackMessage = framelessPostMocks.findMessageByFunc('navigateBack');
            expect(navigateBackMessage).not.toBeNull();
          });
        });
      });

      describe('Testing pages.backStack.registerBackButtonHandler function', () => {
        it('pages.backStack.registerBackButtonHandler should not allow calls before initialization when set to true', () => {
          expect(() => pages.backStack.registerBackButtonHandler(() => true)).toThrowError(
            'The library has not yet been initialized',
          );
        });
        it('pages.backStack.registerBackButtonHandler should not allow calls before initialization when set to false', () => {
          expect(() => pages.backStack.registerBackButtonHandler(() => false)).toThrowError(
            'The library has not yet been initialized',
          );
        });

        Object.values(FrameContexts).forEach(context => {
          it(`pages.backStack.registerBackButtonHandler should throw error when pages is not supported when initialized with ${context}`, async () => {
            await framelessPostMocks.initializeWithContext(context);
            utils.setRuntimeConfig({ apiVersion: 1, supports: {} });
            expect.assertions(4);
            try {
              pages.backStack.registerBackButtonHandler(() => true);
            } catch (e) {
              expect(e).toEqual(errorNotSupportedOnPlatform);
            }
          });
          it(`pages.backStack.registerBackButtonHandler should throw error when pages.backStack is not supported when initialized with ${context}`, async () => {
            await framelessPostMocks.initializeWithContext(context);
            utils.setRuntimeConfig({ apiVersion: 1, supports: { pages: {} } });
            expect.assertions(4);
            try {
              pages.backStack.registerBackButtonHandler(() => true);
            } catch (e) {
              expect(e).toEqual(errorNotSupportedOnPlatform);
            }
          });

          it(`pages.backStack.registerBackButtonHandler should throw error when pages is not supported when initialized with ${context} when set to false.`, async () => {
            await framelessPostMocks.initializeWithContext(context);
            utils.setRuntimeConfig({ apiVersion: 1, supports: {} });
            expect.assertions(4);
            try {
              pages.backStack.registerBackButtonHandler(() => false);
            } catch (e) {
              expect(e).toEqual(errorNotSupportedOnPlatform);
            }
          });
          it(`pages.backStack.registerBackButtonHandler should throw error when pages.backStack is not supported when initialized with ${context} when set to false.`, async () => {
            await framelessPostMocks.initializeWithContext(context);
            utils.setRuntimeConfig({ apiVersion: 1, supports: { pages: {} } });
            expect.assertions(4);
            try {
              pages.backStack.registerBackButtonHandler(() => false);
            } catch (e) {
              expect(e).toEqual(errorNotSupportedOnPlatform);
            }
          });
          it('pages.backStack.registerBackButtonHandler should successfully register a back button handler and not call navigateBack if it returns true', async () => {
            await framelessPostMocks.initializeWithContext(context);

            let handlerInvoked = false;
            pages.backStack.registerBackButtonHandler(() => {
              handlerInvoked = true;
              return true;
            });

            framelessPostMocks.respondToMessage({
              data: { func: 'backButtonPress', args: [undefined] },
            } as DOMMessageEvent);

            const navigateBackMessage = framelessPostMocks.findMessageByFunc('navigateBack');
            expect(navigateBackMessage).toBeNull();
            expect(handlerInvoked).toBe(true);
          });

          it('pages.backStack.registerBackButtonHandler should successfully register a back button handler and call navigateBack if it returns false', async () => {
            await framelessPostMocks.initializeWithContext(context);

            let handlerInvoked = false;
            pages.backStack.registerBackButtonHandler(() => {
              handlerInvoked = true;
              return false;
            });

            framelessPostMocks.respondToMessage({
              data: { func: 'backButtonPress', args: [undefined] },
            } as DOMMessageEvent);

            const navigateBackMessage = framelessPostMocks.findMessageByFunc('navigateBack');
            expect(navigateBackMessage).not.toBeNull();
            expect(handlerInvoked).toBe(true);
          });
        });
      });
    });

    describe('Testing pages.fullTrust namespace', () => {
      const allowedContexts = [FrameContexts.content];
      describe('Testing pages.fullTrust.enterFullScreen function', () => {
        it('pages.fullTrust.enterFullScreen should not allow calls before initialization', () => {
          expect(() => pages.fullTrust.enterFullscreen()).toThrowError('The library has not yet been initialized');
        });

        Object.values(FrameContexts).forEach(context => {
          if (allowedContexts.some(allowedContexts => allowedContexts === context)) {
            it(`pages.fullTrust.enterFullScreen should throw error when pages is not supported when initialized with ${context}`, async () => {
              await framelessPostMocks.initializeWithContext(context);
              utils.setRuntimeConfig({ apiVersion: 1, supports: {} });
              expect.assertions(4);
              try {
                pages.fullTrust.enterFullscreen();
              } catch (e) {
                expect(e).toEqual(errorNotSupportedOnPlatform);
              }
            });

            it(`pages.fullTrust.enterFullScreen should throw error when pages.fullTrust is not supported when initialized with ${context}`, async () => {
              await framelessPostMocks.initializeWithContext(context);
              utils.setRuntimeConfig({ apiVersion: 1, supports: { pages: {} } });
              expect.assertions(4);
              try {
                pages.fullTrust.enterFullscreen();
              } catch (e) {
                expect(e).toEqual(errorNotSupportedOnPlatform);
              }
            });

            it(`pages.fullTrust.enterFullScreen should successfully enter fullscreen when initialized with ${context} context`, async () => {
              await framelessPostMocks.initializeWithContext(context);
              pages.fullTrust.enterFullscreen();
              const enterFullscreenMessage = framelessPostMocks.findMessageByFunc('enterFullscreen');
              expect(enterFullscreenMessage).not.toBeNull();
            });
          } else {
            it(`pages.fullTrust.enterFullScreen does not allow calls from ${context} context`, async () => {
              await framelessPostMocks.initializeWithContext(context);
              expect(() => pages.fullTrust.enterFullscreen()).toThrowError(
                `This call is only allowed in following contexts: ${JSON.stringify(
                  allowedContexts,
                )}. Current context: "${context}".`,
              );
            });
          }
        });
      });

      describe('Testing pages.fullTrust.exitFullscreen function', () => {
        it('pages.fullTrust.exitFullscreen should not allow calls before initialization', () => {
          expect(() => pages.fullTrust.exitFullscreen()).toThrowError('The library has not yet been initialized');
        });

        Object.values(FrameContexts).forEach(context => {
          if (allowedContexts.some(allowedContexts => allowedContexts === context)) {
            it(`pages.fullTrust.exitFullscreen should throw error when pages is not supported when initialized with ${context}`, async () => {
              await framelessPostMocks.initializeWithContext(context);
              utils.setRuntimeConfig({ apiVersion: 1, supports: {} });
              expect.assertions(4);
              try {
                pages.fullTrust.exitFullscreen();
              } catch (e) {
                expect(e).toEqual(errorNotSupportedOnPlatform);
              }
            });

            it(`pages.fullTrust.exitFullscreen should throw error when pages.fullTrust is not supported when initialized with ${context}`, async () => {
              await framelessPostMocks.initializeWithContext(context);
              utils.setRuntimeConfig({ apiVersion: 1, supports: { pages: {} } });
              expect.assertions(4);
              try {
                pages.fullTrust.exitFullscreen();
              } catch (e) {
                expect(e).toEqual(errorNotSupportedOnPlatform);
              }
            });

            it(`pages.fullTrust.exitFullscreen should successfully exit fullscreen when initialized with ${context} context`, async () => {
              await framelessPostMocks.initializeWithContext(context);
              pages.fullTrust.exitFullscreen();
              const enterFullscreenMessage = framelessPostMocks.findMessageByFunc('exitFullscreen');
              expect(enterFullscreenMessage).not.toBeNull();
            });
          } else {
            it(`pages.fullTrust.exitFullscreen does not allow calls from ${context} context`, async () => {
              await framelessPostMocks.initializeWithContext(context);
              expect(() => pages.fullTrust.exitFullscreen()).toThrowError(
                `This call is only allowed in following contexts: ${JSON.stringify(
                  allowedContexts,
                )}. Current context: "${context}".`,
              );
            });
          }
        });
      });
    });

    describe('Testing pages.appButton namespace', () => {
      const allowedContexts = [FrameContexts.content];
      describe('Testing pages.appButton.onClick function', () => {
        it('pages.appButton.onClick should not allow calls before initialization', () => {
          expect(() => pages.appButton.onClick(emptyCallback)).toThrowError('The library has not yet been initialized');
        });

        Object.values(FrameContexts).forEach(context => {
          if (allowedContexts.some(allowedContexts => allowedContexts === context)) {
            it(`pages.appButton.onClick should throw error when pages is not supported when initialized with ${context}`, async () => {
              await framelessPostMocks.initializeWithContext(context);
              utils.setRuntimeConfig({ apiVersion: 1, supports: {} });
              expect.assertions(4);
              try {
                pages.appButton.onClick(emptyCallback);
              } catch (e) {
                expect(e).toEqual(errorNotSupportedOnPlatform);
              }
            });

            it(`pages.appButton.onClick should throw error when pages.appButton is not supported when initialized with ${context}`, async () => {
              await framelessPostMocks.initializeWithContext(context);
              utils.setRuntimeConfig({ apiVersion: 1, supports: { pages: {} } });
              expect.assertions(4);
              try {
                pages.appButton.onClick(emptyCallback);
              } catch (e) {
                expect(e).toEqual(errorNotSupportedOnPlatform);
              }
            });

            it(`pages.appButton.onClick should successfully register a app button click handler when initialized with ${context} context`, async () => {
              await framelessPostMocks.initializeWithContext(context);
              let handlerCalled = false;
              pages.appButton.onClick(() => {
                handlerCalled = true;
              });
              framelessPostMocks.respondToMessage({
                data: { func: 'appButtonClick', args: [undefined] },
              } as DOMMessageEvent);
              expect(handlerCalled).toBeTruthy();
            });
          } else {
            it(`pages.appButton.onClick does not allow calls from ${context} context`, async () => {
              await framelessPostMocks.initializeWithContext(context);
              expect(() => pages.appButton.onClick(emptyCallback)).toThrowError(
                `This call is only allowed in following contexts: ${JSON.stringify(
                  allowedContexts,
                )}. Current context: "${context}".`,
              );
            });
          }
        });
      });

      describe('Testing pages.appButton.onHoverEnter function', () => {
        it('pages.appButton.onHoverEnter should not allow calls before initialization', () => {
          expect(() => pages.appButton.onHoverEnter(emptyCallback)).toThrowError(
            'The library has not yet been initialized',
          );
        });

        Object.values(FrameContexts).forEach(context => {
          if (allowedContexts.some(allowedContexts => allowedContexts === context)) {
            it(`pages.appButton.onHoverEnter should throw error when pages is not supported when initialized with ${context}`, async () => {
              await framelessPostMocks.initializeWithContext(context);
              utils.setRuntimeConfig({ apiVersion: 1, supports: {} });
              expect.assertions(4);
              try {
                pages.appButton.onHoverEnter(emptyCallback);
              } catch (e) {
                expect(e).toEqual(errorNotSupportedOnPlatform);
              }
            });

            it(`pages.appButton.onHoverEnter should throw error when pages.appButton is not supported when initialized with ${context}`, async () => {
              await framelessPostMocks.initializeWithContext(context);
              utils.setRuntimeConfig({ apiVersion: 1, supports: { pages: {} } });
              expect.assertions(4);
              try {
                pages.appButton.onHoverEnter(emptyCallback);
              } catch (e) {
                expect(e).toEqual(errorNotSupportedOnPlatform);
              }
            });

            it(`pages.appButton.onHoverEnter should successfully register a app button hover handler when initialized with ${context} context`, async () => {
              await framelessPostMocks.initializeWithContext(context);
              let handlerCalled = false;
              pages.appButton.onHoverEnter(() => {
                handlerCalled = true;
              });

              framelessPostMocks.respondToMessage({
                data: { func: 'appButtonHoverEnter', args: [undefined] },
              } as DOMMessageEvent);

              expect(handlerCalled).toBeTruthy();
            });
          } else {
            it(`pages.appButton.onHoverEnter does not allow calls from ${context} context`, async () => {
              await framelessPostMocks.initializeWithContext(context);
              expect(() => pages.appButton.onHoverEnter(emptyCallback)).toThrowError(
                `This call is only allowed in following contexts: ${JSON.stringify(
                  allowedContexts,
                )}. Current context: "${context}".`,
              );
            });
          }
        });
      });

      describe('Testing pages.appButton.onHoverLeave function', () => {
        it('pages.appButton.onHoverLeave should not allow calls before initialization', () => {
          expect(() => pages.appButton.onHoverLeave(emptyCallback)).toThrowError(
            'The library has not yet been initialized',
          );
        });

        Object.values(FrameContexts).forEach(context => {
          if (allowedContexts.some(allowedContexts => allowedContexts === context)) {
            it(`pages.appButton.onHoverLeave should throw error when pages is not supported when initialized with ${context}`, async () => {
              await framelessPostMocks.initializeWithContext(context);
              utils.setRuntimeConfig({ apiVersion: 1, supports: {} });
              expect.assertions(4);
              try {
                pages.appButton.onHoverLeave(emptyCallback);
              } catch (e) {
                expect(e).toEqual(errorNotSupportedOnPlatform);
              }
            });

            it(`pages.appButton.onHoverLeave should throw error when pages.appButton is not supported when initialized with ${context}`, async () => {
              await framelessPostMocks.initializeWithContext(context);
              utils.setRuntimeConfig({ apiVersion: 1, supports: { pages: {} } });
              expect.assertions(4);
              try {
                pages.appButton.onHoverLeave(emptyCallback);
              } catch (e) {
                expect(e).toEqual(errorNotSupportedOnPlatform);
              }
            });

            it(`pages.appButton.onHoverLeave should successfully register a app button hover leave handler when initialized with ${context} context`, async () => {
              await framelessPostMocks.initializeWithContext(context);
              let handlerCalled = false;
              pages.appButton.onHoverLeave(() => {
                handlerCalled = true;
              });
              framelessPostMocks.respondToMessage({
                data: { func: 'appButtonHoverLeave', args: [undefined] },
              } as DOMMessageEvent);

              expect(handlerCalled).toBeTruthy();
            });
          } else {
            it(`pages.appButton.onHoverLeave does not allow calls from ${context} context`, async () => {
              await framelessPostMocks.initializeWithContext(context);
              expect(() => pages.appButton.onHoverLeave(emptyCallback)).toThrowError(
                `This call is only allowed in following contexts: ${JSON.stringify(
                  allowedContexts,
                )}. Current context: "${context}".`,
              );
            });
          }
        });
      });
    });
  });
});<|MERGE_RESOLUTION|>--- conflicted
+++ resolved
@@ -40,7 +40,6 @@
       });
 
       Object.values(FrameContexts).forEach(context => {
-<<<<<<< HEAD
         if (allowedContexts.some(allowedContexts => allowedContexts === context)) {
           it(`pages.returnFocus should throw errors when pages is not supported when initialized with ${context}`, async () => {
             await utils.initializeWithContext(context);
@@ -53,12 +52,9 @@
             }
           });
 
-          it(`pages.returnFocus should successfully returnFocus when set to true and initialized with ${context} context`, async () => {
-            await utils.initializeWithContext(context);
-=======
         it(`pages.returnFocus should successfully returnFocus when set to true and initialized with ${context} context`, async () => {
           await utils.initializeWithContext(context);
->>>>>>> 55c879ed
+
 
           pages.returnFocus(true);
 
@@ -1712,7 +1708,6 @@
       });
 
       Object.values(FrameContexts).forEach(context => {
-<<<<<<< HEAD
         if (allowedContexts.some(allowedContexts => allowedContexts === context)) {
           it(`pages.returnFocus should throw errors when pages is not supported when initialized with ${context}`, async () => {
             await framelessPostMocks.initializeWithContext(context);
@@ -1725,12 +1720,9 @@
             }
           });
 
-          it(`pages.returnFocus should successfully returnFocus when set to true and initialized with ${context} context`, async () => {
-            await framelessPostMocks.initializeWithContext(context);
-=======
         it(`pages.returnFocus should successfully returnFocus when set to true and initialized with ${context} context`, async () => {
           await framelessPostMocks.initializeWithContext(context);
->>>>>>> 55c879ed
+
 
           pages.returnFocus(true);
 

--- conflicted
+++ resolved
@@ -29,14 +29,10 @@
     "debug": "^4.3.3"
   },
   "devDependencies": {
-<<<<<<< HEAD
     "@size-limit/preset-big-lib": "^11.1.6",
     "@types/debug": "^4.1.7",
+    "eslint-plugin-recommend-no-namespaces": "file:./eslint-rules/eslint-plugin-recommend-no-namespaces",
     "size-limit": "^11.1.6"
-=======
-    "@types/debug": "^4.1.7",
-    "eslint-plugin-recommend-no-namespaces": "file:./eslint-rules/eslint-plugin-recommend-no-namespaces"
->>>>>>> 5a036b9c
   },
   "sideEffects": [
     "src/internal/communication.ts",

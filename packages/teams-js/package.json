--- conflicted
+++ resolved
@@ -23,9 +23,10 @@
     "debug": "^4.3.3"
   },
   "devDependencies": {
-<<<<<<< HEAD
     "@babel/core": "^7.12.10",
     "@babel/preset-env": "^7.12.10",
+    "@types/dom-mediacapture-transform": "0.1.2",
+    "@types/dom-webcodecs": "0.1.3",
     "@types/debug": "^4.1.7",
     "@webpack-cli/generators": "^3.0.1",
     "autoprefixer": "^10.4.13",
@@ -39,11 +40,6 @@
     "webpack": "^5.10.0",
     "webpack-cli": "^5.0.1",
     "webpack-dev-server": "^4.11.1"
-=======
-    "@types/dom-mediacapture-transform": "0.1.2",
-    "@types/dom-webcodecs": "0.1.3",
-    "@types/debug": "^4.1.7"
->>>>>>> 3e6a7b05
   },
   "license": "MIT",
   "files": [

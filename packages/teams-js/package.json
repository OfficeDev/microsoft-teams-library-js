--- conflicted
+++ resolved
@@ -23,27 +23,7 @@
     "debug": "^4.3.3"
   },
   "devDependencies": {
-<<<<<<< HEAD
-    "@babel/core": "^7.12.10",
-    "@babel/preset-env": "^7.12.10",
-    "@types/dom-mediacapture-transform": "0.1.2",
-    "@types/dom-webcodecs": "0.1.3",
-    "@types/debug": "^4.1.7",
-    "@webpack-cli/generators": "^3.0.1",
-    "autoprefixer": "^10.4.13",
-    "babel-loader": "^8.2.2",
-    "css-loader": "^5.0.1",
-    "html-webpack-plugin": "^5.5.0",
-    "mini-css-extract-plugin": "^2.7.2",
-    "postcss": "^8.4.21",
-    "postcss-loader": "^7.0.2",
-    "style-loader": "^2.0.0",
-    "webpack": "^5.10.0",
-    "webpack-cli": "^5.0.1",
-    "webpack-dev-server": "^4.11.1"
-=======
     "@types/debug": "^4.1.7"
->>>>>>> 75bf7a30
   },
   "license": "MIT",
   "files": [

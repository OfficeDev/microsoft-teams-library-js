--- conflicted
+++ resolved
@@ -71,11 +71,7 @@
 
 ## Troubleshooting
 
-<<<<<<< HEAD
-If the CDN hash value on the npm page is out of date please refer to [here] (https://github.com/OfficeDev/microsoft-teams-library-js/blob/main/packages/teams-js/README.md) for an up to date version.
-=======
 If the CDN hash value on the npm page is out of date please refer to [here] (https://github.com/OfficeDev/microsoft-teams-library-js/blob/main/packages/teams-js/README.md) for an up to date version. If you notice this problem, please report that issue to us in [GitHub Issues] (https://github.com/OfficeDev/microsoft-teams-library-js/issues)
->>>>>>> 9e859c3a
 
 ## Contributing
 

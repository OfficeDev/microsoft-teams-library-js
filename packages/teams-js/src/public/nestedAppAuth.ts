--- conflicted
+++ resolved
@@ -43,27 +43,29 @@
 }
 
 /**
-<<<<<<< HEAD
  * Checks if the parent has the capability to manage its list of trusted child origins
  * for Nested App Auth (NAA).
  *
  * @returns true if parent can manage NAA TrustedOrigins, false otherwise
-=======
- * Checks if NAA deeply nested scenario supported by the host
- * @returns true if host supports
->>>>>>> 677cd334
  *
  * @throws Error if {@linkcode app.initialize} has not successfully completed
  *
  * @beta
  */
-<<<<<<< HEAD
 export function canParentManageNAATrustedOrigins(): boolean {
   return (ensureInitialized(runtime) && runtime.canParentManageNAATrustedOrigins) ?? false;
-=======
+}
+
+/**
+ * Checks if NAA deeply nested scenario supported by the host
+ * @returns true if host supports
+ *
+ * @throws Error if {@linkcode app.initialize} has not successfully completed
+ *
+ * @beta
+ */
 export function isDeeplyNestedAuthSupported(): boolean {
   return (ensureInitialized(runtime) && isNAAChannelRecommended() && runtime.isDeeplyNestedAuthSupported) ?? false;
->>>>>>> 677cd334
 }
 
 function isNAAChannelRecommendedForLegacyTeamsMobile(): boolean {

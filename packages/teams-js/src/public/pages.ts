import {
  Communication,
  sendAndHandleSdkError,
  sendAndHandleStatusAndReason as send,
  sendAndHandleStatusAndReasonWithDefaultError as sendAndDefaultError,
  sendAndUnwrap,
  sendMessageEventToChild,
  sendMessageToParent,
} from '../internal/communication';
import { registerHandler, registerHandlerHelper } from '../internal/handlers';
import { ensureInitialized } from '../internal/internalAPIs';
import { createTeamsAppLink } from '../internal/utils';
import { app } from './app';
import { errorNotSupportedOnPlatform, FrameContexts } from './constants';
import { FrameInfo, ShareDeepLinkParameters, TabInformation, TabInstance, TabInstanceParameters } from './interfaces';
import { runtime } from './runtime';

/**
 * Navigation-specific part of the SDK.
 */
export namespace pages {
  /**
   * Return focus to the host. Will move focus forward or backward based on where the application container falls in
   * the F6/tab order in the host.
   * On mobile hosts or hosts where there is no keyboard interaction or UI notion of "focus" this function has no
   * effect and will be a no-op when called.
   * @param navigateForward - Determines the direction to focus in host.
   */
  export function returnFocus(navigateForward?: boolean): void {
    ensureInitialized(runtime);
    if (!isSupported()) {
      throw errorNotSupportedOnPlatform;
    }
    sendMessageToParent('returnFocus', [navigateForward]);
  }

  /**
   * @hidden
   *
   * Registers a handler for specifying focus when it passes from the host to the application.
   * On mobile hosts or hosts where there is no UI notion of "focus" the handler registered with
   * this function will never be called.
   *
   * @param handler - The handler for placing focus within the application.
   *
   * @internal
   * Limited to Microsoft-internal use
   */
  export function registerFocusEnterHandler(handler: (navigateForward: boolean) => void): void {
    registerHandlerHelper('focusEnter', handler, [], () => {
      if (!isSupported()) {
        throw errorNotSupportedOnPlatform;
      }
    });
  }

  /**
   * Sets/Updates the current frame with new information
   *
   * @param frameInfo - Frame information containing the URL used in the iframe on reload and the URL for when the
   * user clicks 'Go To Website'
   */
  export function setCurrentFrame(frameInfo: FrameInfo): void {
    ensureInitialized(runtime, FrameContexts.content);
    if (!isSupported()) {
      throw errorNotSupportedOnPlatform;
    }
    sendMessageToParent('setFrameContext', [frameInfo]);
  }

  /**
   * Initializes the library with context information for the frame
   *
   * @param frameInfo - Frame information containing the URL used in the iframe on reload and the URL for when the
   *  user clicks 'Go To Website'
   * @param callback - An optional callback that is executed once the application has finished initialization.
   * @param validMessageOrigins - An optional list of cross-frame message origins. They must have
   * https: protocol otherwise they will be ignored. Example: https:www.example.com
   */
  export function initializeWithFrameContext(
    frameInfo: FrameInfo,
    callback?: () => void,
    validMessageOrigins?: string[],
  ): void {
    app.initialize(validMessageOrigins).then(() => callback && callback());
    setCurrentFrame(frameInfo);
  }

  /**
   * Defines the configuration of the current or desired instance
   */
  export interface InstanceConfig {
    /**
     * A suggested display name for the new content.
     * In the settings for an existing instance being updated, this call has no effect.
     */
    suggestedDisplayName?: string;
    /**
     * Sets the URL to use for the content of this instance.
     */
    contentUrl: string;
    /**
     * Sets the URL for the removal configuration experience.
     */
    removeUrl?: string;
    /**
     * Sets the URL to use for the external link to view the underlying resource in a browser.
     */
    websiteUrl?: string;
    /**
     * The developer-defined unique ID for the entity to which this content points.
     */
    entityId?: string;
  }

  /**
   * Gets the config for the current instance.
   * @returns Promise that resolves with the {@link InstanceConfig} object.
   */
  export function getConfig(): Promise<InstanceConfig> {
    return new Promise<InstanceConfig>((resolve) => {
      ensureInitialized(
        runtime,
        FrameContexts.content,
        FrameContexts.settings,
        FrameContexts.remove,
        FrameContexts.sidePanel,
      );
      if (!isSupported()) {
        throw errorNotSupportedOnPlatform;
      }
      resolve(sendAndUnwrap('settings.getSettings'));
    });
  }

  /**
   * Navigates the frame to a new cross-domain URL. The domain of this URL must match at least one of the
   * valid domains specified in the validDomains block of the manifest; otherwise, an exception will be
   * thrown. This function needs to be used only when navigating the frame to a URL in a different domain
   * than the current one in a way that keeps the application informed of the change and allows the SDK to
   * continue working.
   * @param url - The URL to navigate the frame to.
   * @returns Promise that resolves when the navigation has completed.
   */
  export function navigateCrossDomain(url: string): Promise<void> {
    return new Promise<void>((resolve) => {
      ensureInitialized(
        runtime,
        FrameContexts.content,
        FrameContexts.sidePanel,
        FrameContexts.settings,
        FrameContexts.remove,
        FrameContexts.task,
        FrameContexts.stage,
        FrameContexts.meetingStage,
      );
      if (!isSupported()) {
        throw errorNotSupportedOnPlatform;
      }
      const errorMessage =
        'Cross-origin navigation is only supported for URLs matching the pattern registered in the manifest.';
      resolve(sendAndDefaultError('navigateCrossDomain', errorMessage, url));
    });
  }

  /**
   * Navigate to the given application ID and page ID, with optional parameters for a WebURL (if the application
   * cannot be navigated to, such as if it is not installed), Channel ID (for applications installed as a channel tab),
   * and sub-page ID (for navigating to specific content within the page). This is equivalent to navigating to
   * a deep link with the above data, but does not require the application to build a URL or worry about different
   * deep link formats for different hosts.
   * @param params - Parameters for the navigation
   * @returns a promise that will resolve if the navigation was successful
   */
  export function navigateToApp(params: NavigateToAppParams): Promise<void> {
    return new Promise<void>((resolve) => {
      ensureInitialized(
        runtime,
        FrameContexts.content,
        FrameContexts.sidePanel,
        FrameContexts.settings,
        FrameContexts.task,
        FrameContexts.stage,
        FrameContexts.meetingStage,
      );
      if (!isSupported()) {
        throw errorNotSupportedOnPlatform;
      }
      if (runtime.isLegacyTeams) {
        resolve(send('executeDeepLink', createTeamsAppLink(params)));
      } else {
        resolve(send('pages.navigateToApp', params));
      }
    });
  }

  /**
   * Shares a deep link that a user can use to navigate back to a specific state in this page.
   * Please note that this method does yet work on mobile hosts.
   *
   * @param deepLinkParameters - ID and label for the link and fallback URL.
   */
  export function shareDeepLink(deepLinkParameters: ShareDeepLinkParameters): void {
    ensureInitialized(runtime, FrameContexts.content, FrameContexts.sidePanel, FrameContexts.meetingStage);
    if (!isSupported()) {
      throw errorNotSupportedOnPlatform;
    }
    sendMessageToParent('shareDeepLink', [
      deepLinkParameters.subPageId,
      deepLinkParameters.subPageLabel,
      deepLinkParameters.subPageWebUrl,
    ]);
  }

  /**
   * Registers a handler for changes from or to full-screen view for a tab.
   * Only one handler can be registered at a time. A subsequent registration replaces an existing registration.
   * On hosts where there is no support for making an app full screen, the handler registered
   * with this function will never be called.
   * @param handler - The handler to invoke when the user toggles full-screen view for a tab.
   */
  export function registerFullScreenHandler(handler: (isFullScreen: boolean) => void): void {
    registerHandlerHelper('fullScreenChange', handler, [], () => {
      if (handler && !isSupported()) {
        throw errorNotSupportedOnPlatform;
      }
    });
  }

  /**
   * Checks if the pages capability is supported by the host
   * @returns boolean to represent whether the appEntity capability is supported
   *
   * @throws Error if {@linkcode app.initialize} has not successfully completed
   */
  export function isSupported(): boolean {
    return ensureInitialized(runtime) && runtime.supports.pages ? true : false;
  }

  /**
   * Parameters for the NavigateToApp API
   */
  export interface NavigateToAppParams {
    /**
     * ID of the application to navigate to
     */
    appId: string;

    /**
     * Developer-defined ID of the Page to navigate to within the application (Formerly EntityID)
     */
    pageId: string;

    /**
     * Optional URL to open if the navigation cannot be completed within the host
     */
    webUrl?: string;

    /**
     * Optional developer-defined ID describing the content to navigate to within the Page. This will be passed
     * back to the application via the Context object.
     */
    subPageId?: string;

    /**
     * Optional ID of the Teams Channel where the application should be opened
     */
    channelId?: string;
  }

  /**
   * Provides APIs for querying and navigating between contextual tabs of an application. Unlike personal tabs,
   * contextual tabs are pages associated with a specific context, such as channel or chat.
   */
  export namespace tabs {
    /**
     * Navigates the hosted application to the specified tab instance.
     * @param tabInstance - The destination tab instance.
     * @returns Promise that resolves when the navigation has completed.
     */
    export function navigateToTab(tabInstance: TabInstance): Promise<void> {
      return new Promise<void>((resolve) => {
        ensureInitialized(runtime);
        if (!isSupported()) {
          throw errorNotSupportedOnPlatform;
        }
        const errorMessage = 'Invalid internalTabInstanceId and/or channelId were/was provided';
        resolve(sendAndDefaultError('navigateToTab', errorMessage, tabInstance));
      });
    }
    /**
     * Retrieves application tabs for the current user.
     * If no TabInstanceParameters are passed, the application defaults to favorite teams and favorite channels.
     * @param tabInstanceParameters - An optional set of flags that specify whether to scope call to favorite teams or channels.
     * @returns Promise that resolves with the {@link TabInformation}. Contains information for the user's tabs that are owned by this application {@link TabInstance}.
     */
    export function getTabInstances(tabInstanceParameters?: TabInstanceParameters): Promise<TabInformation> {
      return new Promise<TabInformation>((resolve) => {
        ensureInitialized(runtime);
        if (!isSupported()) {
          throw errorNotSupportedOnPlatform;
        }
        /* eslint-disable-next-line strict-null-checks/all */ /* Fix tracked by 5730662 */
        resolve(sendAndUnwrap('getTabInstances', tabInstanceParameters));
      });
    }

    /**
     * Retrieves the most recently used application tabs for the current user.
     * @param tabInstanceParameters - An optional set of flags. Note this is currently ignored and kept for future use.
     * @returns Promise that resolves with the {@link TabInformation}. Contains information for the users' most recently used tabs {@link TabInstance}.
     */
    export function getMruTabInstances(tabInstanceParameters?: TabInstanceParameters): Promise<TabInformation> {
      return new Promise<TabInformation>((resolve) => {
        ensureInitialized(runtime);
        if (!isSupported()) {
          throw errorNotSupportedOnPlatform;
        }
        /* eslint-disable-next-line strict-null-checks/all */ /* Fix tracked by 5730662 */
        resolve(sendAndUnwrap('getMruTabInstances', tabInstanceParameters));
      });
    }

    /**
     * Checks if the pages.tab capability is supported by the host
     * @returns boolean to represent whether the pages.tab capability is supported
     *
     * @throws Error if {@linkcode app.initialize} has not successfully completed
     */
    export function isSupported(): boolean {
      return ensureInitialized(runtime) && runtime.supports.pages
        ? runtime.supports.pages.tabs
          ? true
          : false
        : false;
    }
  }
  /**
   * Provides APIs to interact with the configuration-specific part of the SDK.
   * This object is usable only on the configuration frame.
   */
  export namespace config {
    let saveHandler: undefined | ((evt: SaveEvent) => void);
    let removeHandler: undefined | ((evt: RemoveEvent) => void);

    /**
     * @hidden
     * Hide from docs because this function is only used during initialization
     *
     * Adds register handlers for settings.save and settings.remove upon initialization. Function is called in {@link app.initializeHelper}
     * @internal
     * Limited to Microsoft-internal use
     */
    export function initialize(): void {
      registerHandler('settings.save', handleSave, false);
      registerHandler('settings.remove', handleRemove, false);
    }

    /**
     * Sets the validity state for the configuration.
     * The initial value is false, so the user cannot save the configuration until this is called with true.
     * @param validityState - Indicates whether the save or remove button is enabled for the user.
     */
    export function setValidityState(validityState: boolean): void {
      ensureInitialized(runtime, FrameContexts.settings, FrameContexts.remove);
      if (!isSupported()) {
        throw errorNotSupportedOnPlatform;
      }
      sendMessageToParent('settings.setValidityState', [validityState]);
    }

    /**
     * Sets the configuration for the current instance.
     * This is an asynchronous operation; calls to getConfig are not guaranteed to reflect the changed state.
     * @param instanceConfig - The desired configuration for this instance.
     * @returns Promise that resolves when the operation has completed.
     */
    export function setConfig(instanceConfig: InstanceConfig): Promise<void> {
      return new Promise<void>((resolve) => {
        ensureInitialized(runtime, FrameContexts.content, FrameContexts.settings, FrameContexts.sidePanel);
        if (!isSupported()) {
          throw errorNotSupportedOnPlatform;
        }
        resolve(send('settings.setSettings', instanceConfig));
      });
    }

    /**
     * Registers a handler for when the user attempts to save the configuration. This handler should be used
     * to create or update the underlying resource powering the content.
     * The object passed to the handler must be used to notify whether to proceed with the save.
     * Only one handler can be registered at a time. A subsequent registration replaces an existing registration.
     * @param handler - The handler to invoke when the user selects the Save button.
     */
    export function registerOnSaveHandler(handler: (evt: SaveEvent) => void): void {
      registerOnSaveHandlerHelper(handler, () => {
        if (handler && !isSupported()) {
          throw errorNotSupportedOnPlatform;
        }
      });
    }

    /**
     * @hidden
     * Undocumented helper function with shared code between deprecated version and current version of the registerOnSaveHandler API.
     *
     * @internal
     * Limited to Microsoft-internal use
     *
     * @param handler - The handler to invoke when the user selects the Save button.
     * @param versionSpecificHelper - The helper function containing logic pertaining to a specific version of the API.
     */
    export function registerOnSaveHandlerHelper(
      handler: (evt: SaveEvent) => void,
      versionSpecificHelper?: () => void,
    ): void {
      // allow for registration cleanup even when not finished initializing
      handler && ensureInitialized(runtime, FrameContexts.settings);
      if (versionSpecificHelper) {
        versionSpecificHelper();
      }
      saveHandler = handler;
      handler && sendMessageToParent('registerHandler', ['save']);
    }

    /**
     * Registers a handler for user attempts to remove content. This handler should be used
     * to remove the underlying resource powering the content.
     * The object passed to the handler must be used to indicate whether to proceed with the removal.
     * Only one handler may be registered at a time. Subsequent registrations will override the first.
     * @param handler - The handler to invoke when the user selects the Remove button.
     */
    export function registerOnRemoveHandler(handler: (evt: RemoveEvent) => void): void {
      registerOnRemoveHandlerHelper(handler, () => {
        if (handler && !isSupported()) {
          throw errorNotSupportedOnPlatform;
        }
      });
    }

    /**
     * @hidden
     * Undocumented helper function with shared code between deprecated version and current version of the registerOnRemoveHandler API.
     *
     * @internal
     * Limited to Microsoft-internal use
     *
     * @param handler - The handler to invoke when the user selects the Remove button.
     * @param versionSpecificHelper - The helper function containing logic pertaining to a specific version of the API.
     */
    export function registerOnRemoveHandlerHelper(
      handler: (evt: RemoveEvent) => void,
      versionSpecificHelper?: () => void,
    ): void {
      // allow for registration cleanup even when not finished initializing
      handler && ensureInitialized(runtime, FrameContexts.remove, FrameContexts.settings);
      if (versionSpecificHelper) {
        versionSpecificHelper();
      }
      removeHandler = handler;
      handler && sendMessageToParent('registerHandler', ['remove']);
    }

    function handleSave(result?: SaveParameters): void {
      const saveEvent = new SaveEventImpl(result);
      if (saveHandler) {
        saveHandler(saveEvent);
      } else if (Communication.childWindow) {
        sendMessageEventToChild('settings.save', [result]);
      } else {
        // If no handler is registered, we assume success.
        saveEvent.notifySuccess();
      }
    }

    /**
     * Registers a handler for when the tab configuration is changed by the user
     * @param handler - The handler to invoke when the user clicks on Settings.
     */
    export function registerChangeConfigHandler(handler: () => void): void {
      registerHandlerHelper('changeSettings', handler, [FrameContexts.content], () => {
        if (!isSupported()) {
          throw errorNotSupportedOnPlatform;
        }
      });
    }

    /**
     * Describes the results of the settings.save event. Includes result, notifySuccess, and notifyFailure
     * to indicate the return object (result) and the status of whether the settings.save call succeeded or not and why.
     */
    export interface SaveEvent {
      /**
       * Object containing properties passed as arguments to the settings.save event.
       */
      result: SaveParameters;
      /**
       * Indicates that the underlying resource has been created and the config can be saved.
       */
      notifySuccess(): void;
      /**
       * Indicates that creation of the underlying resource failed and that the config cannot be saved.
       * @param reason - Specifies a reason for the failure. If provided, this string is displayed to the user; otherwise a generic error is displayed.
       */
      notifyFailure(reason?: string): void;
    }

    /**
     * Describes the results of the settings.remove event. Includes notifySuccess, and notifyFailure
     * to indicate the status of whether the settings.save call succeeded or not and why.
     */
    export interface RemoveEvent {
      /**
       * Indicates that the underlying resource has been removed and the content can be removed.
       */
      notifySuccess(): void;
      /**
       * Indicates that removal of the underlying resource failed and that the content cannot be removed.
       * @param reason - Specifies a reason for the failure. If provided, this string is displayed to the user; otherwise a generic error is displayed.
       */
      notifyFailure(reason?: string): void;
    }

    /**
     * Parameters used in the settings.save event
     */
    export interface SaveParameters {
      /**
       * Connector's webhook Url returned as arguments to settings.save event as part of user clicking on Save
       */
      webhookUrl?: string;
    }

    /**
     * @hidden
     * Hide from docs, since this class is not directly used.
     */
    class SaveEventImpl implements SaveEvent {
      public notified = false;
      public result: SaveParameters;
      public constructor(result?: SaveParameters) {
        this.result = result ? result : {};
      }
      public notifySuccess(): void {
        this.ensureNotNotified();
        sendMessageToParent('settings.save.success');
        this.notified = true;
      }
      public notifyFailure(reason?: string): void {
        this.ensureNotNotified();
        sendMessageToParent('settings.save.failure', [reason]);
        this.notified = true;
      }
      private ensureNotNotified(): void {
        if (this.notified) {
          throw new Error('The SaveEvent may only notify success or failure once.');
        }
      }
    }

    function handleRemove(): void {
      const removeEvent = new RemoveEventImpl();
      if (removeHandler) {
        removeHandler(removeEvent);
      } else if (Communication.childWindow) {
        sendMessageEventToChild('settings.remove', []);
      } else {
        // If no handler is registered, we assume success.
        removeEvent.notifySuccess();
      }
    }

    /**
     * @hidden
     * Hide from docs, since this class is not directly used.
     */
    class RemoveEventImpl implements RemoveEvent {
      public notified = false;

      public notifySuccess(): void {
        this.ensureNotNotified();
        sendMessageToParent('settings.remove.success');
        this.notified = true;
      }

      public notifyFailure(reason?: string): void {
        this.ensureNotNotified();
        sendMessageToParent('settings.remove.failure', [reason]);
        this.notified = true;
      }

      private ensureNotNotified(): void {
        if (this.notified) {
          throw new Error('The removeEvent may only notify success or failure once.');
        }
      }
    }

    /**
     * Checks if the pages.config capability is supported by the host
     * @returns boolean to represent whether the pages.config capability is supported
     *
     * @throws Error if {@linkcode app.initialize} has not successfully completed
     */
    export function isSupported(): boolean {
      return ensureInitialized(runtime) && runtime.supports.pages
        ? runtime.supports.pages.config
          ? true
          : false
        : false;
    }
  }

  /**
   * Provides APIs for handling the user's navigational history.
   */
  export namespace backStack {
    let backButtonPressHandler: (() => boolean) | undefined;

    export function _initialize(): void {
      registerHandler('backButtonPress', handleBackButtonPress, false);
    }

    /**
     * Navigates back in the hosted application. See {@link pages.backStack.registerBackButtonHandler} for notes on usage.
     * @returns Promise that resolves when the navigation has completed.
     */
    export function navigateBack(): Promise<void> {
      return new Promise<void>((resolve) => {
        ensureInitialized(runtime);
        if (!isSupported()) {
          throw errorNotSupportedOnPlatform;
        }
        const errorMessage = 'Back navigation is not supported in the current client or context.';
        resolve(sendAndDefaultError('navigateBack', errorMessage));
      });
    }

    /**
     * Registers a handler for user presses of the host client's back button. Experiences that maintain an internal
     * navigation stack should use this handler to navigate the user back within their frame. If an application finds
     * that after running its back button handler it cannot handle the event it should call the navigateBack
     * method to ask the host client to handle it instead.
     * @param handler - The handler to invoke when the user presses the host client's back button.
     */
    export function registerBackButtonHandler(handler: () => boolean): void {
      registerBackButtonHandlerHelper(handler, () => {
        if (handler && !isSupported()) {
          throw errorNotSupportedOnPlatform;
        }
      });
    }

    /**
     * @hidden
     * Undocumented helper function with shared code between deprecated version and current version of the registerBackButtonHandler API.
     *
     * @internal
     * Limited to Microsoft-internal use
     *
     * @param handler - The handler to invoke when the user presses the host client's back button.
     * @param versionSpecificHelper - The helper function containing logic pertaining to a specific version of the API.
     */
    export function registerBackButtonHandlerHelper(handler: () => boolean, versionSpecificHelper?: () => void): void {
      // allow for registration cleanup even when not finished initializing
      handler && ensureInitialized(runtime);
      if (versionSpecificHelper) {
        versionSpecificHelper();
      }
      backButtonPressHandler = handler;
      handler && sendMessageToParent('registerHandler', ['backButton']);
    }

    function handleBackButtonPress(): void {
      if (!backButtonPressHandler || !backButtonPressHandler()) {
        if (Communication.childWindow) {
          // If the current window did not handle it let the child window
          sendMessageEventToChild('backButtonPress', []);
        } else {
          navigateBack();
        }
      }
    }

    /**
     * Checks if the pages.backStack capability is supported by the host
     * @returns boolean to represent whether the pages.backStack capability is supported
     *
     * @throws Error if {@linkcode app.initialize} has not successfully completed
     */
    export function isSupported(): boolean {
      return ensureInitialized(runtime) && runtime.supports.pages
        ? runtime.supports.pages.backStack
          ? true
          : false
        : false;
    }
  }

  /**
   * @hidden
   * Hide from docs
   * ------
   * Provides APIs to interact with the full-trust part of the SDK. Limited to 1P applications
   */
  export namespace fullTrust {
    /**
     * @hidden
     * Hide from docs
     * ------
     * Place the tab into full-screen mode.
     */
    export function enterFullscreen(): void {
      ensureInitialized(runtime, FrameContexts.content);
      if (!isSupported()) {
        throw errorNotSupportedOnPlatform;
      }
      sendMessageToParent('enterFullscreen', []);
    }

    /**
     * @hidden
     * Hide from docs
     * ------
     * Reverts the tab into normal-screen mode.
     */
    export function exitFullscreen(): void {
      ensureInitialized(runtime, FrameContexts.content);
      if (!isSupported()) {
        throw errorNotSupportedOnPlatform;
      }
      sendMessageToParent('exitFullscreen', []);
    }
    /**
     * @hidden
     *
     * Checks if the pages.fullTrust capability is supported by the host
     * @returns boolean to represent whether the pages.fullTrust capability is supported
     *
     * @throws Error if {@linkcode app.initialize} has not successfully completed
     */
    export function isSupported(): boolean {
      return ensureInitialized(runtime) && runtime.supports.pages
        ? runtime.supports.pages.fullTrust
          ? true
          : false
        : false;
    }
  }

  /**
   * Provides APIs to interact with the app button part of the SDK.
   */
  export namespace appButton {
    /**
     * Registers a handler for clicking the app button.
     * Only one handler can be registered at a time. A subsequent registration replaces an existing registration.
     * @param handler - The handler to invoke when the personal app button is clicked in the app bar.
     */
    export function onClick(handler: () => void): void {
      registerHandlerHelper('appButtonClick', handler, [FrameContexts.content], () => {
        if (!isSupported()) {
          throw errorNotSupportedOnPlatform;
        }
      });
    }

    /**
     * Registers a handler for entering hover of the app button.
     * Only one handler can be registered at a time. A subsequent registration replaces an existing registration.
     * @param handler - The handler to invoke when entering hover of the personal app button in the app bar.
     */
    export function onHoverEnter(handler: () => void): void {
      registerHandlerHelper('appButtonHoverEnter', handler, [FrameContexts.content], () => {
        if (!isSupported()) {
          throw errorNotSupportedOnPlatform;
        }
      });
    }

    /**
     * Registers a handler for exiting hover of the app button.
     * Only one handler can be registered at a time. A subsequent registration replaces an existing registration.
     * @param handler - The handler to invoke when exiting hover of the personal app button in the app bar.
     */
    export function onHoverLeave(handler: () => void): void {
      registerHandlerHelper('appButtonHoverLeave', handler, [FrameContexts.content], () => {
        if (!isSupported()) {
          throw errorNotSupportedOnPlatform;
        }
      });
    }

    /**
     * Checks if pages.appButton capability is supported by the host
     * @returns boolean to represent whether the pages.appButton capability is supported
     *
     * @throws Error if {@linkcode app.initialize} has not successfully completed
     */
    export function isSupported(): boolean {
      return ensureInitialized(runtime) && runtime.supports.pages
        ? runtime.supports.pages.appButton
          ? true
          : false
        : false;
    }
  }

  /**
   * Provides functions for navigating without needing to specify your application ID.
   *
   * @beta
   */
  export namespace currentApp {
    /**
     * Parameters for the NavigateWithinApp
     *
     * @beta
     */
    export interface NavigateWithinAppParams {
      /**
       * The developer-defined unique ID for the page defined in the manifest or when first configuring
<<<<<<< HEAD
       * the page. (Known as entityId prior to TeamsJS v.2.0.0)
=======
       * the page. (Known as {@linkcode Context.entityId} prior to TeamsJS v.2.0.0)
>>>>>>> a2d46d73
       */
      pageId: string;

      /**
       * Optional developer-defined unique ID describing the content to navigate to within the page. This
       * can be retrieved from the Context object {@link app.PageInfo.subPageId | app.Context.page.subPageId}
       */
      subPageId?: string;
    }

    /**
     * Navigate within the currently running application with page ID, and sub-page ID (for navigating to
     * specific content within the page).
     * @param params - Parameters for the navigation
     * @returns a promise that will resolve if the navigation was successful
     *
     * @beta
     */
    export function navigateTo(params: NavigateWithinAppParams): Promise<void> {
      return new Promise<void>((resolve) => {
        ensureInitialized(
          runtime,
          FrameContexts.content,
          FrameContexts.sidePanel,
          FrameContexts.settings,
          FrameContexts.task,
          FrameContexts.stage,
          FrameContexts.meetingStage,
        );
        if (!isSupported()) {
          throw errorNotSupportedOnPlatform;
        }
        resolve(sendAndHandleSdkError('pages.currentApp.navigateTo', params));
      });
    }

    /**
     * Navigate to the currently running application's first static page defined in the application
     * manifest.
     * @beta
     */
    export function navigateToDefaultPage(): Promise<void> {
      return new Promise<void>((resolve) => {
        ensureInitialized(
          runtime,
          FrameContexts.content,
          FrameContexts.sidePanel,
          FrameContexts.settings,
          FrameContexts.task,
          FrameContexts.stage,
          FrameContexts.meetingStage,
        );
        if (!isSupported()) {
          throw errorNotSupportedOnPlatform;
        }
        resolve(sendAndHandleSdkError('pages.currentApp.navigateToDefaultPage'));
      });
    }

    /**
     * Checks if pages.currentApp capability is supported by the host
     * @returns boolean to represent whether the pages.currentApp capability is supported
     *
     * @throws Error if {@linkcode app.initialize} has not successfully completed
     *
     * @beta
     */
    export function isSupported(): boolean {
      return ensureInitialized(runtime) && runtime.supports.pages
        ? runtime.supports.pages.currentApp
          ? true
          : false
        : false;
    }
  }
}<|MERGE_RESOLUTION|>--- conflicted
+++ resolved
@@ -820,11 +820,7 @@
     export interface NavigateWithinAppParams {
       /**
        * The developer-defined unique ID for the page defined in the manifest or when first configuring
-<<<<<<< HEAD
-       * the page. (Known as entityId prior to TeamsJS v.2.0.0)
-=======
        * the page. (Known as {@linkcode Context.entityId} prior to TeamsJS v.2.0.0)
->>>>>>> a2d46d73
        */
       pageId: string;
 

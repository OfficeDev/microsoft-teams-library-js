--- conflicted
+++ resolved
@@ -42,14 +42,9 @@
 } from './interfaces';
 export { app } from './app';
 export { AppId } from './appId';
-<<<<<<< HEAD
 export * as appInstallDialog from './appInstallDialog';
 export * as barCode from './barCode';
-=======
 export { EmailAddress } from './emailAddress';
-export { appInstallDialog } from './appInstallDialog';
-export { barCode } from './barCode';
->>>>>>> a6b28cd8
 export { chat, OpenGroupChatRequest, OpenSingleChatRequest } from './chat';
 export * as clipboard from './clipboard';
 export { dialog } from './dialog';

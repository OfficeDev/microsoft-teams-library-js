export { authentication } from './authentication';
export {
  ChannelType,
  DialogDimension,
  FrameContexts,
  HostClientType,
  HostName,
  TaskModuleDimension,
  TeamType,
  UserTeamRole,
} from './constants';
export {
<<<<<<< HEAD
  BotUrlDialogInfo,
=======
  ActionInfo,
  BaseActionObject,
  M365ContentAction,
  ActionObjectType,
  SecondaryId,
  SecondaryM365ContentIdName,
>>>>>>> 6720f0e1
  Context,
  DeepLinkParameters,
  DialogInfo,
  DialogSize,
  ErrorCode,
  FileOpenPreference,
  FrameContext,
  FrameInfo,
  LoadContext,
  LocaleInfo,
  SdkError,
  ShareDeepLinkParameters,
  TabInformation,
  TabInstance,
  TabInstanceParameters,
  TaskInfo,
  TeamInformation,
  UrlDialogInfo,
} from './interfaces';
export { app } from './app';
export { appInstallDialog } from './appInstallDialog';
export { barCode } from './barCode';
export { chat, OpenGroupChatRequest, OpenSingleChatRequest } from './chat';
export { dialog } from './dialog';
export { geoLocation } from './geoLocation';
export { pages } from './pages';
export { ChildAppWindow, IAppWindow, ParentAppWindow } from './appWindow';
export { menus } from './menus';
export { media } from './media';
export { location } from './location';
export { meeting } from './meeting';
export { monetization } from './monetization';
export { calendar } from './calendar';
export { mail } from './mail';
export { teamsCore } from './teamsAPIs';
export { people } from './people';
export { profile } from './profile';
export { video } from './video';
export { sharing } from './sharing';
export { stageView } from './stageView';
export { webStorage } from './webStorage';
export { call } from './call';
export { appInitialization } from './appInitialization';
export {
  enablePrintCapability,
  executeDeepLink,
  getContext,
  getMruTabInstances,
  getTabInstances,
  initialize,
  initializeWithFrameContext,
  print,
  registerBackButtonHandler,
  registerBeforeUnloadHandler,
  registerFocusEnterHandler,
  registerChangeSettingsHandler,
  registerFullScreenHandler,
  registerOnLoadHandler,
  registerOnThemeChangeHandler,
  registerAppButtonClickHandler,
  registerAppButtonHoverEnterHandler,
  registerAppButtonHoverLeaveHandler,
  setFrameContext,
  shareDeepLink,
} from './publicAPIs';
export { returnFocus, navigateBack, navigateCrossDomain, navigateToTab } from './navigation';
export { settings } from './settings';
export { tasks } from './tasks';<|MERGE_RESOLUTION|>--- conflicted
+++ resolved
@@ -10,16 +10,10 @@
   UserTeamRole,
 } from './constants';
 export {
-<<<<<<< HEAD
+  ActionInfo,
+  ActionObjectType,
+  BaseActionObject,
   BotUrlDialogInfo,
-=======
-  ActionInfo,
-  BaseActionObject,
-  M365ContentAction,
-  ActionObjectType,
-  SecondaryId,
-  SecondaryM365ContentIdName,
->>>>>>> 6720f0e1
   Context,
   DeepLinkParameters,
   DialogInfo,
@@ -30,7 +24,10 @@
   FrameInfo,
   LoadContext,
   LocaleInfo,
+  M365ContentAction,
   SdkError,
+  SecondaryId,
+  SecondaryM365ContentIdName,
   ShareDeepLinkParameters,
   TabInformation,
   TabInstance,

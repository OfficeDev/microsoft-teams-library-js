import { sendMessageToParent } from '../internal/communication';
import { registerHandler } from '../internal/handlers';
import { ensureInitialized } from '../internal/internalAPIs';
import { errorNotSupportedOnPlatform, FrameContexts } from './constants';
import { runtime } from './runtime';

/**
 * Namespace to video extensibility of the SDK
 * @beta
 */
export namespace video {
  /**
   * Represents a video frame
   * @beta
   */
  export interface VideoFrame {
    /**
     * Video frame width
     */
    width: number;
    /**
     * Video frame height
     */
    height: number;
    /**
     * Video frame buffer
     */
    data: Uint8ClampedArray;
    /**
     * NV12 luma stride, valid only when video frame format is NV12
     */
    lumaStride?: number;
    /**
     * NV12 chroma stride, valid only when video frame format is NV12
     */
    chromaStride?: number;
    /**
     * RGB stride, valid only when video frame format is RGB
     */
    stride?: number;
    /**
     * The time stamp of the current video frame
     */
    timestamp?: number;
  }

  /**
   * Video frame format enum, currently only support NV12
   * @beta
   */
  export enum VideoFrameFormat {
    NV12,
  }

  /**
   * Video frame configuration supplied to the host to customize the generated video frame parameters, like format
   * @beta
   */
  export interface VideoFrameConfig {
    /**
     * Video format
     */
    format: VideoFrameFormat;
  }

  /**
   * Video effect change type enum
   * @beta
   */
  export enum EffectChangeType {
    /**
     * Current video effect changed
     */
    EffectChanged,
    /**
     * Disable the video effect
     */
    EffectDisabled,
  }

  /**
   * Video frame call back function definition
   * @beta
   */
  export type VideoFrameCallback = (
    frame: VideoFrame,
    notifyVideoFrameProcessed: () => void,
    notifyError: (errorMessage: string) => void,
  ) => void;

  /**
   * Predefined failure reasons for preparing the selected video effect
   * @beta
   */
  export enum EffectFailureReason {
    /**
     * A wrong effect id is provide.
     * Use this reason when the effect id is not found or empty, this may indicate a mismatch between the app and its manifest or a bug of the hub.
     */
    InvalidEffectId = 'InvalidEffectId',
    /**
     * The effect can't be initialized
     */
    InitializationFailure = 'InitializationFailure',
  }

  /**
   * Video effect change call back function definition
   * Return a Promise which will be resolved when the effect is prepared, or throw an {@link EffectFailureReason} on error.
   * @beta
   */
  export type VideoEffectCallback = (effectId: string | undefined) => Promise<void>;

  /**
   * Register to read the video frames in Permissions section
   * @beta
   * @param frameCallback - The callback to invoke when registerForVideoFrame has completed
   * @param config - VideoFrameConfig to customize generated video frame parameters
   */
  export function registerForVideoFrame(frameCallback: VideoFrameCallback, config: VideoFrameConfig): void {
    ensureInitialized(runtime, FrameContexts.sidePanel);
    if (!isSupported()) {
      throw errorNotSupportedOnPlatform;
    }

    registerHandler(
      'video.newVideoFrame',
      (videoFrame: VideoFrame) => {
        if (videoFrame) {
          const timestamp = videoFrame.timestamp;
          frameCallback(
            videoFrame,
            () => {
              notifyVideoFrameProcessed(timestamp);
            },
            notifyError,
          );
        }
      },
      false,
    );
    sendMessageToParent('video.registerForVideoFrame', [config]);
  }

  /**
   * Video extension should call this to notify host that the current selected effect parameter changed.
   * If it's pre-meeting, host will call videoEffectCallback immediately then use the videoEffect.
   * If it's the in-meeting scenario, we will call videoEffectCallback when apply button clicked.
   * @beta
   * @param effectChangeType - the effect change type.
   * @param effectId - Newly selected effect id.
   */
  export function notifySelectedVideoEffectChanged(
    effectChangeType: EffectChangeType,
    effectId: string | undefined,
  ): void {
    ensureInitialized(runtime, FrameContexts.sidePanel);
    if (!isSupported()) {
      throw errorNotSupportedOnPlatform;
    }
    sendMessageToParent('video.videoEffectChanged', [effectChangeType, effectId]);
  }

  /**
   * Register a callback to be notified when a new video effect is applied.
   * @beta
   * @param callback - Function to be called when new video effect is applied.
   */
<<<<<<< HEAD
  export function registerForVideoEffect(callback: VideoEffectCallback): void {
    ensureInitialized(FrameContexts.sidePanel);
=======
  export function registerForVideoEffect(callback: VideoEffectCallBack): void {
    ensureInitialized(runtime, FrameContexts.sidePanel);
>>>>>>> 9d02eeac
    if (!isSupported()) {
      throw errorNotSupportedOnPlatform;
    }

    const effectParameterChangeHandler = (effectId: string | undefined): void => {
      callback(effectId)
        .then(() => {
          sendMessageToParent('video.videoEffectReadiness', [true, effectId]);
        })
        .catch((reason) => {
          if (reason in EffectFailureReason) {
            sendMessageToParent('video.videoEffectReadiness', [false, effectId, reason]);
          } else {
            sendMessageToParent('video.videoEffectReadiness', [
              false,
              effectId,
              EffectFailureReason.InitializationFailure,
            ]);
          }
        });
    };

    registerHandler('video.effectParameterChange', effectParameterChangeHandler, false);
    sendMessageToParent('video.registerForVideoEffect');
  }

  /**
   * Sending notification to host finished the video frame processing, now host can render this video frame
   * or pass the video frame to next one in video pipeline
   * @beta
   */
  function notifyVideoFrameProcessed(timestamp?: number): void {
    sendMessageToParent('video.videoFrameProcessed', [timestamp]);
  }

  /**
   * Sending error notification to host
   * @beta
   * @param errorMessage - The error message that will be sent to the host
   */
  function notifyError(errorMessage: string): void {
    sendMessageToParent('video.notifyError', [errorMessage]);
  }

  /**
   * Checks if video capability is supported by the host
   * @beta
   * @returns boolean to represent whether the video capability is supported
   *
   * @throws Error if {@linkcode app.initialize} has not successfully completed
   *
   */
  export function isSupported(): boolean {
    return ensureInitialized(runtime) && runtime.supports.video ? true : false;
  }
} //end of video namespace<|MERGE_RESOLUTION|>--- conflicted
+++ resolved
@@ -166,13 +166,8 @@
    * @beta
    * @param callback - Function to be called when new video effect is applied.
    */
-<<<<<<< HEAD
   export function registerForVideoEffect(callback: VideoEffectCallback): void {
-    ensureInitialized(FrameContexts.sidePanel);
-=======
-  export function registerForVideoEffect(callback: VideoEffectCallBack): void {
     ensureInitialized(runtime, FrameContexts.sidePanel);
->>>>>>> 9d02eeac
     if (!isSupported()) {
       throw errorNotSupportedOnPlatform;
     }

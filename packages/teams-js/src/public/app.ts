/* eslint-disable @typescript-eslint/no-empty-function */
/* eslint-disable @typescript-eslint/explicit-module-boundary-types */
/* eslint-disable @typescript-eslint/no-explicit-any */

import {
  Communication,
  initializeCommunication,
  sendAndHandleStatusAndReason,
  sendAndUnwrap,
  sendMessageToParent,
  uninitializeCommunication,
} from '../internal/communication';
import { defaultSDKVersionForCompatCheck } from '../internal/constants';
import { GlobalVars } from '../internal/globalVars';
import * as Handlers from '../internal/handlers'; // Conflict with some names
import { ensureInitializeCalled, ensureInitialized, processAdditionalValidOrigins } from '../internal/internalAPIs';
import { getLogger } from '../internal/telemetry';
import { compareSDKVersions, inServerSideRenderingEnvironment, runWithTimeout } from '../internal/utils';
import { authentication } from './authentication';
import {
  ChannelType,
  errorNotSupportedOnPlatform,
  FrameContexts,
  HostClientType,
  HostName,
  TeamType,
  UserTeamRole,
} from './constants';
import { dialog } from './dialog';
import { ActionInfo, Context as LegacyContext, FileOpenPreference, LocaleInfo, ResumeContext } from './interfaces';
import { menus } from './menus';
import { pages } from './pages';
import { applyRuntimeConfig, generateBackCompatRuntimeConfig, IBaseRuntime, runtime } from './runtime';
import { version } from './version';

/**
 * Namespace to interact with app initialization and lifecycle.
 */
export namespace app {
  const appLogger = getLogger('app');

  // ::::::::::::::::::::::: MicrosoftTeams client SDK public API ::::::::::::::::::::

  /** App Initialization Messages */
  export const Messages = {
    /** App loaded. */
    AppLoaded: 'appInitialization.appLoaded',
    /** App initialized successfully. */
    Success: 'appInitialization.success',
    /** App initialization failed. */
    Failure: 'appInitialization.failure',
    /** App initialization expected failure. */
    ExpectedFailure: 'appInitialization.expectedFailure',
  };

  /**
   * Describes errors that caused app initialization to fail
   */
  export enum FailedReason {
    /**
     * Authentication failed
     */
    AuthFailed = 'AuthFailed',
    /**
     * The application timed out
     */
    Timeout = 'Timeout',
    /**
     * The app failed for a different reason
     */
    Other = 'Other',
  }

  /**
   * Describes expected errors that occurred during an otherwise successful
   * app initialization
   */
  export enum ExpectedFailureReason {
    /**
     * There was a permission error
     */
    PermissionError = 'PermissionError',
    /**
     * The item was not found
     */
    NotFound = 'NotFound',
    /**
     * The network is currently throttled
     */
    Throttling = 'Throttling',
    /**
     * The application is currently offline
     */
    Offline = 'Offline',
    /**
     * The app failed for a different reason
     */
    Other = 'Other',
  }

  /**
   * Represents the failed request sent during a failed app initialization.
   */
  export interface IFailedRequest {
    /**
     * The reason for the failure
     */
    reason: FailedReason;
    /**
     * This property is currently unused.
     */
    message?: string;
  }

  /**
   * Represents the failure request sent during an erroneous app initialization.
   */
  export interface IExpectedFailureRequest {
    /**
     * The reason for the failure
     */
    reason: ExpectedFailureReason;
    /**
     * A message that describes the failure
     */
    message?: string;
  }

  /**
   * Represents application information.
   */
  export interface AppInfo {
    /**
     * The current locale that the user has configured for the app formatted as
     * languageId-countryId (for example, en-us).
     */
    locale: string;

    /**
     * The current UI theme of the host. Possible values: "default", "dark", or "contrast".
     */
    theme: string;

    /**
     * Unique ID for the current session for use in correlating telemetry data.
     */
    sessionId: string;

    /**
     * Info of the host
     */
    host: AppHostInfo;

    /**
     * More detailed locale info from the user's OS if available. Can be used together with
     * the @microsoft/globe NPM package to ensure your app respects the user's OS date and
     * time format configuration
     */
    osLocaleInfo?: LocaleInfo;
    /**
     * Personal app icon y coordinate position
     */
    iconPositionVertical?: number;

    /**
     * Time when the user clicked on the tab
     */
    userClickTime?: number;

    /**
     * The ID of the parent message from which this task module was launched.
     * This is only available in task modules launched from bot cards.
     */
    parentMessageId?: string;

    /**
     * Where the user prefers the file to be opened from by default during file open
     */
    userFileOpenPreference?: FileOpenPreference;

    /**
     * ID for the current visible app which is different for across cached sessions. Used for correlating telemetry data.
     */
    appLaunchId?: string;
  }

  /**
   * Represents information about the application's host.
   */
  export interface AppHostInfo {
    /**
     * Identifies which host is running your app
     */
    name: HostName;

    /**
     * The client type on which the host is running
     */
    clientType: HostClientType;

    /**
     * Unique ID for the current Host session for use in correlating telemetry data.
     */
    sessionId: string;

    /**
     * Current ring ID
     */
    ringId?: string;
  }

  /**
   * Represents Channel information.
   */
  export interface ChannelInfo {
    /**
     * The Microsoft Teams ID for the channel with which the content is associated.
     */
    id: string;

    /**
     * The name for the channel with which the content is associated.
     */
    displayName?: string;

    /**
     * The relative path to the SharePoint folder associated with the channel.
     */
    relativeUrl?: string;

    /**
     * The type of the channel with which the content is associated.
     */
    membershipType?: ChannelType;

    /**
     * The OneNote section ID that is linked to the channel.
     */
    defaultOneNoteSectionId?: string;

    /**
     * The tenant ID of the team which owns the channel.
     */
    ownerTenantId?: string;

    /**
     * The Microsoft Entra group ID of the team which owns the channel.
     */
    ownerGroupId?: string;
  }

  /**
   * Represents Chat information.
   */
  export interface ChatInfo {
    /**
     * The Microsoft Teams ID for the chat with which the content is associated.
     */
    id: string;
  }

  /**
   * Represents Meeting information.
   */
  export interface MeetingInfo {
    /**
     * Meeting Id used by tab when running in meeting context
     */
    id: string;
  }

  /**
   * Represents Page information.
   */
  export interface PageInfo {
    /**
     * The developer-defined unique ID for the page this content points to.
     */
    id: string;

    /**
     * The context where page url is loaded (content, task, setting, remove, sidePanel)
     */
    frameContext: FrameContexts;

    /**
     * The developer-defined unique ID for the sub-page this content points to.
     * This field should be used to restore to a specific state within a page,
     * such as scrolling to or activating a specific piece of content.
     */
    subPageId?: string;

    /**
     * Indication whether the page is in full-screen mode.
     */
    isFullScreen?: boolean;

    /**
     * Indication whether the page is in a pop out window
     */
    isMultiWindow?: boolean;

    /**
     * Source origin from where the page is opened
     */
    sourceOrigin?: string;
  }

  /**
   * Represents Team information.
   */
  export interface TeamInfo {
    /**
     * The Microsoft Teams ID for the team with which the content is associated.
     */
    internalId: string;

    /**
     * The name for the team with which the content is associated.
     */
    displayName?: string;

    /**
     * The type of the team.
     */
    type?: TeamType;

    /**
     * The Office 365 group ID for the team with which the content is associated.
     * This field is available only when the identity permission is requested in the manifest.
     */
    groupId?: string;

    /**
     * Indicates whether team is archived.
     * Apps should use this as a signal to prevent any changes to content associated with archived teams.
     */
    isArchived?: boolean;

    /**
     * Team Template ID if there was a Team Template associated with the creation of the team.
     */
    templateId?: string;

    /**
     * The user's role in the team.

     * Because a malicious party can run your content in a browser, this value should
     * be used only as a hint as to the user's role, and never as proof of her role.
     */
    userRole?: UserTeamRole;
  }

  /**
   * Represents User information.
   */
  export interface UserInfo {
    /**
     * The Microsoft Entra object id of the current user.
     *
     * Because a malicious party can run your content in a browser, this value should
     * be used only as a optimization hint as to who the user is and never as proof of identity.
     * Specifically, this value should never be used to determine if a user is authorized to access
     * a resource; access tokens should be used for that.
     * See {@link authentication.getAuthToken} and {@link authentication.authenticate} for more information on access tokens.
     *
     * This field is available only when the identity permission is requested in the manifest.
     */
    id: string;

    /**
     * The address book name of the current user.
     */
    displayName?: string;

    /**
     * Represents whether calling is allowed for the current logged in User
     */
    isCallingAllowed?: boolean;

    /**
     * Represents whether PSTN calling is allowed for the current logged in User
     */
    isPSTNCallingAllowed?: boolean;

    /**
     * The license type for the current user. Possible values are:
     * "Unknown", "Teacher", "Student", "Free", "SmbBusinessVoice", "SmbNonVoice", "FrontlineWorker", "Anonymous"
     */
    licenseType?: string;

    /**
     * A value suitable for use when providing a login_hint to Microsoft Entra ID for authentication purposes.
     * See [Provide optional claims to your app](https://learn.microsoft.com/azure/active-directory/develop/active-directory-optional-claims#v10-and-v20-optional-claims-set)
     * for more information about the use of login_hint
     *
     * Because a malicious party can run your content in a browser, this value should
     * be used only as a optimization hint as to who the user is and never as proof of identity.
     * Specifically, this value should never be used to determine if a user is authorized to access
     * a resource; access tokens should be used for that.
     * See {@link authentication.getAuthToken} and {@link authentication.authenticate} for more information on access tokens.
     */
    loginHint?: string;

    /**
     * The UPN of the current user. This may be an externally-authenticated UPN (e.g., guest users).

     * Because a malicious party can run your content in a browser, this value should
     * be used only as a optimization hint as to who the user is and never as proof of identity.
     * Specifically, this value should never be used to determine if a user is authorized to access
     * a resource; access tokens should be used for that.
     * See {@link authentication.getAuthToken} and {@link authentication.authenticate} for more information on access tokens.
     */
    userPrincipalName?: string;

    /**
     * The tenant related info of the current user.
     */
    tenant?: TenantInfo;
  }

  /**
   * Represents Tenant information.
   */
  export interface TenantInfo {
    /**
     * The Microsoft Entra tenant ID of the current user.

     * Because a malicious party can run your content in a browser, this value should
     * be used only as a optimization hint as to who the user is and never as proof of identity.
     * Specifically, this value should never be used to determine if a user is authorized to access
     * a resource; access tokens should be used for that.
     * See {@link authentication.getAuthToken} and {@link authentication.authenticate} for more information on access tokens.
     */
    id: string;

    /**
     * The type of license for the current users tenant.
     */
    teamsSku?: string;
  }

  /** Represents information about a SharePoint site */
  export interface SharePointSiteInfo {
    /**
     * The root SharePoint site associated with the team.
     */
    teamSiteUrl?: string;

    /**
     * The domain of the root SharePoint site associated with the team.
     */
    teamSiteDomain?: string;

    /**
     * The relative path to the SharePoint site associated with the team.
     */
    teamSitePath?: string;

    /**
     * Teamsite ID, aka sharepoint site id.
     */
    teamSiteId?: string;

    /**
     * The SharePoint my site domain associated with the user.
     */
    mySiteDomain?: string;

    /**
     * The SharePoint relative path to the current users mysite
     */
    mySitePath?: string;
  }

  /**
   * Represents structure of the received context message.
   */
  export interface Context {
    /**
     * Content Action Info
     *
     * @beta
     */
    actionInfo?: ActionInfo;
    /**
     * Properties about the current session for your app
     */
    app: AppInfo;

    /**
     * Info about the current page context hosting your app
     */
    page: PageInfo;

    /**
     * Info about the currently logged in user running the app.
     * If the current user is not logged in/authenticated (e.g. a meeting app running for an anonymously-joined partcipant) this will be `undefined`.
     */
    user?: UserInfo;

    /**
     * When running in the context of a Teams channel, provides information about the channel, else `undefined`
     */
    channel?: ChannelInfo;

    /**
     * When running in the context of a Teams chat, provides information about the chat, else `undefined`
     */
    chat?: ChatInfo;

    /**
     * When running in the context of a Teams meeting, provides information about the meeting, else `undefined`
     */
    meeting?: MeetingInfo;

    /**
     * When hosted in SharePoint, this is the [SharePoint PageContext](https://learn.microsoft.com/javascript/api/sp-page-context/pagecontext?view=sp-typescript-latest), else `undefined`
     */
    sharepoint?: any;

    /**
     * When running in Teams for an organization with a tenant, provides information about the SharePoint site associated with the team.
     * Will be `undefined` when not running in Teams for an organization with a tenant.
     */
    sharePointSite?: SharePointSiteInfo;

    /**
     * When running in Teams, provides information about the Team context in which your app is running.
     * Will be `undefined` when not running in Teams.
     */
    team?: TeamInfo;
  }

  /**
   * This function is passed to registerOnThemeHandler. It is called every time the user changes their theme.
   */
  type themeHandler = (theme: string) => void;

  /**
   * Checks whether the Teams client SDK has been initialized.
   * @returns whether the Teams client SDK has been initialized.
   */
  export function isInitialized(): boolean {
    return GlobalVars.initializeCompleted;
  }

  /**
   * Gets the Frame Context that the App is running in. See {@link FrameContexts} for the list of possible values.
   * @returns the Frame Context.
   */
  export function getFrameContext(): FrameContexts {
    return GlobalVars.frameContext;
  }

  /**
   * Number of milliseconds we'll give the initialization call to return before timing it out
   */
  const initializationTimeoutInMs = 5000;

  /**
   * Initializes the library.
   *
   * @remarks
   * Initialize must have completed successfully (as determined by the resolved Promise) before any other library calls are made
   *
   * @param validMessageOrigins - Optionally specify a list of cross frame message origins. They must have
   * https: protocol otherwise they will be ignored. Example: https://www.example.com
   * @returns Promise that will be fulfilled when initialization has completed, or rejected if the initialization fails or times out
   */
  export function initialize(validMessageOrigins?: string[]): Promise<void> {
    if (!inServerSideRenderingEnvironment()) {
      return runWithTimeout(
        () => initializeHelper(validMessageOrigins),
        initializationTimeoutInMs,
        new Error('SDK initialization timed out.'),
      );
    } else {
      const initializeLogger = appLogger.extend('initialize');
      // This log statement should NEVER actually be written. This code path exists only to enable compilation in server-side rendering environments.
      // If you EVER see this statement in ANY log file, something has gone horribly wrong and a bug needs to be filed.
      initializeLogger('window object undefined at initialization');
      return Promise.resolve();
    }
  }

  const initializeHelperLogger = appLogger.extend('initializeHelper');
  function initializeHelper(validMessageOrigins?: string[]): Promise<void> {
    return new Promise<void>((resolve) => {
      // Independent components might not know whether the SDK is initialized so might call it to be safe.
      // Just no-op if that happens to make it easier to use.
      if (!GlobalVars.initializeCalled) {
        GlobalVars.initializeCalled = true;

        Handlers.initializeHandlers();
        GlobalVars.initializePromise = initializeCommunication(validMessageOrigins).then(
          ({ context, clientType, runtimeConfig, clientSupportedSDKVersion = defaultSDKVersionForCompatCheck }) => {
            GlobalVars.frameContext = context;
            GlobalVars.hostClientType = clientType;
            GlobalVars.clientSupportedSDKVersion = clientSupportedSDKVersion;
            // Temporary workaround while the Host is updated with the new argument order.
            // For now, we might receive any of these possibilities:
            // - `runtimeConfig` in `runtimeConfig` and `clientSupportedSDKVersion` in `clientSupportedSDKVersion`.
            // - `runtimeConfig` in `clientSupportedSDKVersion` and `clientSupportedSDKVersion` in `runtimeConfig`.
            // - `clientSupportedSDKVersion` in `runtimeConfig` and no `clientSupportedSDKVersion`.
            // This code supports any of these possibilities

            // Teams AppHost won't provide this runtime config
            // so we assume that if we don't have it, we must be running in Teams.
            // After Teams updates its client code, we can remove this default code.
            try {
              initializeHelperLogger('Parsing %s', runtimeConfig);
              const givenRuntimeConfig: IBaseRuntime | null = JSON.parse(runtimeConfig);
              initializeHelperLogger('Checking if %o is a valid runtime object', givenRuntimeConfig ?? 'null');
              // Check that givenRuntimeConfig is a valid instance of IBaseRuntime
              if (!givenRuntimeConfig || !givenRuntimeConfig.apiVersion) {
                throw new Error('Received runtime config is invalid');
              }
              runtimeConfig && applyRuntimeConfig(givenRuntimeConfig);
            } catch (e) {
              if (e instanceof SyntaxError) {
                try {
                  initializeHelperLogger('Attempting to parse %s as an SDK version', runtimeConfig);
                  // if the given runtime config was actually meant to be a SDK version, store it as such.
                  // TODO: This is a temporary workaround to allow Teams to store clientSupportedSDKVersion even when
                  // it doesn't provide the runtimeConfig. After Teams updates its client code, we should
                  // remove this feature.
                  if (!isNaN(compareSDKVersions(runtimeConfig, defaultSDKVersionForCompatCheck))) {
                    GlobalVars.clientSupportedSDKVersion = runtimeConfig;
                  }
                  const givenRuntimeConfig: IBaseRuntime | null = JSON.parse(clientSupportedSDKVersion);
                  initializeHelperLogger('givenRuntimeConfig parsed to %o', givenRuntimeConfig ?? 'null');

                  if (!givenRuntimeConfig) {
                    throw new Error(
                      'givenRuntimeConfig string was successfully parsed. However, it parsed to value of null',
                    );
                  } else {
                    applyRuntimeConfig(givenRuntimeConfig);
                  }
                } catch (e) {
                  if (e instanceof SyntaxError) {
                    applyRuntimeConfig(generateBackCompatRuntimeConfig(GlobalVars.clientSupportedSDKVersion));
                  } else {
                    throw e;
                  }
                }
              } else {
                // If it's any error that's not a JSON parsing error, we want the program to fail.
                throw e;
              }
            }

            GlobalVars.initializeCompleted = true;
          },
        );

        authentication.initialize();
        menus.initialize();
        pages.config.initialize();
        dialog.initialize();
      }

      // Handle additional valid message origins if specified
      if (Array.isArray(validMessageOrigins)) {
        processAdditionalValidOrigins(validMessageOrigins);
      }

      resolve(GlobalVars.initializePromise);
    });
  }

  /**
   * @hidden
   * Undocumented function used to set a mock window for unit tests
   *
   * @internal
   * Limited to Microsoft-internal use
   */
  export function _initialize(hostWindow: any): void {
    Communication.currentWindow = hostWindow;
  }

  /**
   * @hidden
   * Undocumented function used to clear state between unit tests
   *
   * @internal
   * Limited to Microsoft-internal use
   */
  export function _uninitialize(): void {
    if (!GlobalVars.initializeCalled) {
      return;
    }

<<<<<<< HEAD
    if (GlobalVars.frameContext) {
      /* eslint-disable strict-null-checks/all */ /* Fix tracked by 5730662 */
      registerOnThemeChangeHandler(null);
      pages.backStack.registerBackButtonHandler(null);
      pages.registerFullScreenHandler(null);
      teamsCore.registerBeforeUnloadHandler(null);
      teamsCore.registerOnLoadHandler(null);
      lifecycle.registerBeforeSuspendOrTerminateHandler(null);
      lifecycle.registerOnResumeHandler(null);
      logs.registerGetLogHandler(null); /* Fix tracked by 5730662 */
      /* eslint-enable strict-null-checks/all */
    }

    if (GlobalVars.frameContext === FrameContexts.settings) {
      /* eslint-disable-next-line strict-null-checks/all */ /* Fix tracked by 5730662 */
      pages.config.registerOnSaveHandler(null);
    }

    if (GlobalVars.frameContext === FrameContexts.remove) {
      /* eslint-disable-next-line strict-null-checks/all */ /* Fix tracked by 5730662 */
      pages.config.registerOnRemoveHandler(null);
    }
=======
    Handlers.uninitializeHandlers();
>>>>>>> 73edc652

    GlobalVars.initializeCalled = false;
    GlobalVars.initializeCompleted = false;
    GlobalVars.initializePromise = null;
    GlobalVars.additionalValidOrigins = [];
    GlobalVars.frameContext = null;
    GlobalVars.hostClientType = null;
    GlobalVars.isFramelessWindow = false;

    uninitializeCommunication();
  }

  /**
   * Retrieves the current context the frame is running in.
   *
   * @returns Promise that will resolve with the {@link app.Context} object.
   */
  export function getContext(): Promise<app.Context> {
    return new Promise<LegacyContext>((resolve) => {
      ensureInitializeCalled();
      resolve(sendAndUnwrap('getContext'));
    }).then((legacyContext) => transformLegacyContextToAppContext(legacyContext)); // converts globalcontext to app.context
  }

  /**
   * Notifies the frame that app has loaded and to hide the loading indicator if one is shown.
   */
  export function notifyAppLoaded(): void {
    ensureInitializeCalled();
    sendMessageToParent(Messages.AppLoaded, [version]);
  }

  /**
   * Notifies the frame that app initialization is successful and is ready for user interaction.
   */
  export function notifySuccess(): void {
    ensureInitializeCalled();
    sendMessageToParent(Messages.Success, [version]);
  }

  /**
   * Notifies the frame that app initialization has failed and to show an error page in its place.
   *
   * @param appInitializationFailedRequest - The failure request containing the reason for why the app failed
   * during initialization as well as an optional message.
   */
  export function notifyFailure(appInitializationFailedRequest: IFailedRequest): void {
    ensureInitializeCalled();
    sendMessageToParent(Messages.Failure, [
      appInitializationFailedRequest.reason,
      appInitializationFailedRequest.message,
    ]);
  }

  /**
   * Notifies the frame that app initialized with some expected errors.
   *
   * @param expectedFailureRequest - The expected failure request containing the reason and an optional message
   */
  export function notifyExpectedFailure(expectedFailureRequest: IExpectedFailureRequest): void {
    ensureInitializeCalled();
    sendMessageToParent(Messages.ExpectedFailure, [expectedFailureRequest.reason, expectedFailureRequest.message]);
  }

  /**
   * Registers a handler for theme changes.
   *
   * @remarks
   * Only one handler can be registered at a time. A subsequent registration replaces an existing registration.
   *
   * @param handler - The handler to invoke when the user changes their theme.
   */
  export function registerOnThemeChangeHandler(handler: themeHandler): void {
    // allow for registration cleanup even when not called initialize
    handler && ensureInitializeCalled();
    Handlers.registerOnThemeChangeHandler(handler);
  }

  /**
   * open link API.
   *
   * @param deepLink - deep link.
   * @returns Promise that will be fulfilled when the operation has completed
   */
  export function openLink(deepLink: string): Promise<void> {
    return new Promise<void>((resolve) => {
      ensureInitialized(
        runtime,
        FrameContexts.content,
        FrameContexts.sidePanel,
        FrameContexts.settings,
        FrameContexts.task,
        FrameContexts.stage,
        FrameContexts.meetingStage,
      );
      resolve(sendAndHandleStatusAndReason('executeDeepLink', deepLink));
    });
  }

  /**
   * A namespace for enabling the suspension or delayed termination of an app when the user navigates away.
   * When an app registers for the registerBeforeSuspendOrTerminateHandler, it chooses to delay termination.
   * When an app registers for both registerBeforeSuspendOrTerminateHandler and registerOnResumeHandler, it chooses the suspension of the app .
   * Please note that selecting suspension doesn't guarantee prevention of background termination.
   * The outcome is influenced by factors such as available memory and the number of suspended apps.
   *
   * @beta
   */
  export namespace lifecycle {
    /**
     * Register on resume handler function type
     *
     * @param context - Data structure to be used to pass the context to the app.
     */
    type registerOnResumeHandlerFunctionType = (context: ResumeContext) => void;

    /**
     * Register before suspendOrTerminate handler function type
     *
     * @returns void
     */
    type registerBeforeSuspendOrTerminateHandlerFunctionType = () => void;

    /**
     * Registers a handler to be called before the page is suspended or terminated. Once a user navigates away from an app,
     * the handler will be invoked. App developers can use this handler to save unsaved data, pause sync calls etc.
     *
     * @param handler - The handler to invoke before the page is suspended or terminated. When invoked, app can perform tasks like cleanups, logging etc.
     * Upon returning, the app will be suspended or terminated.
     *
     */
    export function registerBeforeSuspendOrTerminateHandler(
      handler: registerBeforeSuspendOrTerminateHandlerFunctionType,
    ): void {
      handler && ensureInitialized(runtime);
      if (handler && !isSupported()) {
        throw errorNotSupportedOnPlatform;
      }
      Handlers.registerBeforeSuspendOrTerminateHandler(handler);
    }

    /**
     * Registers a handler to be called when the page has been requested to resume from being suspended.
     *
     * @param handler - The handler to invoke when the page is requested to be resumed. The app is supposed to navigate to
     * the appropriate page using the ResumeContext. Once done, the app should then call {@link notifySuccess}.
     *
     * @beta
     */
    export function registerOnResumeHandler(handler: registerOnResumeHandlerFunctionType): void {
      handler && ensureInitialized(runtime);
      if (handler && !isSupported()) {
        throw errorNotSupportedOnPlatform;
      }
      Handlers.registerOnResumeHandler(handler);
    }

    /**
     * Checks if app.lifecycle is supported by the host.
     * @returns boolean to represent whether the lifecycle capability is supported
     * @throws Error if {@linkcode app.initialize} has not successfully completed
     *
     * @beta
     */
    export function isSupported(): boolean {
      return ensureInitialized(runtime) && !!runtime.supports.app?.lifecycle;
    }
  }
}

/**
 * @hidden
 * Transforms the Legacy Context object received from Messages to the structured app.Context object
 *
 * @internal
 * Limited to Microsoft-internal use
 */
function transformLegacyContextToAppContext(legacyContext: LegacyContext): app.Context {
  const context: app.Context = {
    actionInfo: legacyContext.actionInfo,
    app: {
      locale: legacyContext.locale,
      sessionId: legacyContext.appSessionId ? legacyContext.appSessionId : '',
      theme: legacyContext.theme ? legacyContext.theme : 'default',
      iconPositionVertical: legacyContext.appIconPosition,
      osLocaleInfo: legacyContext.osLocaleInfo,
      parentMessageId: legacyContext.parentMessageId,
      userClickTime: legacyContext.userClickTime,
      userFileOpenPreference: legacyContext.userFileOpenPreference,
      host: {
        name: legacyContext.hostName ? legacyContext.hostName : HostName.teams,
        clientType: legacyContext.hostClientType ? legacyContext.hostClientType : HostClientType.web,
        sessionId: legacyContext.sessionId ? legacyContext.sessionId : '',
        ringId: legacyContext.ringId,
      },
      appLaunchId: legacyContext.appLaunchId,
    },
    page: {
      id: legacyContext.entityId,
      frameContext: legacyContext.frameContext ? legacyContext.frameContext : GlobalVars.frameContext,
      subPageId: legacyContext.subEntityId,
      isFullScreen: legacyContext.isFullScreen,
      isMultiWindow: legacyContext.isMultiWindow,
      sourceOrigin: legacyContext.sourceOrigin,
    },
    user: {
      id: legacyContext.userObjectId,
      displayName: legacyContext.userDisplayName,
      isCallingAllowed: legacyContext.isCallingAllowed,
      isPSTNCallingAllowed: legacyContext.isPSTNCallingAllowed,
      licenseType: legacyContext.userLicenseType,
      loginHint: legacyContext.loginHint,
      userPrincipalName: legacyContext.userPrincipalName,
      tenant: legacyContext.tid
        ? {
            id: legacyContext.tid,
            teamsSku: legacyContext.tenantSKU,
          }
        : undefined,
    },
    channel: legacyContext.channelId
      ? {
          id: legacyContext.channelId,
          displayName: legacyContext.channelName,
          relativeUrl: legacyContext.channelRelativeUrl,
          membershipType: legacyContext.channelType,
          defaultOneNoteSectionId: legacyContext.defaultOneNoteSectionId,
          ownerGroupId: legacyContext.hostTeamGroupId,
          ownerTenantId: legacyContext.hostTeamTenantId,
        }
      : undefined,
    chat: legacyContext.chatId
      ? {
          id: legacyContext.chatId,
        }
      : undefined,
    meeting: legacyContext.meetingId
      ? {
          id: legacyContext.meetingId,
        }
      : undefined,
    sharepoint: legacyContext.sharepoint,
    team: legacyContext.teamId
      ? {
          internalId: legacyContext.teamId,
          displayName: legacyContext.teamName,
          type: legacyContext.teamType,
          groupId: legacyContext.groupId,
          templateId: legacyContext.teamTemplateId,
          isArchived: legacyContext.isTeamArchived,
          userRole: legacyContext.userTeamRole,
        }
      : undefined,
    sharePointSite:
      legacyContext.teamSiteUrl ||
      legacyContext.teamSiteDomain ||
      legacyContext.teamSitePath ||
      legacyContext.mySitePath ||
      legacyContext.mySiteDomain
        ? {
            teamSiteUrl: legacyContext.teamSiteUrl,
            teamSiteDomain: legacyContext.teamSiteDomain,
            teamSitePath: legacyContext.teamSitePath,
            teamSiteId: legacyContext.teamSiteId,
            mySitePath: legacyContext.mySitePath,
            mySiteDomain: legacyContext.mySiteDomain,
          }
        : undefined,
  };

  return context;
}<|MERGE_RESOLUTION|>--- conflicted
+++ resolved
@@ -693,32 +693,7 @@
       return;
     }
 
-<<<<<<< HEAD
-    if (GlobalVars.frameContext) {
-      /* eslint-disable strict-null-checks/all */ /* Fix tracked by 5730662 */
-      registerOnThemeChangeHandler(null);
-      pages.backStack.registerBackButtonHandler(null);
-      pages.registerFullScreenHandler(null);
-      teamsCore.registerBeforeUnloadHandler(null);
-      teamsCore.registerOnLoadHandler(null);
-      lifecycle.registerBeforeSuspendOrTerminateHandler(null);
-      lifecycle.registerOnResumeHandler(null);
-      logs.registerGetLogHandler(null); /* Fix tracked by 5730662 */
-      /* eslint-enable strict-null-checks/all */
-    }
-
-    if (GlobalVars.frameContext === FrameContexts.settings) {
-      /* eslint-disable-next-line strict-null-checks/all */ /* Fix tracked by 5730662 */
-      pages.config.registerOnSaveHandler(null);
-    }
-
-    if (GlobalVars.frameContext === FrameContexts.remove) {
-      /* eslint-disable-next-line strict-null-checks/all */ /* Fix tracked by 5730662 */
-      pages.config.registerOnRemoveHandler(null);
-    }
-=======
     Handlers.uninitializeHandlers();
->>>>>>> 73edc652
 
     GlobalVars.initializeCalled = false;
     GlobalVars.initializeCompleted = false;

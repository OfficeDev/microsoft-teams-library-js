--- conflicted
+++ resolved
@@ -542,15 +542,9 @@
       );
     } else {
       const initializeLogger = appLogger.extend('initialize');
-<<<<<<< HEAD
-      initializeLogger(
-        'This log statement should NEVER actually be written. This code path exists only to enable compilation in server-side rendering environments. If you EVER see this statement in ANY log file, something has gone horribly wrong and a bug needs to be filed.',
-      );
-=======
       // This log statement should NEVER actually be written. This code path exists only to enable compilation in server-side rendering environments.
       // If you EVER see this statement in ANY log file, something has gone horribly wrong and a bug needs to be filed.
       initializeLogger('window object undefined at initialization');
->>>>>>> 3e8053b2
       return Promise.resolve();
     }
   }

/* eslint-disable @typescript-eslint/no-empty-function */
/* eslint-disable @typescript-eslint/explicit-module-boundary-types */
/* eslint-disable @typescript-eslint/no-explicit-any */

import {
  Communication,
  initializeCommunication,
  sendAndHandleStatusAndReason,
  sendAndUnwrap,
  sendMessageToParent,
  uninitializeCommunication,
} from '../internal/communication';
import { defaultSDKVersionForCompatCheck } from '../internal/constants';
import { GlobalVars } from '../internal/globalVars';
import * as Handlers from '../internal/handlers'; // Conflict with some names
import { ensureInitializeCalled, ensureInitialized, processAdditionalValidOrigins } from '../internal/internalAPIs';
import { getLogger } from '../internal/telemetry';
import { compareSDKVersions, inServerSideRenderingEnvironment, runWithTimeout } from '../internal/utils';
<<<<<<< HEAD
import { logs } from '../private/logs';
=======
>>>>>>> f03725ac
import { authentication } from './authentication';
import { ChannelType, FrameContexts, HostClientType, HostName, TeamType, UserTeamRole } from './constants';
import { dialog } from './dialog';
import { ActionInfo, Context as LegacyContext, FileOpenPreference, LocaleInfo } from './interfaces';
import { menus } from './menus';
import { pages } from './pages';
import { applyRuntimeConfig, generateBackCompatRuntimeConfig, IBaseRuntime, runtime } from './runtime';
import { version } from './version';

/**
 * Namespace to interact with app initialization and lifecycle.
 */
export namespace app {
  const appLogger = getLogger('app');

  // ::::::::::::::::::::::: MicrosoftTeams client SDK public API ::::::::::::::::::::

  /** App Initialization Messages */
  export const Messages = {
    /** App loaded. */
    AppLoaded: 'appInitialization.appLoaded',
    /** App initialized successfully. */
    Success: 'appInitialization.success',
    /** App initialization failed. */
    Failure: 'appInitialization.failure',
    /** App initialization expected failure. */
    ExpectedFailure: 'appInitialization.expectedFailure',
  };

  /**
   * Describes errors that caused app initialization to fail
   */
  export enum FailedReason {
    /**
     * Authentication failed
     */
    AuthFailed = 'AuthFailed',
    /**
     * The application timed out
     */
    Timeout = 'Timeout',
    /**
     * The app failed for a different reason
     */
    Other = 'Other',
  }

  /**
   * Describes expected errors that occurred during an otherwise successful
   * app initialization
   */
  export enum ExpectedFailureReason {
    /**
     * There was a permission error
     */
    PermissionError = 'PermissionError',
    /**
     * The item was not found
     */
    NotFound = 'NotFound',
    /**
     * The network is currently throttled
     */
    Throttling = 'Throttling',
    /**
     * The application is currently offline
     */
    Offline = 'Offline',
    /**
     * The app failed for a different reason
     */
    Other = 'Other',
  }

  /**
   * Represents the failed request sent during a failed app initialization.
   */
  export interface IFailedRequest {
    /**
     * The reason for the failure
     */
    reason: FailedReason;
    /**
     * This property is currently unused.
     */
    message?: string;
  }

  /**
   * Represents the failure request sent during an erroneous app initialization.
   */
  export interface IExpectedFailureRequest {
    /**
     * The reason for the failure
     */
    reason: ExpectedFailureReason;
    /**
     * A message that describes the failure
     */
    message?: string;
  }

  /**
   * Represents application information.
   */
  export interface AppInfo {
    /**
     * The current locale that the user has configured for the app formatted as
     * languageId-countryId (for example, en-us).
     */
    locale: string;

    /**
     * The current UI theme of the host. Possible values: "default", "dark", or "contrast".
     */
    theme: string;

    /**
     * Unique ID for the current session for use in correlating telemetry data.
     */
    sessionId: string;

    /**
     * Info of the host
     */
    host: AppHostInfo;

    /**
     * More detailed locale info from the user's OS if available. Can be used together with
     * the @microsoft/globe NPM package to ensure your app respects the user's OS date and
     * time format configuration
     */
    osLocaleInfo?: LocaleInfo;
    /**
     * Personal app icon y coordinate position
     */
    iconPositionVertical?: number;

    /**
     * Time when the user clicked on the tab
     */
    userClickTime?: number;

    /**
     * The ID of the parent message from which this task module was launched.
     * This is only available in task modules launched from bot cards.
     */
    parentMessageId?: string;

    /**
     * Where the user prefers the file to be opened from by default during file open
     */
    userFileOpenPreference?: FileOpenPreference;

    /**
     * ID for the current visible app which is different for across cached sessions. Used for correlating telemetry data.
     */
    appLaunchId?: string;
  }

  /**
   * Represents information about the application's host.
   */
  export interface AppHostInfo {
    /**
     * Identifies which host is running your app
     */
    name: HostName;

    /**
     * The client type on which the host is running
     */
    clientType: HostClientType;

    /**
     * Unique ID for the current Host session for use in correlating telemetry data.
     */
    sessionId: string;

    /**
     * Current ring ID
     */
    ringId?: string;
  }

  /**
   * Represents Channel information.
   */
  export interface ChannelInfo {
    /**
     * The Microsoft Teams ID for the channel with which the content is associated.
     */
    id: string;

    /**
     * The name for the channel with which the content is associated.
     */
    displayName?: string;

    /**
     * The relative path to the SharePoint folder associated with the channel.
     */
    relativeUrl?: string;

    /**
     * The type of the channel with which the content is associated.
     */
    membershipType?: ChannelType;

    /**
     * The OneNote section ID that is linked to the channel.
     */
    defaultOneNoteSectionId?: string;

    /**
     * The tenant ID of the team which owns the channel.
     */
    ownerTenantId?: string;

    /**
     * The Microsoft Entra group ID of the team which owns the channel.
     */
    ownerGroupId?: string;
  }

  /**
   * Represents Chat information.
   */
  export interface ChatInfo {
    /**
     * The Microsoft Teams ID for the chat with which the content is associated.
     */
    id: string;
  }

  /**
   * Represents Meeting information.
   */
  export interface MeetingInfo {
    /**
     * Meeting Id used by tab when running in meeting context
     */
    id: string;
  }

  /**
   * Represents Page information.
   */
  export interface PageInfo {
    /**
     * The developer-defined unique ID for the page this content points to.
     */
    id: string;

    /**
     * The context where page url is loaded (content, task, setting, remove, sidePanel)
     */
    frameContext: FrameContexts;

    /**
     * The developer-defined unique ID for the sub-page this content points to.
     * This field should be used to restore to a specific state within a page,
     * such as scrolling to or activating a specific piece of content.
     */
    subPageId?: string;

    /**
     * Indication whether the page is in full-screen mode.
     */
    isFullScreen?: boolean;

    /**
     * Indication whether the page is in a pop out window
     */
    isMultiWindow?: boolean;

    /**
     * Source origin from where the page is opened
     */
    sourceOrigin?: string;
  }

  /**
   * Represents Team information.
   */
  export interface TeamInfo {
    /**
     * The Microsoft Teams ID for the team with which the content is associated.
     */
    internalId: string;

    /**
     * The name for the team with which the content is associated.
     */
    displayName?: string;

    /**
     * The type of the team.
     */
    type?: TeamType;

    /**
     * The Office 365 group ID for the team with which the content is associated.
     * This field is available only when the identity permission is requested in the manifest.
     */
    groupId?: string;

    /**
     * Indicates whether team is archived.
     * Apps should use this as a signal to prevent any changes to content associated with archived teams.
     */
    isArchived?: boolean;

    /**
     * Team Template ID if there was a Team Template associated with the creation of the team.
     */
    templateId?: string;

    /**
     * The user's role in the team.

     * Because a malicious party can run your content in a browser, this value should
     * be used only as a hint as to the user's role, and never as proof of her role.
     */
    userRole?: UserTeamRole;
  }

  /**
   * Represents User information.
   */
  export interface UserInfo {
    /**
     * The Microsoft Entra object id of the current user.
     *
     * Because a malicious party can run your content in a browser, this value should
     * be used only as a optimization hint as to who the user is and never as proof of identity.
     * Specifically, this value should never be used to determine if a user is authorized to access
     * a resource; access tokens should be used for that.
     * See {@link authentication.getAuthToken} and {@link authentication.authenticate} for more information on access tokens.
     *
     * This field is available only when the identity permission is requested in the manifest.
     */
    id: string;

    /**
     * The address book name of the current user.
     */
    displayName?: string;

    /**
     * Represents whether calling is allowed for the current logged in User
     */
    isCallingAllowed?: boolean;

    /**
     * Represents whether PSTN calling is allowed for the current logged in User
     */
    isPSTNCallingAllowed?: boolean;

    /**
     * The license type for the current user. Possible values are:
     * "Unknown", "Teacher", "Student", "Free", "SmbBusinessVoice", "SmbNonVoice", "FrontlineWorker", "Anonymous"
     */
    licenseType?: string;

    /**
     * A value suitable for use when providing a login_hint to Microsoft Entra ID for authentication purposes.
     * See [Provide optional claims to your app](https://learn.microsoft.com/azure/active-directory/develop/active-directory-optional-claims#v10-and-v20-optional-claims-set)
     * for more information about the use of login_hint
     *
     * Because a malicious party can run your content in a browser, this value should
     * be used only as a optimization hint as to who the user is and never as proof of identity.
     * Specifically, this value should never be used to determine if a user is authorized to access
     * a resource; access tokens should be used for that.
     * See {@link authentication.getAuthToken} and {@link authentication.authenticate} for more information on access tokens.
     */
    loginHint?: string;

    /**
     * The UPN of the current user. This may be an externally-authenticated UPN (e.g., guest users).

     * Because a malicious party can run your content in a browser, this value should
     * be used only as a optimization hint as to who the user is and never as proof of identity.
     * Specifically, this value should never be used to determine if a user is authorized to access
     * a resource; access tokens should be used for that.
     * See {@link authentication.getAuthToken} and {@link authentication.authenticate} for more information on access tokens.
     */
    userPrincipalName?: string;

    /**
     * The tenant related info of the current user.
     */
    tenant?: TenantInfo;
  }

  /**
   * Represents Tenant information.
   */
  export interface TenantInfo {
    /**
     * The Microsoft Entra tenant ID of the current user.

     * Because a malicious party can run your content in a browser, this value should
     * be used only as a optimization hint as to who the user is and never as proof of identity.
     * Specifically, this value should never be used to determine if a user is authorized to access
     * a resource; access tokens should be used for that.
     * See {@link authentication.getAuthToken} and {@link authentication.authenticate} for more information on access tokens.
     */
    id: string;

    /**
     * The type of license for the current users tenant.
     */
    teamsSku?: string;
  }

  /** Represents information about a SharePoint site */
  export interface SharePointSiteInfo {
    /**
     * The root SharePoint site associated with the team.
     */
    teamSiteUrl?: string;

    /**
     * The domain of the root SharePoint site associated with the team.
     */
    teamSiteDomain?: string;

    /**
     * The relative path to the SharePoint site associated with the team.
     */
    teamSitePath?: string;

    /**
     * Teamsite ID, aka sharepoint site id.
     */
    teamSiteId?: string;

    /**
     * The SharePoint my site domain associated with the user.
     */
    mySiteDomain?: string;

    /**
     * The SharePoint relative path to the current users mysite
     */
    mySitePath?: string;
  }

  /**
   * Represents structure of the received context message.
   */
  export interface Context {
    /**
     * Content Action Info
     *
     * @beta
     */
    actionInfo?: ActionInfo;
    /**
     * Properties about the current session for your app
     */
    app: AppInfo;

    /**
     * Info about the current page context hosting your app
     */
    page: PageInfo;

    /**
     * Info about the currently logged in user running the app.
     * If the current user is not logged in/authenticated (e.g. a meeting app running for an anonymously-joined partcipant) this will be `undefined`.
     */
    user?: UserInfo;

    /**
     * When running in the context of a Teams channel, provides information about the channel, else `undefined`
     */
    channel?: ChannelInfo;

    /**
     * When running in the context of a Teams chat, provides information about the chat, else `undefined`
     */
    chat?: ChatInfo;

    /**
     * When running in the context of a Teams meeting, provides information about the meeting, else `undefined`
     */
    meeting?: MeetingInfo;

    /**
     * When hosted in SharePoint, this is the [SharePoint PageContext](https://learn.microsoft.com/javascript/api/sp-page-context/pagecontext?view=sp-typescript-latest), else `undefined`
     */
    sharepoint?: any;

    /**
     * When running in Teams for an organization with a tenant, provides information about the SharePoint site associated with the team.
     * Will be `undefined` when not running in Teams for an organization with a tenant.
     */
    sharePointSite?: SharePointSiteInfo;

    /**
     * When running in Teams, provides information about the Team context in which your app is running.
     * Will be `undefined` when not running in Teams.
     */
    team?: TeamInfo;
  }

  /**
   * This function is passed to registerOnThemeHandler. It is called every time the user changes their theme.
   */
  type themeHandler = (theme: string) => void;

  /**
   * Checks whether the Teams client SDK has been initialized.
   * @returns whether the Teams client SDK has been initialized.
   */
  export function isInitialized(): boolean {
    return GlobalVars.initializeCompleted;
  }

  /**
   * Gets the Frame Context that the App is running in. See {@link FrameContexts} for the list of possible values.
   * @returns the Frame Context.
   */
  export function getFrameContext(): FrameContexts {
    return GlobalVars.frameContext;
  }

  /**
   * Number of milliseconds we'll give the initialization call to return before timing it out
   */
  const initializationTimeoutInMs = 5000;

  /**
   * Initializes the library.
   *
   * @remarks
   * Initialize must have completed successfully (as determined by the resolved Promise) before any other library calls are made
   *
   * @param validMessageOrigins - Optionally specify a list of cross frame message origins. They must have
   * https: protocol otherwise they will be ignored. Example: https://www.example.com
   * @returns Promise that will be fulfilled when initialization has completed, or rejected if the initialization fails or times out
   */
  export function initialize(validMessageOrigins?: string[]): Promise<void> {
    if (!inServerSideRenderingEnvironment()) {
      return runWithTimeout(
        () => initializeHelper(validMessageOrigins),
        initializationTimeoutInMs,
        new Error('SDK initialization timed out.'),
      );
    } else {
      const initializeLogger = appLogger.extend('initialize');
      // This log statement should NEVER actually be written. This code path exists only to enable compilation in server-side rendering environments.
      // If you EVER see this statement in ANY log file, something has gone horribly wrong and a bug needs to be filed.
      initializeLogger('window object undefined at initialization');
      return Promise.resolve();
    }
  }

  const initializeHelperLogger = appLogger.extend('initializeHelper');
  function initializeHelper(validMessageOrigins?: string[]): Promise<void> {
    return new Promise<void>((resolve) => {
      // Independent components might not know whether the SDK is initialized so might call it to be safe.
      // Just no-op if that happens to make it easier to use.
      if (!GlobalVars.initializeCalled) {
        GlobalVars.initializeCalled = true;

        Handlers.initializeHandlers();
        GlobalVars.initializePromise = initializeCommunication(validMessageOrigins).then(
          ({ context, clientType, runtimeConfig, clientSupportedSDKVersion = defaultSDKVersionForCompatCheck }) => {
            GlobalVars.frameContext = context;
            GlobalVars.hostClientType = clientType;
            GlobalVars.clientSupportedSDKVersion = clientSupportedSDKVersion;
            // Temporary workaround while the Host is updated with the new argument order.
            // For now, we might receive any of these possibilities:
            // - `runtimeConfig` in `runtimeConfig` and `clientSupportedSDKVersion` in `clientSupportedSDKVersion`.
            // - `runtimeConfig` in `clientSupportedSDKVersion` and `clientSupportedSDKVersion` in `runtimeConfig`.
            // - `clientSupportedSDKVersion` in `runtimeConfig` and no `clientSupportedSDKVersion`.
            // This code supports any of these possibilities

            // Teams AppHost won't provide this runtime config
            // so we assume that if we don't have it, we must be running in Teams.
            // After Teams updates its client code, we can remove this default code.
            try {
              initializeHelperLogger('Parsing %s', runtimeConfig);
              const givenRuntimeConfig: IBaseRuntime | null = JSON.parse(runtimeConfig);
              initializeHelperLogger('Checking if %o is a valid runtime object', givenRuntimeConfig ?? 'null');
              // Check that givenRuntimeConfig is a valid instance of IBaseRuntime
              if (!givenRuntimeConfig || !givenRuntimeConfig.apiVersion) {
                throw new Error('Received runtime config is invalid');
              }
              runtimeConfig && applyRuntimeConfig(givenRuntimeConfig);
            } catch (e) {
              if (e instanceof SyntaxError) {
                try {
                  initializeHelperLogger('Attempting to parse %s as an SDK version', runtimeConfig);
                  // if the given runtime config was actually meant to be a SDK version, store it as such.
                  // TODO: This is a temporary workaround to allow Teams to store clientSupportedSDKVersion even when
                  // it doesn't provide the runtimeConfig. After Teams updates its client code, we should
                  // remove this feature.
                  if (!isNaN(compareSDKVersions(runtimeConfig, defaultSDKVersionForCompatCheck))) {
                    GlobalVars.clientSupportedSDKVersion = runtimeConfig;
                  }
                  const givenRuntimeConfig: IBaseRuntime | null = JSON.parse(clientSupportedSDKVersion);
                  initializeHelperLogger('givenRuntimeConfig parsed to %o', givenRuntimeConfig ?? 'null');

                  if (!givenRuntimeConfig) {
                    throw new Error(
                      'givenRuntimeConfig string was successfully parsed. However, it parsed to value of null',
                    );
                  } else {
                    applyRuntimeConfig(givenRuntimeConfig);
                  }
                } catch (e) {
                  if (e instanceof SyntaxError) {
                    applyRuntimeConfig(generateBackCompatRuntimeConfig(GlobalVars.clientSupportedSDKVersion));
                  } else {
                    throw e;
                  }
                }
              } else {
                // If it's any error that's not a JSON parsing error, we want the program to fail.
                throw e;
              }
            }

            GlobalVars.initializeCompleted = true;
          },
        );

        authentication.initialize();
        menus.initialize();
        pages.config.initialize();
        dialog.initialize();
      }

      // Handle additional valid message origins if specified
      if (Array.isArray(validMessageOrigins)) {
        processAdditionalValidOrigins(validMessageOrigins);
      }

      resolve(GlobalVars.initializePromise);
    });
  }

  /**
   * @hidden
   * Undocumented function used to set a mock window for unit tests
   *
   * @internal
   * Limited to Microsoft-internal use
   */
  export function _initialize(hostWindow: any): void {
    Communication.currentWindow = hostWindow;
  }

  /**
   * @hidden
   * Undocumented function used to clear state between unit tests
   *
   * @internal
   * Limited to Microsoft-internal use
   */
  export function _uninitialize(): void {
    if (!GlobalVars.initializeCalled) {
      return;
    }

    Handlers.uninitializeHandlers();

    GlobalVars.initializeCalled = false;
    GlobalVars.initializeCompleted = false;
    GlobalVars.initializePromise = null;
    GlobalVars.additionalValidOrigins = [];
    GlobalVars.frameContext = null;
    GlobalVars.hostClientType = null;
    GlobalVars.isFramelessWindow = false;

    uninitializeCommunication();
  }

  /**
   * Retrieves the current context the frame is running in.
   *
   * @returns Promise that will resolve with the {@link app.Context} object.
   */
  export function getContext(): Promise<app.Context> {
    return new Promise<LegacyContext>((resolve) => {
      ensureInitializeCalled();
      resolve(sendAndUnwrap('getContext'));
    }).then((legacyContext) => transformLegacyContextToAppContext(legacyContext)); // converts globalcontext to app.context
  }

  /**
   * Notifies the frame that app has loaded and to hide the loading indicator if one is shown.
   */
  export function notifyAppLoaded(): void {
    ensureInitializeCalled();
    sendMessageToParent(Messages.AppLoaded, [version]);
  }

  /**
   * Notifies the frame that app initialization is successful and is ready for user interaction.
   */
  export function notifySuccess(): void {
    ensureInitializeCalled();
    sendMessageToParent(Messages.Success, [version]);
  }

  /**
   * Notifies the frame that app initialization has failed and to show an error page in its place.
   *
   * @param appInitializationFailedRequest - The failure request containing the reason for why the app failed
   * during initialization as well as an optional message.
   */
  export function notifyFailure(appInitializationFailedRequest: IFailedRequest): void {
    ensureInitializeCalled();
    sendMessageToParent(Messages.Failure, [
      appInitializationFailedRequest.reason,
      appInitializationFailedRequest.message,
    ]);
  }

  /**
   * Notifies the frame that app initialized with some expected errors.
   *
   * @param expectedFailureRequest - The expected failure request containing the reason and an optional message
   */
  export function notifyExpectedFailure(expectedFailureRequest: IExpectedFailureRequest): void {
    ensureInitializeCalled();
    sendMessageToParent(Messages.ExpectedFailure, [expectedFailureRequest.reason, expectedFailureRequest.message]);
  }

  /**
   * Registers a handler for theme changes.
   *
   * @remarks
   * Only one handler can be registered at a time. A subsequent registration replaces an existing registration.
   *
   * @param handler - The handler to invoke when the user changes their theme.
   */
  export function registerOnThemeChangeHandler(handler: themeHandler): void {
    // allow for registration cleanup even when not called initialize
    handler && ensureInitializeCalled();
    Handlers.registerOnThemeChangeHandler(handler);
  }

  /**
   * open link API.
   *
   * @param deepLink - deep link.
   * @returns Promise that will be fulfilled when the operation has completed
   */
  export function openLink(deepLink: string): Promise<void> {
    return new Promise<void>((resolve) => {
      ensureInitialized(
        runtime,
        FrameContexts.content,
        FrameContexts.sidePanel,
        FrameContexts.settings,
        FrameContexts.task,
        FrameContexts.stage,
        FrameContexts.meetingStage,
      );
      resolve(sendAndHandleStatusAndReason('executeDeepLink', deepLink));
    });
  }
}

/**
 * @hidden
 * Transforms the Legacy Context object received from Messages to the structured app.Context object
 *
 * @internal
 * Limited to Microsoft-internal use
 */
function transformLegacyContextToAppContext(legacyContext: LegacyContext): app.Context {
  const context: app.Context = {
    actionInfo: legacyContext.actionInfo,
    app: {
      locale: legacyContext.locale,
      sessionId: legacyContext.appSessionId ? legacyContext.appSessionId : '',
      theme: legacyContext.theme ? legacyContext.theme : 'default',
      iconPositionVertical: legacyContext.appIconPosition,
      osLocaleInfo: legacyContext.osLocaleInfo,
      parentMessageId: legacyContext.parentMessageId,
      userClickTime: legacyContext.userClickTime,
      userFileOpenPreference: legacyContext.userFileOpenPreference,
      host: {
        name: legacyContext.hostName ? legacyContext.hostName : HostName.teams,
        clientType: legacyContext.hostClientType ? legacyContext.hostClientType : HostClientType.web,
        sessionId: legacyContext.sessionId ? legacyContext.sessionId : '',
        ringId: legacyContext.ringId,
      },
      appLaunchId: legacyContext.appLaunchId,
    },
    page: {
      id: legacyContext.entityId,
      frameContext: legacyContext.frameContext ? legacyContext.frameContext : GlobalVars.frameContext,
      subPageId: legacyContext.subEntityId,
      isFullScreen: legacyContext.isFullScreen,
      isMultiWindow: legacyContext.isMultiWindow,
      sourceOrigin: legacyContext.sourceOrigin,
    },
    user: {
      id: legacyContext.userObjectId,
      displayName: legacyContext.userDisplayName,
      isCallingAllowed: legacyContext.isCallingAllowed,
      isPSTNCallingAllowed: legacyContext.isPSTNCallingAllowed,
      licenseType: legacyContext.userLicenseType,
      loginHint: legacyContext.loginHint,
      userPrincipalName: legacyContext.userPrincipalName,
      tenant: legacyContext.tid
        ? {
            id: legacyContext.tid,
            teamsSku: legacyContext.tenantSKU,
          }
        : undefined,
    },
    channel: legacyContext.channelId
      ? {
          id: legacyContext.channelId,
          displayName: legacyContext.channelName,
          relativeUrl: legacyContext.channelRelativeUrl,
          membershipType: legacyContext.channelType,
          defaultOneNoteSectionId: legacyContext.defaultOneNoteSectionId,
          ownerGroupId: legacyContext.hostTeamGroupId,
          ownerTenantId: legacyContext.hostTeamTenantId,
        }
      : undefined,
    chat: legacyContext.chatId
      ? {
          id: legacyContext.chatId,
        }
      : undefined,
    meeting: legacyContext.meetingId
      ? {
          id: legacyContext.meetingId,
        }
      : undefined,
    sharepoint: legacyContext.sharepoint,
    team: legacyContext.teamId
      ? {
          internalId: legacyContext.teamId,
          displayName: legacyContext.teamName,
          type: legacyContext.teamType,
          groupId: legacyContext.groupId,
          templateId: legacyContext.teamTemplateId,
          isArchived: legacyContext.isTeamArchived,
          userRole: legacyContext.userTeamRole,
        }
      : undefined,
    sharePointSite:
      legacyContext.teamSiteUrl ||
      legacyContext.teamSiteDomain ||
      legacyContext.teamSitePath ||
      legacyContext.mySitePath ||
      legacyContext.mySiteDomain
        ? {
            teamSiteUrl: legacyContext.teamSiteUrl,
            teamSiteDomain: legacyContext.teamSiteDomain,
            teamSitePath: legacyContext.teamSitePath,
            teamSiteId: legacyContext.teamSiteId,
            mySitePath: legacyContext.mySitePath,
            mySiteDomain: legacyContext.mySiteDomain,
          }
        : undefined,
  };

  return context;
}<|MERGE_RESOLUTION|>--- conflicted
+++ resolved
@@ -16,10 +16,6 @@
 import { ensureInitializeCalled, ensureInitialized, processAdditionalValidOrigins } from '../internal/internalAPIs';
 import { getLogger } from '../internal/telemetry';
 import { compareSDKVersions, inServerSideRenderingEnvironment, runWithTimeout } from '../internal/utils';
-<<<<<<< HEAD
-import { logs } from '../private/logs';
-=======
->>>>>>> f03725ac
 import { authentication } from './authentication';
 import { ChannelType, FrameContexts, HostClientType, HostName, TeamType, UserTeamRole } from './constants';
 import { dialog } from './dialog';

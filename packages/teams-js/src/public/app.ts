--- conflicted
+++ resolved
@@ -568,11 +568,8 @@
             // so we assume that if we don't have it, we must be running in Teams.
             // After Teams updates its client code, we can remove this default code.
             try {
-<<<<<<< HEAD
               initializeHelperLogger('Parsing %s', runtimeConfig);
-=======
               /* eslint-disable-next-line strict-null-checks/all */ /* Fix tracked by 5730662 */
->>>>>>> 3253dddb
               const givenRuntimeConfig: IRuntime = JSON.parse(runtimeConfig);
               initializeHelperLogger('Checking if %o is a valid runtime object', givenRuntimeConfig);
               // Check that givenRuntimeConfig is a valid instance of IRuntimeConfig

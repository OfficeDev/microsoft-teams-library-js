/* eslint-disable @typescript-eslint/explicit-module-boundary-types */
/* eslint-disable @typescript-eslint/ban-types */
/* eslint-disable @typescript-eslint/no-unused-vars */

import { sendMessageToParent } from '../internal/communication';
import { GlobalVars } from '../internal/globalVars';
import { registerHandler, removeHandler } from '../internal/handlers';
import { ensureInitialized } from '../internal/internalAPIs';
import { isHostAdaptiveCardSchemaVersionUnsupported } from '../internal/utils';
import { DialogDimension, errorNotSupportedOnPlatform, FrameContexts } from './constants';
import {
  AdaptiveCardDialogInfo,
  BotAdaptiveCardDialogInfo,
  BotUrlDialogInfo,
  DialogInfo,
  DialogSize,
  M365ContentAction,
  TaskInfo,
  UrlDialogInfo,
} from './interfaces';
import { runtime } from './runtime';

/**
 * Namespace to interact with the dialog module-specific part of the SDK.
 *
 * @beta
 */
export namespace dialog {
  /**
   * Data Structure to represent the SDK response when dialog closes
   *
   * @beta
   */
  export interface ISdkResponse {
    /**
     * Error in case there is a failure before dialog submission
     */
    err?: string;

    /**
     * Value provided in the `result` parameter by the dialog when the {@linkcode submit} function
     * was called.
     * If the dialog was closed by the user without submitting (e.g., using a control in the corner
     * of the dialog), this value will be `undefined` here.
     */
    result?: string | object;
  }

  /**
   * Handler used to receive and process messages sent between a dialog and the app that launched it
   * @beta
   */
  // eslint-disable-next-line @typescript-eslint/no-explicit-any
  export type PostMessageChannel = (message: any) => void;

  /**
   * Handler used for receiving results when a dialog closes, either the value passed by {@linkcode submit}
   * or an error if the dialog was closed by the user.
   * @beta
   */
  export type DialogSubmitHandler = (result: ISdkResponse) => void;
  const storedMessages: string[] = [];

  /**
   * @hidden
   * Hide from docs because this function is only used during initialization
   *
   * Adds register handlers for messageForChild upon initialization and only in the tasks FrameContext. {@link FrameContexts.task}
   * Function is called during app initialization
   * @internal
   * Limited to Microsoft-internal use
   *
   * @beta
   */
  export function initialize(): void {
    registerHandler('messageForChild', handleDialogMessage, false);
  }

  function handleDialogMessage(message: string): void {
    if (!GlobalVars.frameContext) {
      // GlobalVars.frameContext is currently not set
      return;
    }

    if (GlobalVars.frameContext === FrameContexts.task) {
      storedMessages.push(message);
    } else {
      // Not in task FrameContext, remove 'messageForChild' handler
      removeHandler('messageForChild');
    }
  }

<<<<<<< HEAD
  export namespace url {
    /**
     * Allows app to open a url based dialog.
     *
     * @remarks
     * This function cannot be called from inside of a dialog
     *
     * @param urlDialogInfo - An object containing the parameters of the dialog module.
     * @param submitHandler - Handler that triggers when a dialog calls the {@linkcode submit} function or when the user closes the dialog.
     * @param messageFromChildHandler - Handler that triggers if dialog sends a message to the app.
     *
     * @beta
     */
    export function open(
      urlDialogInfo: UrlDialogInfo,
      submitHandler?: DialogSubmitHandler,
      messageFromChildHandler?: PostMessageChannel,
    ): void {
      ensureInitialized(FrameContexts.content, FrameContexts.sidePanel, FrameContexts.meetingStage);
      if (!isSupported()) {
        throw errorNotSupportedOnPlatform;
      }

      if (messageFromChildHandler) {
        registerHandler('messageForParent', messageFromChildHandler);
      }
      const dialogInfo: DialogInfo = getDialogInfoFromUrlDialogInfo(urlDialogInfo);
      sendMessageToParent('tasks.startTask', [dialogInfo], (err: string, result: string | object) => {
        submitHandler?.({ err, result });
        removeHandler('messageForParent');
      });
=======
  /**
   * Allows app to open a url based dialog.
   *
   * @remarks
   * This function cannot be called from inside of a dialog
   *
   * @param urlDialogInfo - An object containing the parameters of the dialog module.
   * @param submitHandler - Handler that triggers when a dialog calls the {@linkcode submit} function or when the user closes the dialog.
   * @param messageFromChildHandler - Handler that triggers if dialog sends a message to the app.
   *
   * @returns a function that can be used to send messages to the dialog.
   *
   * @beta
   */
  export function open(
    urlDialogInfo: UrlDialogInfo,
    submitHandler?: DialogSubmitHandler,
    messageFromChildHandler?: PostMessageChannel,
  ): void {
    ensureInitialized(runtime, FrameContexts.content, FrameContexts.sidePanel, FrameContexts.meetingStage);
    if (!isSupported()) {
      throw errorNotSupportedOnPlatform;
>>>>>>> 78f1254a
    }

    /**
     * Submit the dialog module and close the dialog
     *
     * @param result - The result to be sent to the bot or the app. Typically a JSON object or a serialized version of it,
     *  If this function is called from a dialog while {@link M365ContentAction} is set in the context object by the host, result will be ignored
     *
     * @param appIds - Valid application(s) that can receive the result of the submitted dialogs. Specifying this parameter helps prevent malicious apps from retrieving the dialog result. Multiple app IDs can be specified because a web app from a single underlying domain can power multiple apps across different environments and branding schemes.
     *
     * @beta
     */
    export function submit(result?: string | object, appIds?: string | string[]): void {
      // FrameContext content should not be here because dialog.submit can be called only from inside of a dialog (FrameContext task)
      // but it's here because Teams mobile incorrectly returns FrameContext.content when calling app.getFrameContext().
      // FrameContexts.content will be removed once the bug is fixed.
      ensureInitialized(FrameContexts.content, FrameContexts.task);
      if (!isSupported()) {
        throw errorNotSupportedOnPlatform;
      }

      // Send tasks.completeTask instead of tasks.submitTask message for backward compatibility with Mobile clients
      sendMessageToParent('tasks.completeTask', [result, appIds ? (Array.isArray(appIds) ? appIds : [appIds]) : []]);
    }

<<<<<<< HEAD
    /**
     *  Send message to the parent from dialog
     *
     *  @remarks
     * This function is only called from inside of a dialog
     *
     * @param message - The message to send to the parent
     *
     * @beta
     */
    export function sendMessageToParentFromDialog(
      // eslint-disable-next-line @typescript-eslint/no-explicit-any
      message: any,
    ): void {
      ensureInitialized(FrameContexts.task);
      if (!isSupported()) {
        throw errorNotSupportedOnPlatform;
      }

      sendMessageToParent('messageForParent', [message]);
=======
  /**
   * Submit the dialog module and close the dialog
   *
   * @param result - The result to be sent to the bot or the app. Typically a JSON object or a serialized version of it,
   *  If this function is called from a dialog while {@link M365ContentAction} is set in the context object by the host, result will be ignored
   *
   * @param appIds - Valid application(s) that can receive the result of the submitted dialogs. Specifying this parameter helps prevent malicious apps from retrieving the dialog result. Multiple app IDs can be specified because a web app from a single underlying domain can power multiple apps across different environments and branding schemes.
   *
   * @beta
   */
  export function submit(result?: string | object, appIds?: string | string[]): void {
    // FrameContext content should not be here because dialog.submit can be called only from inside of a dialog (FrameContext task)
    // but it's here because Teams mobile incorrectly returns FrameContext.content when calling app.getFrameContext().
    // FrameContexts.content will be removed once the bug is fixed.
    ensureInitialized(runtime, FrameContexts.content, FrameContexts.task);
    if (!isSupported()) {
      throw errorNotSupportedOnPlatform;
>>>>>>> 78f1254a
    }

    /**
     *  Send message to the dialog from the parent
     *
     * @param message - The message to send
     *
     * @beta
     */
    export function sendMessageToDialog(
      // eslint-disable-next-line @typescript-eslint/no-explicit-any
      message: any,
    ): void {
      ensureInitialized(FrameContexts.content, FrameContexts.sidePanel, FrameContexts.meetingStage);
      if (!isSupported()) {
        throw errorNotSupportedOnPlatform;
      }

<<<<<<< HEAD
      sendMessageToParent('messageForChild', [message]);
=======
  /**
   *  Send message to the parent from dialog
   *
   *  @remarks
   * This function is only called from inside of a dialog
   *
   * @param message - The message to send to the parent
   *
   * @beta
   */
  export function sendMessageToParentFromDialog(
    // eslint-disable-next-line @typescript-eslint/no-explicit-any
    message: any,
  ): void {
    ensureInitialized(runtime, FrameContexts.task);
    if (!isSupported()) {
      throw errorNotSupportedOnPlatform;
>>>>>>> 78f1254a
    }

    /**
     * Register a listener that will be triggered when a message is received from the app that opened the dialog.
     *
     * @remarks
     * This function is only called from inside of a dialog.
     *
     * @param listener - The listener that will be triggered.
     *
     * @beta
     */
    export function registerOnMessageFromParent(listener: PostMessageChannel): void {
      ensureInitialized(FrameContexts.task);
      if (!isSupported()) {
        throw errorNotSupportedOnPlatform;
      }

<<<<<<< HEAD
      // We need to remove the original 'messageForChild'
      // handler since the original does not allow for post messages.
      // It is replaced by the user specified listener that is passed in.
      removeHandler('messageForChild');
      registerHandler('messageForChild', listener);
      storedMessages.reverse();
      while (storedMessages.length > 0) {
        const message = storedMessages.pop();
        listener(message);
      }
=======
  /**
   *  Send message to the dialog from the parent
   *
   * @param message - The message to send
   *
   * @beta
   */
  export function sendMessageToDialog(
    // eslint-disable-next-line @typescript-eslint/no-explicit-any
    message: any,
  ): void {
    ensureInitialized(runtime, FrameContexts.content, FrameContexts.sidePanel, FrameContexts.meetingStage);
    if (!isSupported()) {
      throw errorNotSupportedOnPlatform;
>>>>>>> 78f1254a
    }

    /**
     * Checks if dialog.url module is supported by the host
     *
     * @returns boolean to represent whether dialog.url module is supported
     *
     * @throws Error if {@linkcode app.initialize} has not successfully completed
     *
     * @beta
     */
    export function isSupported(): boolean {
      ensureInitialized();
      return runtime.supports.dialog ? (runtime.supports.dialog.url ? true : false) : false;
    }

<<<<<<< HEAD
    /**
     * Namespace to open a dialog that sends results to the bot framework
     *
     * @beta
     */
    export namespace bot {
      /**
       * Allows an app to open the dialog module using bot.
       *
       * @param botUrlDialogInfo - An object containing the parameters of the dialog module including completionBotId.
       * @param submitHandler - Handler that triggers when the dialog has been submitted or closed.
       * @param messageFromChildHandler - Handler that triggers if dialog sends a message to the app.
       *
       * @returns a function that can be used to send messages to the dialog.
       *
       * @beta
       */
      export function open(
        botUrlDialogInfo: BotUrlDialogInfo,
        submitHandler?: DialogSubmitHandler,
        messageFromChildHandler?: PostMessageChannel,
      ): void {
        ensureInitialized(FrameContexts.content, FrameContexts.sidePanel, FrameContexts.meetingStage);
        if (!isSupported()) {
          throw errorNotSupportedOnPlatform;
        }
        if (messageFromChildHandler) {
          registerHandler('messageForParent', messageFromChildHandler);
        }
        const dialogInfo: DialogInfo = getDialogInfoFromBotUrlDialogInfo(botUrlDialogInfo);

        sendMessageToParent('tasks.startTask', [dialogInfo], (err: string, result: string | object) => {
          submitHandler?.({ err, result });
          removeHandler('messageForParent');
        });
      }

      /**
       * Checks if dialog.url.bot capability is supported by the host
       *
       * @returns boolean to represent whether dialog.url.bot is supported
       *
       * @throws Error if {@linkcode app.initialize} has not successfully completed
       *
       * @beta
       */
      export function isSupported(): boolean {
        ensureInitialized();
        return (
          (runtime.supports.dialog && runtime.supports.dialog.url && runtime.supports.dialog.url.bot) !== undefined
        );
      }
    }

    /**
     * @hidden
     *
     * Convert UrlDialogInfo to DialogInfo to send the information to host in {@linkcode open} API.
     *
     * @internal
     * Limited to Microsoft-internal use
     */
    export function getDialogInfoFromUrlDialogInfo(urlDialogInfo: UrlDialogInfo): DialogInfo {
      const dialogInfo: DialogInfo = {
        url: urlDialogInfo.url,
        height: urlDialogInfo.size ? urlDialogInfo.size.height : DialogDimension.Small,
        width: urlDialogInfo.size ? urlDialogInfo.size.width : DialogDimension.Small,
        title: urlDialogInfo.title,
        fallbackUrl: urlDialogInfo.fallbackUrl,
      };
      return dialogInfo;
=======
  /**
   * Register a listener that will be triggered when a message is received from the app that opened the dialog.
   *
   * @remarks
   * This function is only called from inside of a dialog.
   *
   * @param listener - The listener that will be triggered.
   *
   * @beta
   */
  export function registerOnMessageFromParent(listener: PostMessageChannel): void {
    ensureInitialized(runtime, FrameContexts.task);
    if (!isSupported()) {
      throw errorNotSupportedOnPlatform;
>>>>>>> 78f1254a
    }

    /**
     * @hidden
     *
     * Convert BotUrlDialogInfo to DialogInfo to send the information to host in {@linkcode bot.open} API.
     *
     * @internal
     * Limited to Microsoft-internal use
     */
    export function getDialogInfoFromBotUrlDialogInfo(botUrlDialogInfo: BotUrlDialogInfo): DialogInfo {
      const dialogInfo: DialogInfo = getDialogInfoFromUrlDialogInfo(botUrlDialogInfo);
      dialogInfo.completionBotId = botUrlDialogInfo.completionBotId;
      return dialogInfo;
    }
  }

  /**
   * Checks if dialog capability is supported by the host
   * @returns boolean to represent whether dialog capabilty is supported
   *
   * @throws Error if {@linkcode app.initialize} has not successfully completed
   *
   * @throws Error if {@linkcode app.initialize} has not successfully completed
   *
   * @beta
   */
  export function isSupported(): boolean {
    return ensureInitialized(runtime) && runtime.supports.dialog ? true : false;
  }

  /**
   * Namespace to update the dialog
   *
   * @beta
   */
  export namespace update {
    /**
     * Update dimensions - height/width of a dialog.
     *
     * @param dimensions - An object containing width and height properties.
     *
     * @beta
     */
    export function resize(dimensions: DialogSize): void {
      ensureInitialized(
        runtime,
        FrameContexts.content,
        FrameContexts.sidePanel,
        FrameContexts.task,
        FrameContexts.meetingStage,
      );
      if (!isSupported()) {
        throw errorNotSupportedOnPlatform;
      }
      sendMessageToParent('tasks.updateTask', [dimensions]);
    }

    /**
     * Checks if dialog.update capability is supported by the host
     * @returns boolean to represent whether dialog.update capabilty is supported
     *
     * @throws Error if {@linkcode app.initialize} has not successfully completed
     *
     * @beta
     */
    export function isSupported(): boolean {
      return ensureInitialized(runtime) && runtime.supports.dialog
        ? runtime.supports.dialog.update
          ? true
          : false
        : false;
    }
  }

  /**
   * Subcapability for interacting with adaptive card dialogs
   * @beta
   */
  export namespace adaptiveCard {
    /**
     * Allows app to open an adaptive card based dialog.
     *
     * @remarks
     * This function cannot be called from inside of a dialog
     *
     * @param adaptiveCardDialogInfo - An object containing the parameters of the dialog module {@link AdaptiveCardDialogInfo}.
     * @param submitHandler - Handler that triggers when a dialog calls the {@linkcode submit} function or when the user closes the dialog.
     *
     * @beta
     */
<<<<<<< HEAD
    export function open(adaptiveCardDialogInfo: AdaptiveCardDialogInfo, submitHandler?: DialogSubmitHandler): void {
      ensureInitialized(FrameContexts.content, FrameContexts.sidePanel, FrameContexts.meetingStage);
=======
    export function open(
      botUrlDialogInfo: BotUrlDialogInfo,
      submitHandler?: DialogSubmitHandler,
      messageFromChildHandler?: PostMessageChannel,
    ): void {
      ensureInitialized(runtime, FrameContexts.content, FrameContexts.sidePanel, FrameContexts.meetingStage);
>>>>>>> 78f1254a
      if (!isSupported()) {
        throw errorNotSupportedOnPlatform;
      }
      const dialogInfo: DialogInfo = getDialogInfoFromAdaptiveCardDialogInfo(adaptiveCardDialogInfo);
      sendMessageToParent('tasks.startTask', [dialogInfo], (err: string, result: string | object) => {
        submitHandler?.({ err, result });
      });
    }

    /**
     * Checks if dialog.adaptiveCard module is supported by the host
     *
     * @returns boolean to represent whether dialog.adaptiveCard module is supported
     *
     * @throws Error if {@linkcode app.initialize} has not successfully completed
     *
     * @beta
     */
    export function isSupported(): boolean {
<<<<<<< HEAD
      ensureInitialized();
      const isAdaptiveCardVersionSupported =
        runtime.hostVersionsInfo &&
        runtime.hostVersionsInfo.adaptiveCardSchemaVersion &&
        !isHostAdaptiveCardSchemaVersionUnsupported(runtime.hostVersionsInfo.adaptiveCardSchemaVersion);
      return (isAdaptiveCardVersionSupported && runtime.supports.dialog && runtime.supports.dialog.card) !== undefined;
=======
      return ensureInitialized(runtime) && runtime.supports.dialog
        ? runtime.supports.dialog.bot
          ? true
          : false
        : false;
>>>>>>> 78f1254a
    }

    /**
     * Namespace for interaction with adaptive card dialogs that need to communicate with the bot framework
     *
     * @beta
     */
    export namespace bot {
      /**
       * Allows an app to open an adaptive card-based dialog module using bot.
       *
       * @param botAdaptiveCardDialogInfo - An object containing the parameters of the dialog module including completionBotId.
       * @param submitHandler - Handler that triggers when the dialog has been submitted or closed.
       *
       * @beta
       */
      export function open(
        botAdaptiveCardDialogInfo: BotAdaptiveCardDialogInfo,
        submitHandler?: DialogSubmitHandler,
      ): void {
        ensureInitialized(FrameContexts.content, FrameContexts.sidePanel, FrameContexts.meetingStage);
        if (!isSupported()) {
          throw errorNotSupportedOnPlatform;
        }

        const dialogInfo: DialogInfo = getDialogInfoFromBotAdaptiveCardDialogInfo(botAdaptiveCardDialogInfo);

        sendMessageToParent('tasks.startTask', [dialogInfo], (err: string, result: string | object) => {
          submitHandler?.({ err, result });
        });
      }

      /**
       * Checks if dialog.adaptiveCard.bot capability is supported by the host
       *
       * @returns boolean to represent whether dialog.adaptiveCard.bot is supported
       *
       * @throws Error if {@linkcode app.initialize} has not successfully completed
       *
       * @beta
       */
      export function isSupported(): boolean {
        ensureInitialized();
        const isAdaptiveCardVersionSupported =
          runtime.hostVersionsInfo &&
          runtime.hostVersionsInfo.adaptiveCardSchemaVersion &&
          !isHostAdaptiveCardSchemaVersionUnsupported(runtime.hostVersionsInfo.adaptiveCardSchemaVersion);
        return (
          (isAdaptiveCardVersionSupported &&
            runtime.supports.dialog &&
            runtime.supports.dialog.card &&
            runtime.supports.dialog.card.bot) !== undefined
        );
      }
    }

    /**
     * @hidden
     * Hide from docs
     * --------
     * Convert AdaptiveCardDialogInfo to DialogInfo to send the information to host in {@linkcode adaptiveCard.open} API.
     *
     * @internal
     */
    export function getDialogInfoFromAdaptiveCardDialogInfo(
      adaptiveCardDialogInfo: AdaptiveCardDialogInfo,
    ): DialogInfo {
      const dialogInfo: DialogInfo = {
        card: adaptiveCardDialogInfo.card,
        height: adaptiveCardDialogInfo.size ? adaptiveCardDialogInfo.size.height : DialogDimension.Small,
        width: adaptiveCardDialogInfo.size ? adaptiveCardDialogInfo.size.width : DialogDimension.Small,
        title: adaptiveCardDialogInfo.title,
      };
      return dialogInfo;
    }

    /**
     * @hidden
     * Hide from docs
     * --------
     * Convert BotAdaptiveCardDialogInfo to DialogInfo to send the information to host in {@linkcode adaptiveCard.open} API.
     *
     * @internal
     */
    export function getDialogInfoFromBotAdaptiveCardDialogInfo(
      botAdaptiveCardDialogInfo: BotAdaptiveCardDialogInfo,
    ): DialogInfo {
      const dialogInfo: DialogInfo = getDialogInfoFromAdaptiveCardDialogInfo(botAdaptiveCardDialogInfo);
      dialogInfo.completionBotId = botAdaptiveCardDialogInfo.completionBotId;
      return dialogInfo;
    }

    /**
     * @hidden
     * Converts {@link TaskInfo} to {@link AdaptiveCardDialogInfo}
     * @param taskInfo - TaskInfo object to convert
     * @returns - converted AdaptiveCardDialogInfo
     */
    export function getAdaptiveCardDialogInfoFromTaskInfo(taskInfo: TaskInfo): AdaptiveCardDialogInfo {
      // eslint-disable-next-line strict-null-checks/all
      const adaptiveCardDialogInfo: AdaptiveCardDialogInfo = {
        card: taskInfo.card,
        size: {
          height: taskInfo.height ? taskInfo.height : DialogDimension.Small,
          width: taskInfo.width ? taskInfo.width : DialogDimension.Small,
        },
        title: taskInfo.title,
      };

      return adaptiveCardDialogInfo;
    }

    /**
     * @hidden
     * Converts {@link TaskInfo} to {@link BotAdaptiveCardDialogInfo}
     * @param taskInfo - TaskInfo object to convert
     * @returns - converted BotAdaptiveCardDialogInfo
     */
    export function getBotAdaptiveCardDialogInfoFromTaskInfo(taskInfo: TaskInfo): BotAdaptiveCardDialogInfo {
      /* eslint-disable-next-line strict-null-checks/all */ /* Fix tracked by 5730662 */
      const botAdaptiveCardDialogInfo: BotAdaptiveCardDialogInfo = {
        card: taskInfo.card,
        size: {
          height: taskInfo.height ? taskInfo.height : DialogDimension.Small,
          width: taskInfo.width ? taskInfo.width : DialogDimension.Small,
        },
        title: taskInfo.title,
        completionBotId: taskInfo.completionBotId,
      };

      return botAdaptiveCardDialogInfo;
    }
  }
}<|MERGE_RESOLUTION|>--- conflicted
+++ resolved
@@ -90,7 +90,6 @@
     }
   }
 
-<<<<<<< HEAD
   export namespace url {
     /**
      * Allows app to open a url based dialog.
@@ -109,7 +108,7 @@
       submitHandler?: DialogSubmitHandler,
       messageFromChildHandler?: PostMessageChannel,
     ): void {
-      ensureInitialized(FrameContexts.content, FrameContexts.sidePanel, FrameContexts.meetingStage);
+      ensureInitialized(runtime, FrameContexts.content, FrameContexts.sidePanel, FrameContexts.meetingStage);
       if (!isSupported()) {
         throw errorNotSupportedOnPlatform;
       }
@@ -122,30 +121,6 @@
         submitHandler?.({ err, result });
         removeHandler('messageForParent');
       });
-=======
-  /**
-   * Allows app to open a url based dialog.
-   *
-   * @remarks
-   * This function cannot be called from inside of a dialog
-   *
-   * @param urlDialogInfo - An object containing the parameters of the dialog module.
-   * @param submitHandler - Handler that triggers when a dialog calls the {@linkcode submit} function or when the user closes the dialog.
-   * @param messageFromChildHandler - Handler that triggers if dialog sends a message to the app.
-   *
-   * @returns a function that can be used to send messages to the dialog.
-   *
-   * @beta
-   */
-  export function open(
-    urlDialogInfo: UrlDialogInfo,
-    submitHandler?: DialogSubmitHandler,
-    messageFromChildHandler?: PostMessageChannel,
-  ): void {
-    ensureInitialized(runtime, FrameContexts.content, FrameContexts.sidePanel, FrameContexts.meetingStage);
-    if (!isSupported()) {
-      throw errorNotSupportedOnPlatform;
->>>>>>> 78f1254a
     }
 
     /**
@@ -162,7 +137,7 @@
       // FrameContext content should not be here because dialog.submit can be called only from inside of a dialog (FrameContext task)
       // but it's here because Teams mobile incorrectly returns FrameContext.content when calling app.getFrameContext().
       // FrameContexts.content will be removed once the bug is fixed.
-      ensureInitialized(FrameContexts.content, FrameContexts.task);
+      ensureInitialized(runtime, FrameContexts.content, FrameContexts.task);
       if (!isSupported()) {
         throw errorNotSupportedOnPlatform;
       }
@@ -171,7 +146,6 @@
       sendMessageToParent('tasks.completeTask', [result, appIds ? (Array.isArray(appIds) ? appIds : [appIds]) : []]);
     }
 
-<<<<<<< HEAD
     /**
      *  Send message to the parent from dialog
      *
@@ -186,31 +160,12 @@
       // eslint-disable-next-line @typescript-eslint/no-explicit-any
       message: any,
     ): void {
-      ensureInitialized(FrameContexts.task);
+      ensureInitialized(runtime, FrameContexts.task);
       if (!isSupported()) {
         throw errorNotSupportedOnPlatform;
       }
 
       sendMessageToParent('messageForParent', [message]);
-=======
-  /**
-   * Submit the dialog module and close the dialog
-   *
-   * @param result - The result to be sent to the bot or the app. Typically a JSON object or a serialized version of it,
-   *  If this function is called from a dialog while {@link M365ContentAction} is set in the context object by the host, result will be ignored
-   *
-   * @param appIds - Valid application(s) that can receive the result of the submitted dialogs. Specifying this parameter helps prevent malicious apps from retrieving the dialog result. Multiple app IDs can be specified because a web app from a single underlying domain can power multiple apps across different environments and branding schemes.
-   *
-   * @beta
-   */
-  export function submit(result?: string | object, appIds?: string | string[]): void {
-    // FrameContext content should not be here because dialog.submit can be called only from inside of a dialog (FrameContext task)
-    // but it's here because Teams mobile incorrectly returns FrameContext.content when calling app.getFrameContext().
-    // FrameContexts.content will be removed once the bug is fixed.
-    ensureInitialized(runtime, FrameContexts.content, FrameContexts.task);
-    if (!isSupported()) {
-      throw errorNotSupportedOnPlatform;
->>>>>>> 78f1254a
     }
 
     /**
@@ -224,32 +179,12 @@
       // eslint-disable-next-line @typescript-eslint/no-explicit-any
       message: any,
     ): void {
-      ensureInitialized(FrameContexts.content, FrameContexts.sidePanel, FrameContexts.meetingStage);
-      if (!isSupported()) {
-        throw errorNotSupportedOnPlatform;
-      }
-
-<<<<<<< HEAD
+      ensureInitialized(runtime, FrameContexts.content, FrameContexts.sidePanel, FrameContexts.meetingStage);
+      if (!isSupported()) {
+        throw errorNotSupportedOnPlatform;
+      }
+
       sendMessageToParent('messageForChild', [message]);
-=======
-  /**
-   *  Send message to the parent from dialog
-   *
-   *  @remarks
-   * This function is only called from inside of a dialog
-   *
-   * @param message - The message to send to the parent
-   *
-   * @beta
-   */
-  export function sendMessageToParentFromDialog(
-    // eslint-disable-next-line @typescript-eslint/no-explicit-any
-    message: any,
-  ): void {
-    ensureInitialized(runtime, FrameContexts.task);
-    if (!isSupported()) {
-      throw errorNotSupportedOnPlatform;
->>>>>>> 78f1254a
     }
 
     /**
@@ -263,12 +198,11 @@
      * @beta
      */
     export function registerOnMessageFromParent(listener: PostMessageChannel): void {
-      ensureInitialized(FrameContexts.task);
-      if (!isSupported()) {
-        throw errorNotSupportedOnPlatform;
-      }
-
-<<<<<<< HEAD
+      ensureInitialized(runtime, FrameContexts.task);
+      if (!isSupported()) {
+        throw errorNotSupportedOnPlatform;
+      }
+
       // We need to remove the original 'messageForChild'
       // handler since the original does not allow for post messages.
       // It is replaced by the user specified listener that is passed in.
@@ -279,22 +213,6 @@
         const message = storedMessages.pop();
         listener(message);
       }
-=======
-  /**
-   *  Send message to the dialog from the parent
-   *
-   * @param message - The message to send
-   *
-   * @beta
-   */
-  export function sendMessageToDialog(
-    // eslint-disable-next-line @typescript-eslint/no-explicit-any
-    message: any,
-  ): void {
-    ensureInitialized(runtime, FrameContexts.content, FrameContexts.sidePanel, FrameContexts.meetingStage);
-    if (!isSupported()) {
-      throw errorNotSupportedOnPlatform;
->>>>>>> 78f1254a
     }
 
     /**
@@ -307,11 +225,13 @@
      * @beta
      */
     export function isSupported(): boolean {
-      ensureInitialized();
-      return runtime.supports.dialog ? (runtime.supports.dialog.url ? true : false) : false;
-    }
-
-<<<<<<< HEAD
+      return ensureInitialized(runtime) && runtime.supports.dialog
+        ? runtime.supports.dialog.url
+          ? true
+          : false
+        : false;
+    }
+
     /**
      * Namespace to open a dialog that sends results to the bot framework
      *
@@ -334,7 +254,7 @@
         submitHandler?: DialogSubmitHandler,
         messageFromChildHandler?: PostMessageChannel,
       ): void {
-        ensureInitialized(FrameContexts.content, FrameContexts.sidePanel, FrameContexts.meetingStage);
+        ensureInitialized(runtime, FrameContexts.content, FrameContexts.sidePanel, FrameContexts.meetingStage);
         if (!isSupported()) {
           throw errorNotSupportedOnPlatform;
         }
@@ -359,8 +279,8 @@
        * @beta
        */
       export function isSupported(): boolean {
-        ensureInitialized();
         return (
+          ensureInitialized(runtime) &&
           (runtime.supports.dialog && runtime.supports.dialog.url && runtime.supports.dialog.url.bot) !== undefined
         );
       }
@@ -383,22 +303,6 @@
         fallbackUrl: urlDialogInfo.fallbackUrl,
       };
       return dialogInfo;
-=======
-  /**
-   * Register a listener that will be triggered when a message is received from the app that opened the dialog.
-   *
-   * @remarks
-   * This function is only called from inside of a dialog.
-   *
-   * @param listener - The listener that will be triggered.
-   *
-   * @beta
-   */
-  export function registerOnMessageFromParent(listener: PostMessageChannel): void {
-    ensureInitialized(runtime, FrameContexts.task);
-    if (!isSupported()) {
-      throw errorNotSupportedOnPlatform;
->>>>>>> 78f1254a
     }
 
     /**
@@ -490,17 +394,8 @@
      *
      * @beta
      */
-<<<<<<< HEAD
     export function open(adaptiveCardDialogInfo: AdaptiveCardDialogInfo, submitHandler?: DialogSubmitHandler): void {
-      ensureInitialized(FrameContexts.content, FrameContexts.sidePanel, FrameContexts.meetingStage);
-=======
-    export function open(
-      botUrlDialogInfo: BotUrlDialogInfo,
-      submitHandler?: DialogSubmitHandler,
-      messageFromChildHandler?: PostMessageChannel,
-    ): void {
       ensureInitialized(runtime, FrameContexts.content, FrameContexts.sidePanel, FrameContexts.meetingStage);
->>>>>>> 78f1254a
       if (!isSupported()) {
         throw errorNotSupportedOnPlatform;
       }
@@ -520,20 +415,14 @@
      * @beta
      */
     export function isSupported(): boolean {
-<<<<<<< HEAD
-      ensureInitialized();
       const isAdaptiveCardVersionSupported =
         runtime.hostVersionsInfo &&
         runtime.hostVersionsInfo.adaptiveCardSchemaVersion &&
         !isHostAdaptiveCardSchemaVersionUnsupported(runtime.hostVersionsInfo.adaptiveCardSchemaVersion);
-      return (isAdaptiveCardVersionSupported && runtime.supports.dialog && runtime.supports.dialog.card) !== undefined;
-=======
-      return ensureInitialized(runtime) && runtime.supports.dialog
-        ? runtime.supports.dialog.bot
-          ? true
-          : false
-        : false;
->>>>>>> 78f1254a
+      return (
+        ensureInitialized(runtime) &&
+        (isAdaptiveCardVersionSupported && runtime.supports.dialog && runtime.supports.dialog.card) !== undefined
+      );
     }
 
     /**
@@ -554,7 +443,7 @@
         botAdaptiveCardDialogInfo: BotAdaptiveCardDialogInfo,
         submitHandler?: DialogSubmitHandler,
       ): void {
-        ensureInitialized(FrameContexts.content, FrameContexts.sidePanel, FrameContexts.meetingStage);
+        ensureInitialized(runtime, FrameContexts.content, FrameContexts.sidePanel, FrameContexts.meetingStage);
         if (!isSupported()) {
           throw errorNotSupportedOnPlatform;
         }
@@ -576,12 +465,12 @@
        * @beta
        */
       export function isSupported(): boolean {
-        ensureInitialized();
         const isAdaptiveCardVersionSupported =
           runtime.hostVersionsInfo &&
           runtime.hostVersionsInfo.adaptiveCardSchemaVersion &&
           !isHostAdaptiveCardSchemaVersionUnsupported(runtime.hostVersionsInfo.adaptiveCardSchemaVersion);
         return (
+          ensureInitialized(runtime) &&
           (isAdaptiveCardVersionSupported &&
             runtime.supports.dialog &&
             runtime.supports.dialog.card &&

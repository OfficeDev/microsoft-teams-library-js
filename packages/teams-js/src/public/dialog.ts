--- conflicted
+++ resolved
@@ -396,16 +396,9 @@
     }
 
     /**
-<<<<<<< HEAD
      * Checks if dialog.adaptiveCard module is supported by the host
      *
      * @returns boolean to represent whether dialog.adaptiveCard module is supported
-     *
-     * @throws Error if {@linkcode app.initialize} has not successfully completed
-=======
-     * Checks if dialog.bot capability is supported by the host
-     * @returns boolean to represent whether dialog.bot is supported
->>>>>>> c5e9af5c
      *
      * @throws Error if {@linkcode app.initialize} has not successfully completed
      *
@@ -413,15 +406,11 @@
      */
     export function isSupported(): boolean {
       ensureInitialized();
-<<<<<<< HEAD
       const isAdaptiveCardVersionSupported =
         runtime.hostVersionsInfo &&
         runtime.hostVersionsInfo.adaptiveCardSchemaVersion &&
         !isHostAdaptiveCardSchemaVersionUnsupported(runtime.hostVersionsInfo.adaptiveCardSchemaVersion);
       return (isAdaptiveCardVersionSupported && runtime.supports.dialog && runtime.supports.dialog.card) !== undefined;
-=======
-      return runtime.supports.dialog ? (runtime.supports.dialog.bot ? true : false) : false;
->>>>>>> c5e9af5c
     }
 
     /**

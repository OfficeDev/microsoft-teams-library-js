/* eslint-disable @typescript-eslint/explicit-module-boundary-types */
/* eslint-disable @typescript-eslint/ban-types */
/* eslint-disable @typescript-eslint/no-unused-vars */

import { sendMessageToParent } from '../internal/communication';
import { GlobalVars } from '../internal/globalVars';
import { registerHandler, removeHandler } from '../internal/handlers';
import { ensureInitialized } from '../internal/internalAPIs';
import { DialogDimension, errorNotSupportedOnPlatform, FrameContexts } from './constants';
import { BotUrlDialogInfo, DialogInfo, DialogSize, M365ContentAction, UrlDialogInfo } from './interfaces';
import { runtime } from './runtime';

/**
 * Namespace to interact with the dialog module-specific part of the SDK.
 *
 * @beta
 */
export namespace dialog {
  /**
   * Data Structure to represent the SDK response when dialog closes
   *
   * @beta
   */
  export interface ISdkResponse {
    /**
     * Error in case there is a failure before dialog submission
     */
    err?: string;

    /**
     * Value provided in the `result` parameter by the dialog when the {@linkcode submit} function
     * was called.
     * If the dialog was closed by the user without submitting (e.g., using a control in the corner
     * of the dialog), this value will be `undefined` here.
     */
    result?: string | object;
  }

  /**
   * Handler used to receive and process messages sent between a dialog and the app that launched it
   * @beta
   */
  // eslint-disable-next-line @typescript-eslint/no-explicit-any
  export type PostMessageChannel = (message: any) => void;

  /**
   * Handler used for receiving results when a dialog closes, either the value passed by {@linkcode submit}
   * or an error if the dialog was closed by the user.
   * @beta
   */
  export type DialogSubmitHandler = (result: ISdkResponse) => void;
  const storedMessages: string[] = [];

  /**
   * @hidden
   * Hide from docs because this function is only used during initialization
   *
   * Adds register handlers for messageForChild upon initialization and only in the tasks FrameContext. {@link FrameContexts.task}
   * Function is called during app initialization
   * @internal
   * Limited to Microsoft-internal use
   *
   * @beta
   */
  export function initialize(): void {
    registerHandler('messageForChild', handleDialogMessage, false);
  }

  function handleDialogMessage(message: string): void {
    if (!GlobalVars.frameContext) {
      // GlobalVars.frameContext is currently not set
      return;
    }

    if (GlobalVars.frameContext === FrameContexts.task) {
      storedMessages.push(message);
    } else {
      // Not in task FrameContext, remove 'messageForChild' handler
      removeHandler('messageForChild');
    }
  }

  /**
   * Allows app to open a url based dialog.
   *
   * @remarks
   * This function cannot be called from inside of a dialog
   *
   * @param urlDialogInfo - An object containing the parameters of the dialog module.
   * @param submitHandler - Handler that triggers when a dialog calls the {@linkcode submit} function or when the user closes the dialog.
   * @param messageFromChildHandler - Handler that triggers if dialog sends a message to the app.
   *
   * @returns a function that can be used to send messages to the dialog.
   *
   * @beta
   */
  export function open(
    urlDialogInfo: UrlDialogInfo,
    submitHandler?: DialogSubmitHandler,
    messageFromChildHandler?: PostMessageChannel,
  ): void {
    ensureInitialized(FrameContexts.content, FrameContexts.sidePanel, FrameContexts.meetingStage);
    if (!isSupported()) {
      throw errorNotSupportedOnPlatform;
    }

    if (messageFromChildHandler) {
      registerHandler('messageForParent', messageFromChildHandler);
    }
    const dialogInfo: DialogInfo = getDialogInfoFromUrlDialogInfo(urlDialogInfo);
    sendMessageToParent('tasks.startTask', [dialogInfo], (err: string, result: string | object) => {
      submitHandler?.({ err, result });
      removeHandler('messageForParent');
    });
  }

  /**
   * Submit the dialog module and close the dialog
   *
   * @param result - The result to be sent to the bot or the app. Typically a JSON object or a serialized version of it,
   *  If this function is called from a dialog while {@link M365ContentAction} is set in the context object by the host, result will be ignored
   *
   * @param appIds - Valid application(s) that can receive the result of the submitted dialogs. Specifying this parameter helps prevent malicious apps from retrieving the dialog result. Multiple app IDs can be specified because a web app from a single underlying domain can power multiple apps across different environments and branding schemes.
   *
<<<<<<< HEAD
=======
   * @beta
>>>>>>> 7b2730ea
   */
  export function submit(result?: string | object, appIds?: string | string[]): void {
    ensureInitialized(FrameContexts.content, FrameContexts.sidePanel, FrameContexts.task, FrameContexts.meetingStage);
    if (!isSupported()) {
      throw errorNotSupportedOnPlatform;
    }

    // Send tasks.completeTask instead of tasks.submitTask message for backward compatibility with Mobile clients
    sendMessageToParent('tasks.completeTask', [result, appIds ? (Array.isArray(appIds) ? appIds : [appIds]) : []]);
  }

  /**
   *  Send message to the parent from dialog
   *
   *  @remarks
   * This function is only called from inside of a dialog
   *
   * @param message - The message to send to the parent
   *
   * @beta
   */
  export function sendMessageToParentFromDialog(
    // eslint-disable-next-line @typescript-eslint/no-explicit-any
    message: any,
  ): void {
    ensureInitialized(FrameContexts.task);
    if (!isSupported()) {
      throw errorNotSupportedOnPlatform;
    }

    sendMessageToParent('messageForParent', [message]);
  }

  /**
   *  Send message to the dialog from the parent
   *
   * @param message - The message to send
   *
   * @beta
   */
  export function sendMessageToDialog(
    // eslint-disable-next-line @typescript-eslint/no-explicit-any
    message: any,
  ): void {
    ensureInitialized(FrameContexts.content, FrameContexts.sidePanel, FrameContexts.meetingStage);
    if (!isSupported()) {
      throw errorNotSupportedOnPlatform;
    }

    sendMessageToParent('messageForChild', [message]);
  }

  /**
   * Register a listener that will be triggered when a message is received from the app that opened the dialog.
   *
   * @remarks
   * This function is only called from inside of a dialog.
   *
   * @param listener - The listener that will be triggered.
   *
   * @beta
   */
  export function registerOnMessageFromParent(listener: PostMessageChannel): void {
    ensureInitialized(FrameContexts.task);
    if (!isSupported()) {
      throw errorNotSupportedOnPlatform;
    }

    // We need to remove the original 'messageForChild'
    // handler since the original does not allow for post messages.
    // It is replaced by the user specified listener that is passed in.
    removeHandler('messageForChild');
    registerHandler('messageForChild', listener);
    storedMessages.reverse();
    while (storedMessages.length > 0) {
      const message = storedMessages.pop();
      listener(message);
    }
  }

  /**
   * Checks if dialog module is supported by the host
   *
   * @returns boolean to represent whether dialog module is supported
   *
   * @beta
   */
  export function isSupported(): boolean {
    return runtime.supports.dialog ? true : false;
  }

  /**
   * Namespace to update the dialog
   *
   * @beta
   */
  export namespace update {
    /**
     * Update dimensions - height/width of a dialog.
     *
     * @param dimensions - An object containing width and height properties.
     *
     * @beta
     */
    export function resize(dimensions: DialogSize): void {
      ensureInitialized(FrameContexts.content, FrameContexts.sidePanel, FrameContexts.task, FrameContexts.meetingStage);
      if (!isSupported()) {
        throw errorNotSupportedOnPlatform;
      }
      sendMessageToParent('tasks.updateTask', [dimensions]);
    }

    /**
     * Checks if dialog.update capability is supported by the host
     *
     * @returns boolean to represent whether dialog.update is supported
     *
     * @beta
     */
    export function isSupported(): boolean {
      return runtime.supports.dialog ? (runtime.supports.dialog.update ? true : false) : false;
    }
  }

  /**
   * Namespace to open a dialog that sends results to the bot framework
   *
   * @beta
   */
  export namespace bot {
    /**
     * Allows an app to open the dialog module using bot.
     *
     * @param botUrlDialogInfo - An object containing the parameters of the dialog module including completionBotId.
     * @param submitHandler - Handler that triggers when the dialog has been submitted or closed.
     * @param messageFromChildHandler - Handler that triggers if dialog sends a message to the app.
     *
     * @returns a function that can be used to send messages to the dialog.
     *
     * @beta
     */
    export function open(
      botUrlDialogInfo: BotUrlDialogInfo,
      submitHandler?: DialogSubmitHandler,
      messageFromChildHandler?: PostMessageChannel,
    ): void {
      ensureInitialized(FrameContexts.content, FrameContexts.sidePanel, FrameContexts.meetingStage);
      if (!isSupported()) {
        throw errorNotSupportedOnPlatform;
      }
      if (messageFromChildHandler) {
        registerHandler('messageForParent', messageFromChildHandler);
      }
      const dialogInfo: DialogInfo = getDialogInfoFromBotUrlDialogInfo(botUrlDialogInfo);

      sendMessageToParent('tasks.startTask', [dialogInfo], (err: string, result: string | object) => {
        submitHandler?.({ err, result });
        removeHandler('messageForParent');
      });
    }

    /**
     * Checks if dialog.bot capability is supported by the host
     *
     * @returns boolean to represent whether dialog.bot is supported
     *
     * @beta
     */
    export function isSupported(): boolean {
      return runtime.supports.dialog ? (runtime.supports.dialog.bot ? true : false) : false;
    }
  }

  /**
   * @hidden
   *
   * Convert UrlDialogInfo to DialogInfo to send the information to host in {@linkcode open} API.
   *
   * @internal
   * Limited to Microsoft-internal use
   *
   * @beta
   */
  export function getDialogInfoFromUrlDialogInfo(urlDialogInfo: UrlDialogInfo): DialogInfo {
    const dialogInfo: DialogInfo = {
      url: urlDialogInfo.url,
      height: urlDialogInfo.size ? urlDialogInfo.size.height : DialogDimension.Small,
      width: urlDialogInfo.size ? urlDialogInfo.size.width : DialogDimension.Small,
      title: urlDialogInfo.title,
      fallbackUrl: urlDialogInfo.fallbackUrl,
    };
    return dialogInfo;
  }

  /**
   * @hidden
   *
   * Convert BotUrlDialogInfo to DialogInfo to send the information to host in {@linkcode bot.open} API.
   *
   * @internal
   * Limited to Microsoft-internal use
   *
   * @beta
   */
  export function getDialogInfoFromBotUrlDialogInfo(botUrlDialogInfo: BotUrlDialogInfo): DialogInfo {
    const dialogInfo: DialogInfo = {
      url: botUrlDialogInfo.url,
      height: botUrlDialogInfo.size ? botUrlDialogInfo.size.height : DialogDimension.Small,
      width: botUrlDialogInfo.size ? botUrlDialogInfo.size.width : DialogDimension.Small,
      title: botUrlDialogInfo.title,
      fallbackUrl: botUrlDialogInfo.fallbackUrl,
      completionBotId: botUrlDialogInfo.completionBotId,
    };
    return dialogInfo;
  }
}<|MERGE_RESOLUTION|>--- conflicted
+++ resolved
@@ -122,10 +122,7 @@
    *
    * @param appIds - Valid application(s) that can receive the result of the submitted dialogs. Specifying this parameter helps prevent malicious apps from retrieving the dialog result. Multiple app IDs can be specified because a web app from a single underlying domain can power multiple apps across different environments and branding schemes.
    *
-<<<<<<< HEAD
-=======
-   * @beta
->>>>>>> 7b2730ea
+   * @beta
    */
   export function submit(result?: string | object, appIds?: string | string[]): void {
     ensureInitialized(FrameContexts.content, FrameContexts.sidePanel, FrameContexts.task, FrameContexts.meetingStage);

/* eslint-disable @typescript-eslint/ban-types */

import { errorRuntimeNotInitialized, errorRuntimeNotSupported } from '../internal/constants';
import { GlobalVars } from '../internal/globalVars';
import { getLogger } from '../internal/telemetry';
import { compareSDKVersions, deepFreeze } from '../internal/utils';
import { HostClientType, teamsMinAdaptiveCardVersion } from './constants';
import { HostVersionsInfo } from './interfaces';

const runtimeLogger = getLogger('runtime');

export interface IBaseRuntime {
  readonly apiVersion: number;
  readonly hostVersionsInfo?: HostVersionsInfo;
  readonly isLegacyTeams?: boolean;
  readonly supports?: {};
}

/**
 * Latest runtime interface version
 */
export type Runtime = IRuntimeV3;

export const latestRuntimeApiVersion = 3;

function isLatestRuntimeVersion(runtime: IBaseRuntime): runtime is Runtime {
  return runtime.apiVersion === latestRuntimeApiVersion;
}

interface IRuntimeV1 extends IBaseRuntime {
  readonly apiVersion: 1;
  readonly isLegacyTeams?: boolean;
  readonly supports: {
    readonly appEntity?: {};
    readonly appInstallDialog?: {};
    readonly barCode?: {};
    readonly calendar?: {};
    readonly call?: {};
    readonly chat?: {};
    readonly conversations?: {};
    readonly dialog?: {
      readonly bot?: {};
      readonly update?: {};
    };
    readonly geoLocation?: {
      readonly map?: {};
    };
    readonly location?: {};
    readonly logs?: {};
    readonly mail?: {};
    readonly meetingRoom?: {};
    readonly menus?: {};
    readonly monetization?: {};
    readonly notifications?: {};
    readonly pages?: {
      readonly appButton?: {};
      readonly backStack?: {};
      readonly config?: {};
      readonly currentApp?: {};
      readonly fullTrust?: {};
      readonly tabs?: {};
    };
    readonly people?: {};
    readonly permissions?: {};
    readonly profile?: {};
    readonly remoteCamera?: {};
    readonly search?: {};
    readonly sharing?: {};
    readonly stageView?: {};
    readonly teams?: {
      readonly fullTrust?: {
        readonly joinedTeams?: {};
      };
    };
    readonly teamsCore?: {};
    readonly video?: {
      readonly mediaStream?: {};
      readonly sharedFrame?: {};
    };
    readonly webStorage?: {};
  };
}

interface IRuntimeV2 extends IBaseRuntime {
  readonly apiVersion: 2;
  readonly hostVersionsInfo?: HostVersionsInfo;
  readonly isLegacyTeams?: boolean;
  readonly supports: {
    readonly appEntity?: {};
    readonly appInstallDialog?: {};
    readonly appNotification?: {};
    readonly barCode?: {};
    readonly calendar?: {};
    readonly call?: {};
    readonly chat?: {};
    readonly conversations?: {};
    readonly dialog?: {
      readonly card?: {
        readonly bot?: {};
      };
      readonly url?: {
        readonly bot?: {};
      };
      readonly update?: {};
    };
    readonly geoLocation?: {
      readonly map?: {};
    };
    readonly interactive?: {};
    readonly secondaryBrowser?: {};
    readonly location?: {};
    readonly logs?: {};
    readonly mail?: {};
    readonly marketplace?: {};
    readonly meetingRoom?: {};
    readonly menus?: {};
    readonly monetization?: {};
    readonly notifications?: {};
    readonly pages?: {
      readonly appButton?: {};
      readonly backStack?: {};
      readonly config?: {};
      readonly currentApp?: {};
      readonly fullTrust?: {};
      readonly tabs?: {};
    };
    readonly people?: {};
    readonly permissions?: {};
    readonly profile?: {};
    readonly remoteCamera?: {};
    readonly search?: {};
    readonly sharing?: {};
    readonly stageView?: {};
    readonly teams?: {
      readonly fullTrust?: {
        readonly joinedTeams?: {};
      };
    };
    readonly teamsCore?: {};
    readonly video?: {
      readonly mediaStream?: {};
      readonly sharedFrame?: {};
    };
    readonly webStorage?: {};
  };
}

interface IRuntimeV3 extends IBaseRuntime {
  readonly apiVersion: 3;
  readonly hostVersionsInfo?: HostVersionsInfo;
  readonly isLegacyTeams?: boolean;
  readonly supports: {
    readonly app?: {
      readonly lifecycle?: {
        readonly caching?: {};
      };
    };
    readonly appEntity?: {};
    readonly appInstallDialog?: {};
    readonly barCode?: {};
    readonly calendar?: {};
    readonly call?: {};
    readonly chat?: {};
    readonly clipboard?: {};
    readonly conversations?: {};
    readonly dialog?: {
      readonly card?: {
        readonly bot?: {};
      };
      readonly url?: {
        readonly bot?: {};
      };
      readonly update?: {};
    };
    readonly geoLocation?: {
      readonly map?: {};
    };
    readonly interactive?: {};
    readonly secondaryBrowser?: {};
    readonly location?: {};
    readonly logs?: {};
    readonly mail?: {};
    readonly marketplace?: {};
    readonly meetingRoom?: {};
    readonly menus?: {};
    readonly monetization?: {};
    readonly notifications?: {};
    readonly pages?: {
      readonly appButton?: {};
      readonly backStack?: {};
      readonly config?: {};
      readonly currentApp?: {};
      readonly fullTrust?: {};
      readonly tabs?: {};
    };
    readonly people?: {};
    readonly permissions?: {};
    readonly profile?: {};
    readonly remoteCamera?: {};
    readonly search?: {};
    readonly sharing?: {};
    readonly stageView?: {};
    readonly teams?: {
      readonly fullTrust?: {
        readonly joinedTeams?: {};
      };
    };
    readonly teamsCore?: {};
    readonly video?: {
      readonly mediaStream?: {};
      readonly sharedFrame?: {};
    };
    readonly webStorage?: {};
  };
}

// Constant used to set the runtime configuration
const _uninitializedRuntime: UninitializedRuntime = {
  apiVersion: -1,
  supports: {},
};

interface UninitializedRuntime extends IBaseRuntime {
  readonly apiVersion: -1;
  readonly supports: {};
}

/**
 * @hidden
 * Ensures that the runtime has been initialized

 * @returns True if the runtime has been initialized
 * @throws Error if the runtime has not been initialized
 *
 * @internal
 * Limited to Microsoft-internal use
 */
export function isRuntimeInitialized(runtime: IBaseRuntime): runtime is Runtime {
  if (isLatestRuntimeVersion(runtime)) {
    return true;
  } else if (runtime.apiVersion === -1) {
    throw new Error(errorRuntimeNotInitialized);
  } else {
    throw new Error(errorRuntimeNotSupported);
  }
}

export let runtime: Runtime | UninitializedRuntime = _uninitializedRuntime;

export const versionAndPlatformAgnosticTeamsRuntimeConfig: Runtime = {
  apiVersion: 3,
  hostVersionsInfo: teamsMinAdaptiveCardVersion,
  isLegacyTeams: true,
  supports: {
    app: {
      lifecycle: {
        caching: {},
      },
    },
    appInstallDialog: {},
    appEntity: {},
    call: {},
    chat: {},
    conversations: {},
    dialog: {
      card: {
        bot: {},
      },
      url: {
        bot: {},
      },
      update: {},
    },
    interactive: {},
    logs: {},
    meetingRoom: {},
    menus: {},
    monetization: {},
    notifications: {},
    pages: {
      config: {},
      backStack: {},
      fullTrust: {},
    },
    remoteCamera: {},
    teams: {
      fullTrust: {},
    },
    teamsCore: {},
    video: {
      sharedFrame: {},
    },
  },
};

export interface ICapabilityReqs {
  readonly capability: object;
  readonly hostClientTypes: Array<string>;
}

const v1NonMobileHostClientTypes = [
  HostClientType.desktop,
  HostClientType.web,
  HostClientType.rigel,
  HostClientType.surfaceHub,
  HostClientType.teamsRoomsWindows,
  HostClientType.teamsRoomsAndroid,
  HostClientType.teamsPhones,
  HostClientType.teamsDisplays,
];

export const v1HostClientTypes = [...v1NonMobileHostClientTypes, HostClientType.android, HostClientType.ios];

/**
 * @hidden
 * `upgradeToNextVersion` transforms runtime of version `versionToUpgradeFrom` to the next higher version
 *
 * @internal
 * Limited to Microsoft-internal use
 */
interface IRuntimeUpgrade {
  versionToUpgradeFrom: number;
  upgradeToNextVersion: (previousVersionRuntime: IBaseRuntime) => IBaseRuntime;
}

/**
 * @hidden
 * Uses upgradeChain to transform an outdated runtime object to the latest format.
 * @param outdatedRuntime - The runtime object to be upgraded
 * @returns The upgraded runtime object
 * @throws Error if the runtime object could not be upgraded to the latest version
 *
 * @internal
 * Limited to Microsoft-internal use
 */
export function fastForwardRuntime(outdatedRuntime: IBaseRuntime): Runtime {
  let runtime = outdatedRuntime;
  if (runtime.apiVersion < latestRuntimeApiVersion) {
    upgradeChain.forEach((upgrade) => {
      if (runtime.apiVersion === upgrade.versionToUpgradeFrom) {
        runtime = upgrade.upgradeToNextVersion(runtime);
      }
    });
  }
  if (isLatestRuntimeVersion(runtime)) {
    return runtime;
  } else {
    throw new Error('Received a runtime that could not be upgraded to the latest version');
  }
}

/**
 * @hidden
 * List of transformations required to upgrade a runtime object from a previous version to the next higher version.
 * This list must be ordered from lowest version to highest version
 *
 * @internal
 * Limited to Microsoft-internal use
 */
export const upgradeChain: IRuntimeUpgrade[] = [
  {
    versionToUpgradeFrom: 1,
    upgradeToNextVersion: (previousVersionRuntime: IRuntimeV1): IRuntimeV2 => {
      return {
        apiVersion: 2,
        hostVersionsInfo: undefined,
        isLegacyTeams: previousVersionRuntime.isLegacyTeams,
        supports: {
          ...previousVersionRuntime.supports,
          dialog: previousVersionRuntime.supports.dialog
            ? {
                card: undefined,
                url: previousVersionRuntime.supports.dialog,
                update: previousVersionRuntime.supports.dialog?.update,
              }
            : undefined,
        },
      };
    },
  },
  {
    versionToUpgradeFrom: 2,
    upgradeToNextVersion: (previousVersionRuntime: IRuntimeV2): IRuntimeV3 => {
      /* eslint-disable-next-line @typescript-eslint/no-unused-vars */ /* Intentionally assigned to unused variable to delete propery when destructuring */
      const { appNotification: _, ...newSupports } = previousVersionRuntime.supports;
      return {
        ...previousVersionRuntime,
        apiVersion: 3,
        supports: newSupports,
      };
    },
  },
];

export const mapTeamsVersionToSupportedCapabilities: Record<string, Array<ICapabilityReqs>> = {
  // 1.0.0 just signifies "these capabilities have practically always been supported." For some of these
  // we don't know what the real first version that supported them was -- but it was long enough ago that
  // we can just effectively consider them always supported (on the specified platforms)
  '1.0.0': [
    {
      capability: { pages: { appButton: {}, tabs: {} }, stageView: {} },
      hostClientTypes: v1NonMobileHostClientTypes,
    },
  ],
  '1.9.0': [
    {
      capability: { location: {} },
      hostClientTypes: v1HostClientTypes,
    },
  ],
  '2.0.0': [
    {
      capability: { people: {} },
      hostClientTypes: v1HostClientTypes,
    },
    {
      capability: { sharing: {} },
      hostClientTypes: [HostClientType.desktop, HostClientType.web],
    },
  ],
  '2.0.1': [
    {
      capability: { teams: { fullTrust: { joinedTeams: {} } } },
      hostClientTypes: [
        HostClientType.android,
        HostClientType.desktop,
        HostClientType.ios,
        HostClientType.teamsRoomsAndroid,
        HostClientType.teamsPhones,
        HostClientType.teamsDisplays,
        HostClientType.web,
      ],
    },
    {
      capability: { webStorage: {} },
      hostClientTypes: [HostClientType.desktop],
    },
  ],
  '2.0.5': [
    {
      capability: { webStorage: {} },
      hostClientTypes: [HostClientType.android, HostClientType.desktop, HostClientType.ios],
    },
  ],
};

const generateBackCompatRuntimeConfigLogger = runtimeLogger.extend('generateBackCompatRuntimeConfig');

<<<<<<< HEAD
function mergeCapabilities(baselineSupports: object, supportsToMergeIntoBaseline: object): object {
  const merged: object = { ...baselineSupports };

  for (const key in supportsToMergeIntoBaseline) {
    if (Object.prototype.hasOwnProperty.call(supportsToMergeIntoBaseline, key)) {
      if (typeof supportsToMergeIntoBaseline[key] === 'object' && !Array.isArray(supportsToMergeIntoBaseline[key])) {
        merged[key] = mergeCapabilities(baselineSupports[key] || {}, supportsToMergeIntoBaseline[key]);
      } else {
        if (!(key in baselineSupports)) {
          merged[key] = supportsToMergeIntoBaseline[key];
=======
/**
 * @internal
 * Limited to Microsoft-internal use
 *
 * Merges the capabilities of two runtime objects. Fully supports arbitrarily nested capabilities/subcapabilities.
 *
 * Note that this function isn't actually doing anything specific to capabilities/runtime. It's just doing a
 * generic merge of two objects.
 *
 * This function is NOT intended to handle objects that are NOT "shaped" like runtime objects. Specifically
 * this means that it doesn't know how to merge values that aren't themselves objects. For example, it cannot
 * properly handle situations where both objects contain a string or number with the same property name since the proper way to
 * merge such values would be domain-dependent. For now it just happens to keep the value in the baseline and ignore the other.
 * Since the runtime is only supposed to have objects, this limitation is fine.
 *
 * @param baselineRuntime the baseline runtime object
 * @param runtimeToMergeIntoBaseline the runtime object to merge into the baseline
 * @returns the merged runtime object which is the union of baselineRuntime and runtimeToMergeIntoBaseline
 */
function mergeRuntimeCapabilities(baselineRuntime: object, runtimeToMergeIntoBaseline: object): object {
  const merged: object = { ...baselineRuntime };

  for (const key in runtimeToMergeIntoBaseline) {
    if (Object.prototype.hasOwnProperty.call(runtimeToMergeIntoBaseline, key)) {
      if (typeof runtimeToMergeIntoBaseline[key] === 'object' && !Array.isArray(runtimeToMergeIntoBaseline[key])) {
        merged[key] = mergeRuntimeCapabilities(baselineRuntime[key] || {}, runtimeToMergeIntoBaseline[key]);
      } else {
        if (!(key in baselineRuntime)) {
          merged[key] = runtimeToMergeIntoBaseline[key];
>>>>>>> 416ac57a
        }
      }
    }
  }

  return merged;
}

/**
 * @internal
 * Limited to Microsoft-internal use
 *
 * Generates and returns a runtime configuration for host clients which are not on the latest host SDK version
 * and do not provide their own runtime config (this is just older versions of Teams on some platforms).
 * Their supported capabilities are based on the highest client SDK version that they can support.
 *
 * @param highestSupportedVersion - The highest client SDK version that the host client can support.
 * @returns runtime which describes the APIs supported by the legacy host client.
 */
export function generateVersionBasedTeamsRuntimeConfig(
  highestSupportedVersion: string,
  versionAgnosticRuntimeConfig: Runtime,
  mapVersionToSupportedCapabilities: Record<string, Array<ICapabilityReqs>>,
): Runtime {
  generateBackCompatRuntimeConfigLogger('generating back compat runtime config for %s', highestSupportedVersion);

  let newSupports = { ...versionAgnosticRuntimeConfig.supports };

  generateBackCompatRuntimeConfigLogger(
    'Supported capabilities in config before updating based on highestSupportedVersion: %o',
    newSupports,
  );

<<<<<<< HEAD
  console.log(`Considering merging, version: ${highestSupportedVersion}, hostClientType: ${GlobalVars.hostClientType}`);

  Object.keys(mapTeamsVersionToSupportedCapabilities).forEach((versionNumber) => {
=======
  Object.keys(mapVersionToSupportedCapabilities).forEach((versionNumber) => {
>>>>>>> 416ac57a
    if (compareSDKVersions(highestSupportedVersion, versionNumber) >= 0) {
      mapVersionToSupportedCapabilities[versionNumber].forEach((capabilityReqs) => {
        if (capabilityReqs.hostClientTypes.includes(GlobalVars.hostClientType)) {
<<<<<<< HEAD
          console.log(`Merging, capability: ${JSON.stringify(capabilityReqs.capability)}`);
          newSupports = mergeCapabilities(newSupports, capabilityReqs.capability);
=======
          newSupports = mergeRuntimeCapabilities(newSupports, capabilityReqs.capability);
>>>>>>> 416ac57a
        }
      });
    }
  });

  const teamsBackCompatRuntimeConfig: Runtime = {
    apiVersion: latestRuntimeApiVersion,
    hostVersionsInfo: teamsMinAdaptiveCardVersion,
    isLegacyTeams: true,
    supports: newSupports,
  };

  generateBackCompatRuntimeConfigLogger(
    'Runtime config after updating based on highestSupportedVersion: %o',
    teamsBackCompatRuntimeConfig,
  );

  console.log(
    `Runtime config after updating based on highestSupportedVersion: ${JSON.stringify(teamsBackCompatRuntimeConfig)}`,
  );

  return teamsBackCompatRuntimeConfig;
}

const applyRuntimeConfigLogger = runtimeLogger.extend('applyRuntimeConfig');
export function applyRuntimeConfig(runtimeConfig: IBaseRuntime): void {
  // Some hosts that have not adopted runtime versioning send a string for apiVersion, so we should handle those as v1 inputs
  if (typeof runtimeConfig.apiVersion === 'string') {
    applyRuntimeConfigLogger('Trying to apply runtime with string apiVersion, processing as v1: %o', runtimeConfig);
    runtimeConfig = {
      ...runtimeConfig,
      apiVersion: 1,
    };
  }
  applyRuntimeConfigLogger('Fast-forwarding runtime %o', runtimeConfig);
  const ffRuntimeConfig = fastForwardRuntime(runtimeConfig);
  applyRuntimeConfigLogger('Applying runtime %o', ffRuntimeConfig);
  runtime = deepFreeze(ffRuntimeConfig);
}

export function setUnitializedRuntime(): void {
  runtime = deepFreeze(_uninitializedRuntime);
}

/**
 * @hidden
 * Constant used to set minimum runtime configuration
 * while un-initializing an app in unit test case.
 *
 * @internal
 * Limited to Microsoft-internal use
 */
export const _minRuntimeConfigToUninitialize: Runtime = {
  apiVersion: latestRuntimeApiVersion,
  supports: {
    pages: {
      appButton: {},
      tabs: {},
      config: {},
      backStack: {},
      fullTrust: {},
    },
    teamsCore: {},
    logs: {},
  },
};<|MERGE_RESOLUTION|>--- conflicted
+++ resolved
@@ -446,18 +446,6 @@
 
 const generateBackCompatRuntimeConfigLogger = runtimeLogger.extend('generateBackCompatRuntimeConfig');
 
-<<<<<<< HEAD
-function mergeCapabilities(baselineSupports: object, supportsToMergeIntoBaseline: object): object {
-  const merged: object = { ...baselineSupports };
-
-  for (const key in supportsToMergeIntoBaseline) {
-    if (Object.prototype.hasOwnProperty.call(supportsToMergeIntoBaseline, key)) {
-      if (typeof supportsToMergeIntoBaseline[key] === 'object' && !Array.isArray(supportsToMergeIntoBaseline[key])) {
-        merged[key] = mergeCapabilities(baselineSupports[key] || {}, supportsToMergeIntoBaseline[key]);
-      } else {
-        if (!(key in baselineSupports)) {
-          merged[key] = supportsToMergeIntoBaseline[key];
-=======
 /**
  * @internal
  * Limited to Microsoft-internal use
@@ -487,7 +475,6 @@
       } else {
         if (!(key in baselineRuntime)) {
           merged[key] = runtimeToMergeIntoBaseline[key];
->>>>>>> 416ac57a
         }
       }
     }
@@ -521,22 +508,11 @@
     newSupports,
   );
 
-<<<<<<< HEAD
-  console.log(`Considering merging, version: ${highestSupportedVersion}, hostClientType: ${GlobalVars.hostClientType}`);
-
-  Object.keys(mapTeamsVersionToSupportedCapabilities).forEach((versionNumber) => {
-=======
   Object.keys(mapVersionToSupportedCapabilities).forEach((versionNumber) => {
->>>>>>> 416ac57a
     if (compareSDKVersions(highestSupportedVersion, versionNumber) >= 0) {
       mapVersionToSupportedCapabilities[versionNumber].forEach((capabilityReqs) => {
         if (capabilityReqs.hostClientTypes.includes(GlobalVars.hostClientType)) {
-<<<<<<< HEAD
-          console.log(`Merging, capability: ${JSON.stringify(capabilityReqs.capability)}`);
-          newSupports = mergeCapabilities(newSupports, capabilityReqs.capability);
-=======
           newSupports = mergeRuntimeCapabilities(newSupports, capabilityReqs.capability);
->>>>>>> 416ac57a
         }
       });
     }

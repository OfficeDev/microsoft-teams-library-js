--- conflicted
+++ resolved
@@ -10,18 +10,13 @@
     readonly bot?: {};
     readonly calendar?: {};
     readonly call?: {};
-<<<<<<< HEAD
     readonly chat?: {
       readonly conversation?: {};
     };
-    readonly dialog?: {};
-=======
-    readonly chat?: {};
     readonly dialog?: {
       readonly bot?: {};
       readonly update?: {};
     };
->>>>>>> cdefbda0
     readonly files?: {};
     readonly location?: {};
     readonly logs?: {};
@@ -57,18 +52,13 @@
     bot: undefined,
     calendar: undefined,
     call: undefined,
-<<<<<<< HEAD
     chat: {
       conversation: undefined,
     },
-    dialog: undefined,
-=======
-    chat: undefined,
     dialog: {
       bot: undefined,
       update: undefined,
     },
->>>>>>> cdefbda0
     location: undefined,
     logs: undefined,
     mail: undefined,
@@ -104,18 +94,13 @@
     appEntity: {},
     bot: {},
     call: {},
-<<<<<<< HEAD
     chat: {
       conversation: {},
     },
-    dialog: {},
-=======
-    chat: {},
     dialog: {
       bot: {},
       update: {},
     },
->>>>>>> cdefbda0
     files: {},
     location: {},
     logs: {},

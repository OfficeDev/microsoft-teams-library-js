--- conflicted
+++ resolved
@@ -4,13 +4,10 @@
 import { getLogger } from '../internal/telemetry';
 import { compareSDKVersions, deepFreeze } from '../internal/utils';
 import { HostClientType } from './constants';
-<<<<<<< HEAD
 import { HostVersionsInfo } from './interfaces';
-=======
+
 
 const runtimeLogger = getLogger('runtime');
-
->>>>>>> 97ea5633
 export interface IRuntime {
   readonly apiVersion: number;
   readonly hostVersionsInfo?: HostVersionsInfo;

/* eslint-disable @typescript-eslint/ban-types */

import { deepFreeze } from '../internal/utils';
export interface IRuntime {
  readonly apiVersion: number;
  readonly isLegacyTeams?: boolean;
  readonly supports: {
    readonly appInstallDialog?: {};
    readonly appEntity?: {};
    readonly bot?: {};
    readonly calendar?: {};
    readonly call?: {};
    readonly chat?: {};
    readonly dialog?: {
<<<<<<< HEAD
      readonly update?: {};
=======
      readonly bot?: {};
>>>>>>> d5e18b0c
    };
    readonly files?: {};
    readonly location?: {};
    readonly logs?: {};
    readonly mail?: {};
    readonly media?: {};
    readonly meeting?: {};
    readonly meetingRoom?: {};
    readonly menus?: {};
    readonly monetization?: {};
    readonly notifications?: {};
    readonly pages?: {
      readonly appButton?: {};
      readonly tabs?: {};
      readonly config?: {};
      readonly backStack?: {};
      readonly fullTrust?: {};
    };
    readonly people?: {};
    readonly remoteCamera?: {};
    readonly sharing?: {};
    readonly teams?: {
      readonly fullTrust?: {};
    };
    readonly teamsCore?: {};
    readonly video?: {};
  };
}

export let runtime: IRuntime = {
  apiVersion: 1,
  supports: {
    appInstallDialog: undefined,
    bot: undefined,
    calendar: undefined,
    call: undefined,
    chat: undefined,
    dialog: {
<<<<<<< HEAD
      update: undefined,
=======
      bot: undefined,
>>>>>>> d5e18b0c
    },
    location: undefined,
    logs: undefined,
    mail: undefined,
    media: undefined,
    meeting: undefined,
    meetingRoom: undefined,
    menus: undefined,
    monetization: undefined,
    notifications: undefined,
    pages: {
      appButton: undefined,
      tabs: undefined,
      config: undefined,
      backStack: undefined,
      fullTrust: undefined,
    },
    people: undefined,
    remoteCamera: undefined,
    sharing: undefined,
    teams: {
      fullTrust: undefined,
    },
    teamsCore: undefined,
    video: undefined,
  },
};

export const teamsRuntimeConfig: IRuntime = {
  apiVersion: 1,
  isLegacyTeams: true,
  supports: {
    appInstallDialog: {},
    appEntity: {},
    bot: {},
    call: {},
    chat: {},
    dialog: {
<<<<<<< HEAD
      update: {},
=======
      bot: {},
>>>>>>> d5e18b0c
    },
    files: {},
    location: {},
    logs: {},
    media: {},
    meeting: {},
    meetingRoom: {},
    menus: {},
    monetization: {},
    notifications: {},
    pages: {
      appButton: {},
      tabs: {},
      config: {},
      backStack: {},
      fullTrust: {},
    },
    people: {},
    remoteCamera: {},
    sharing: {},
    teams: {
      fullTrust: {},
    },
    teamsCore: {},
    video: {},
  },
};

export function applyRuntimeConfig(runtimeConfig: IRuntime): void {
  runtime = deepFreeze(runtimeConfig);
}<|MERGE_RESOLUTION|>--- conflicted
+++ resolved
@@ -12,11 +12,8 @@
     readonly call?: {};
     readonly chat?: {};
     readonly dialog?: {
-<<<<<<< HEAD
+      readonly bot?: {};
       readonly update?: {};
-=======
-      readonly bot?: {};
->>>>>>> d5e18b0c
     };
     readonly files?: {};
     readonly location?: {};
@@ -55,11 +52,8 @@
     call: undefined,
     chat: undefined,
     dialog: {
-<<<<<<< HEAD
+      bot: undefined,
       update: undefined,
-=======
-      bot: undefined,
->>>>>>> d5e18b0c
     },
     location: undefined,
     logs: undefined,
@@ -98,11 +92,8 @@
     call: {},
     chat: {},
     dialog: {
-<<<<<<< HEAD
+      bot: {},
       update: {},
-=======
-      bot: {},
->>>>>>> d5e18b0c
     },
     files: {},
     location: {},

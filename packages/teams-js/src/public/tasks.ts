/* eslint-disable @typescript-eslint/ban-types */

import { sendMessageToParent } from '../internal/communication';
import { ensureInitialized } from '../internal/internalAPIs';
import { ChildAppWindow, IAppWindow } from './appWindow';
import { FrameContexts, TaskModuleDimension } from './constants';
import { dialog } from './dialog';
import { BotUrlDialogInfo, DialogInfo, DialogSize, TaskInfo, UrlDialogInfo } from './interfaces';
import { runtime } from './runtime';

/**
 * @deprecated
 * As of 2.0.0, please use {@link dialog} namespace instead.
 *
 * Namespace to interact with the task module-specific part of the SDK.
 * This object is usable only on the content frame.
 * The tasks namespace will be deprecated. Please use dialog for future developments.
 */
export namespace tasks {
  /**
   * @deprecated
   * As of 2.0.0, please use {@link dialog.url.open dialog.url.open(urlDialogInfo: UrlDialogInfo, submitHandler?: DialogSubmitHandler, messageFromChildHandler?: PostMessageChannel): void} for url based dialogs
   * and {@link dialog.url.bot.open dialog.url.bot.open(botUrlDialogInfo: BotUrlDialogInfo, submitHandler?: DialogSubmitHandler, messageFromChildHandler?: PostMessageChannel): void} for bot-based dialogs. In Teams,
   * this function can be used for Adaptive Card-based dialogs. Support for Adaptive Card-based dialogs is coming to other hosts in the future.
   *
   * Allows an app to open the task module.
   *
   * @param taskInfo - An object containing the parameters of the task module
   * @param submitHandler - Handler to call when the task module is completed
   */
  export function startTask(
    taskInfo: TaskInfo,
    submitHandler?: (err: string, result: string | object) => void,
  ): IAppWindow {
    const dialogSubmitHandler = submitHandler
      ? /* eslint-disable-next-line strict-null-checks/all */ /* fix tracked by 5730662 */
        (sdkResponse: dialog.ISdkResponse) => submitHandler(sdkResponse.err, sdkResponse.result)
      : undefined;
<<<<<<< HEAD
    if (taskInfo.card === undefined && taskInfo.url === undefined) {
      ensureInitialized(FrameContexts.content, FrameContexts.sidePanel, FrameContexts.meetingStage);
=======
    if (taskInfo.card !== undefined || taskInfo.url === undefined) {
      ensureInitialized(runtime, FrameContexts.content, FrameContexts.sidePanel, FrameContexts.meetingStage);
>>>>>>> 78f1254a
      sendMessageToParent('tasks.startTask', [taskInfo as DialogInfo], submitHandler);
    } else if (taskInfo.completionBotId !== undefined && taskInfo.card) {
      dialog.adaptiveCard.bot.open(
        dialog.adaptiveCard.getBotAdaptiveCardDialogInfoFromTaskInfo(taskInfo),
        dialogSubmitHandler,
      );
    } else if (taskInfo.card) {
      dialog.adaptiveCard.open(
        dialog.adaptiveCard.getAdaptiveCardDialogInfoFromTaskInfo(taskInfo),
        dialogSubmitHandler,
      );
    } else if (taskInfo.completionBotId !== undefined) {
      dialog.url.bot.open(getBotUrlDialogInfoFromTaskInfo(taskInfo), dialogSubmitHandler);
    } else {
      dialog.url.open(getUrlDialogInfoFromTaskInfo(taskInfo), dialogSubmitHandler);
    }
    return new ChildAppWindow();
  }

  /**
   * @deprecated
   * As of 2.0.0, please use {@link dialog.update.resize dialog.update.resize(dimensions: DialogSize): void} instead.
   *
   * Update height/width task info properties.
   *
   * @param taskInfo - An object containing width and height properties
   */
  export function updateTask(taskInfo: TaskInfo): void {
    taskInfo = getDefaultSizeIfNotProvided(taskInfo);
    // eslint-disable-next-line @typescript-eslint/no-unused-vars
    const { width, height, ...extra } = taskInfo;

    if (Object.keys(extra).length) {
      throw new Error('resize requires a TaskInfo argument containing only width and height');
    }
    dialog.update.resize(taskInfo as DialogSize);
  }

  /**
   * @deprecated
   * As of 2.0.0, please use {@link dialog.submit} instead.
   *
   * Submit the task module.
   *
   * @param result - Contains the result to be sent to the bot or the app. Typically a JSON object or a serialized version of it
   * @param appIds - Valid application(s) that can receive the result of the submitted dialogs. Specifying this parameter helps prevent malicious apps from retrieving the dialog result. Multiple app IDs can be specified because a web app from a single underlying domain can power multiple apps across different environments and branding schemes.
   */
  export function submitTask(result?: string | object, appIds?: string | string[]): void {
    dialog.url.submit(result, appIds);
  }

  /**
   * Converts {@link TaskInfo} to {@link UrlDialogInfo}
   * @param taskInfo - TaskInfo object to convert
   * @returns - Converted UrlDialogInfo object
   */
  function getUrlDialogInfoFromTaskInfo(taskInfo: TaskInfo): UrlDialogInfo {
    /* eslint-disable-next-line strict-null-checks/all */ /* Fix tracked by 5730662 */
    const urldialogInfo: UrlDialogInfo = {
      url: taskInfo.url,
      size: {
        height: taskInfo.height ? taskInfo.height : TaskModuleDimension.Small,
        width: taskInfo.width ? taskInfo.width : TaskModuleDimension.Small,
      },
      title: taskInfo.title,
      fallbackUrl: taskInfo.fallbackUrl,
    };
    return urldialogInfo;
  }

  /**
   * Converts {@link TaskInfo} to {@link BotUrlDialogInfo}
   * @param taskInfo - TaskInfo object to convert
   * @returns - converted BotUrlDialogInfo object
   */
  function getBotUrlDialogInfoFromTaskInfo(taskInfo: TaskInfo): BotUrlDialogInfo {
    /* eslint-disable-next-line strict-null-checks/all */ /* Fix tracked by 5730662 */
    const botUrldialogInfo: BotUrlDialogInfo = {
      url: taskInfo.url,
      size: {
        height: taskInfo.height ? taskInfo.height : TaskModuleDimension.Small,
        width: taskInfo.width ? taskInfo.width : TaskModuleDimension.Small,
      },
      title: taskInfo.title,
      fallbackUrl: taskInfo.fallbackUrl,
      completionBotId: taskInfo.completionBotId,
    };
    return botUrldialogInfo;
  }

  /**
   * Sets the height and width of the {@link TaskInfo} object to the original height and width, if initially specified,
   * otherwise uses the height and width values corresponding to {@link TaskModuleDimension | TaskModuleDimension.Small}
   * @param taskInfo TaskInfo object from which to extract size info, if specified
   * @returns TaskInfo with height and width specified
   */
  export function getDefaultSizeIfNotProvided(taskInfo: TaskInfo): TaskInfo {
    taskInfo.height = taskInfo.height ? taskInfo.height : TaskModuleDimension.Small;
    taskInfo.width = taskInfo.width ? taskInfo.width : TaskModuleDimension.Small;
    return taskInfo;
  }
}<|MERGE_RESOLUTION|>--- conflicted
+++ resolved
@@ -36,13 +36,8 @@
       ? /* eslint-disable-next-line strict-null-checks/all */ /* fix tracked by 5730662 */
         (sdkResponse: dialog.ISdkResponse) => submitHandler(sdkResponse.err, sdkResponse.result)
       : undefined;
-<<<<<<< HEAD
     if (taskInfo.card === undefined && taskInfo.url === undefined) {
-      ensureInitialized(FrameContexts.content, FrameContexts.sidePanel, FrameContexts.meetingStage);
-=======
-    if (taskInfo.card !== undefined || taskInfo.url === undefined) {
       ensureInitialized(runtime, FrameContexts.content, FrameContexts.sidePanel, FrameContexts.meetingStage);
->>>>>>> 78f1254a
       sendMessageToParent('tasks.startTask', [taskInfo as DialogInfo], submitHandler);
     } else if (taskInfo.completionBotId !== undefined && taskInfo.card) {
       dialog.adaptiveCard.bot.open(

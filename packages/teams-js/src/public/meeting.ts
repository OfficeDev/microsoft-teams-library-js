import { sendMessageToParent } from '../internal/communication';
import { registerHandler } from '../internal/handlers';
import { ensureInitialized } from '../internal/internalAPIs';
import { FrameContexts } from './constants';
import { SdkError } from './interfaces';

export namespace meeting {
  /**
   * @hidden
   * Data structure to represent meeting details
   *
   * @internal
   * Limited to Microsoft-internal use
   */
  export interface IMeetingDetailsResponse {
    /**
     * @hidden
     * details object
     */
    details: IMeetingDetails | ICallDetails;

    /**
     * @hidden
     * conversation object
     */
    conversation: IConversation;

    /**
     * @hidden
     * organizer object
     */
    organizer: IOrganizer;
  }

  /**
   * @hidden
   * Hide from docs
   * Base data structure to represent a meeting or call detail
   */
  export interface IMeetingOrCallDetailsBase<T> {
    /**
     * @hidden
     * Scheduled start time of the meeting or start time of the call
     */
    scheduledStartTime: string;

    /**
     * @hidden
     * url to join the current meeting or call
     */
    joinUrl?: string;

    /**
     * @hidden
     * type of the meeting or call
     */
    type?: T;
  }

  /**
   * @hidden
   * Hide from docs
   * Data structure to represent call details
   */
  export type ICallDetails = IMeetingOrCallDetailsBase<CallType>;

  /**
   * @hidden
   * Hide from docs
   * Data structure to represent meeting details.
   */
  export interface IMeetingDetails extends IMeetingOrCallDetailsBase<MeetingType> {
    /**
     * @hidden
     * Scheduled end time of the meeting
     */
    scheduledEndTime: string;

    /**
     * @hidden
     * meeting title name of the meeting
     */
    title?: string;
  }

  /**
   * @hidden
   * Data structure to represent a conversation object.
   *
   * @internal
   * Limited to Microsoft-internal use
   */
  export interface IConversation {
    /**
     * @hidden
     * conversation id of the meeting
     */
    id: string;
  }

  /**
   * @hidden
   * Data structure to represent an organizer object.
   *
   * @internal
   * Limited to Microsoft-internal use
   */
  export interface IOrganizer {
    /**
     * @hidden
     * organizer id of the meeting
     */
    id?: string;
    /**
     * @hidden
     * tenant id of the meeting
     */
    tenantId?: string;
  }

  export interface LiveStreamState {
    /**
     * indicates whether meeting is streaming
     */
    isStreaming: boolean;

    /**
     * error object in case there is a failure
     */
    error?: {
      /** error code from the streaming service, e.g. IngestionFailure */
      code: string;
      /** detailed error message string */
      message?: string;
    };
  }

  export interface IAppContentStageSharingCapabilities {
    /**
     * indicates whether app has permission to share contents to meeting stage
     */
    doesAppHaveSharePermission: boolean;
  }

  export interface IAppContentStageSharingState {
    /**
     * indicates whether app is currently being shared to stage
     */
    isAppSharing: boolean;
  }

  /**
   * Property bag for the speakingState changed event
   *
   */
  export interface ISpeakingState {
    /**
     * Indicates whether one or more participants in a meeting are speaking, or
     * if no participants are speaking
     */
    isSpeakingDetected: boolean;

    /**
     * error object in case there is a failure
     */
    error?: SdkError;
  }

  /**
   * Property bag for the meeting reaction received event
   *
   * @beta
   */
  export interface MeetingReactionReceivedEventData {
    /**
     * Indicates the type of meeting reaction received
     */
    meetingReactionType?: MeetingReactionType;
    /**
     * error object in case there is a failure
     */
    error?: SdkError;
  }

  /**
   * Interface for raiseHandState properties
   *
   * @beta
   */
  export interface IRaiseHandState {
    /** Indicates whether the selfParticipant's hand is raised or not*/
    isHandRaised: boolean;
  }

  /**
   * Property bag for the raiseHandState changed event
   *
   * @beta
   */
  export interface RaiseHandStateChangedEventData {
    /**
     * entire raiseHandState object for the selfParticipant
     */
    raiseHandState: IRaiseHandState;

    /**
     * error object in case there is a failure
     */
    error?: SdkError;
  }

  /**
   * Interface for mic state change
   *
   * @beta
   */
  export interface IMicState {
    /** Indicates the mute status of the mic*/
    isMicMuted: boolean;

    /**
     * error object in case there is a failure
     */
    error?: SdkError;
  }

  /**
   * Different types of meeting reactions that can be sent/received
   *
   * @beta
   */
  export enum MeetingReactionType {
    like = 'like',
    heart = 'heart',
    laugh = 'laugh',
    surprised = 'surprised',
    applause = 'applause',
  }

  export enum MeetingType {
    Unknown = 'Unknown',
    Adhoc = 'Adhoc',
    Scheduled = 'Scheduled',
    Recurring = 'Recurring',
    Broadcast = 'Broadcast',
    MeetNow = 'MeetNow',
  }

  export enum CallType {
    OneOnOneCall = 'oneOnOneCall',
    GroupCall = 'groupCall',
  }

  /**
   * Allows an app to get the incoming audio speaker setting for the meeting user
   *
   * @param callback - Callback contains 2 parameters, error and result.
   *
   * error can either contain an error of type SdkError, incase of an error, or null when fetch is successful
   * result can either contain the true/false value, incase of a successful fetch or null when the fetching fails
   * result: True means incoming audio is muted and false means incoming audio is unmuted
   */
  export function getIncomingClientAudioState(
    callback: (error: SdkError | null, result: boolean | null) => void,
  ): void {
    if (!callback) {
      throw new Error('[get incoming client audio state] Callback cannot be null');
    }
    ensureInitialized(FrameContexts.sidePanel, FrameContexts.meetingStage);
    sendMessageToParent('getIncomingClientAudioState', callback);
  }

  /**
   * Allows an app to toggle the incoming audio speaker setting for the meeting user from mute to unmute or vice-versa
   *
   * @param callback - Callback contains 2 parameters, error and result.
   * error can either contain an error of type SdkError, incase of an error, or null when toggle is successful
   * result can either contain the true/false value, incase of a successful toggle or null when the toggling fails
   * result: True means incoming audio is muted and false means incoming audio is unmuted
   */
  export function toggleIncomingClientAudio(callback: (error: SdkError | null, result: boolean | null) => void): void {
    if (!callback) {
      throw new Error('[toggle incoming client audio] Callback cannot be null');
    }
    ensureInitialized(FrameContexts.sidePanel, FrameContexts.meetingStage);
    sendMessageToParent('toggleIncomingClientAudio', callback);
  }

  /**
   * @hidden
   * Allows an app to get the meeting details for the meeting
   *
   * @param callback - Callback contains 2 parameters, error and meetingDetailsResponse.
   * error can either contain an error of type SdkError, incase of an error, or null when get is successful
   * result can either contain a IMeetingDetailsResponse value, in case of a successful get or null when the get fails
   *
   * @internal
   * Limited to Microsoft-internal use
   */
  export function getMeetingDetails(
    callback: (error: SdkError | null, meetingDetails: IMeetingDetailsResponse | null) => void,
  ): void {
    if (!callback) {
      throw new Error('[get meeting details] Callback cannot be null');
    }
    ensureInitialized(
      FrameContexts.sidePanel,
      FrameContexts.meetingStage,
      FrameContexts.settings,
      FrameContexts.content,
    );
    sendMessageToParent('meeting.getMeetingDetails', callback);
  }

  /**
   * @hidden
   * Allows an app to get the authentication token for the anonymous or guest user in the meeting
   *
   * @param callback - Callback contains 2 parameters, error and authenticationTokenOfAnonymousUser.
   * error can either contain an error of type SdkError, incase of an error, or null when get is successful
   * authenticationTokenOfAnonymousUser can either contain a string value, incase of a successful get or null when the get fails
   *
   * @internal
   * Limited to Microsoft-internal use
   */
  export function getAuthenticationTokenForAnonymousUser(
    callback: (error: SdkError | null, authenticationTokenOfAnonymousUser: string | null) => void,
  ): void {
    if (!callback) {
      throw new Error('[get Authentication Token For AnonymousUser] Callback cannot be null');
    }
    ensureInitialized(FrameContexts.sidePanel, FrameContexts.meetingStage);
    sendMessageToParent('meeting.getAuthenticationTokenForAnonymousUser', callback);
  }

  /**
   * Allows an app to get the state of the live stream in the current meeting
   *
   * @param callback - Callback contains 2 parameters: error and liveStreamState.
   * error can either contain an error of type SdkError, in case of an error, or null when get is successful
   * liveStreamState can either contain a LiveStreamState value, or null when operation fails
   */
  export function getLiveStreamState(
    callback: (error: SdkError | null, liveStreamState: LiveStreamState | null) => void,
  ): void {
    if (!callback) {
      throw new Error('[get live stream state] Callback cannot be null');
    }
    ensureInitialized(FrameContexts.sidePanel);
    sendMessageToParent('meeting.getLiveStreamState', callback);
  }

  /**
   * Allows an app to request the live streaming be started at the given streaming url
   *
   * @remarks
   * Use getLiveStreamState or registerLiveStreamChangedHandler to get updates on the live stream state
   *
   * @param streamUrl - the url to the stream resource
   * @param streamKey - the key to the stream resource
   * @param callback - Callback contains error parameter which can be of type SdkError in case of an error, or null when operation is successful
   */
  export function requestStartLiveStreaming(
    callback: (error: SdkError | null) => void,
    streamUrl: string,
    streamKey?: string,
  ): void {
    if (!callback) {
      throw new Error('[request start live streaming] Callback cannot be null');
    }
    ensureInitialized(FrameContexts.sidePanel);
    sendMessageToParent('meeting.requestStartLiveStreaming', [streamUrl, streamKey], callback);
  }

  /**
   * Allows an app to request the live streaming be stopped at the given streaming url
   *
   * @remarks
   * Use getLiveStreamState or registerLiveStreamChangedHandler to get updates on the live stream state
   *
   * @param callback - Callback contains error parameter which can be of type SdkError in case of an error, or null when operation is successful
   */
  export function requestStopLiveStreaming(callback: (error: SdkError | null) => void): void {
    if (!callback) {
      throw new Error('[request stop live streaming] Callback cannot be null');
    }
    ensureInitialized(FrameContexts.sidePanel);
    sendMessageToParent('meeting.requestStopLiveStreaming', callback);
  }

  /**
   * Registers a handler for changes to the live stream.
   *
   * @remarks
   * Only one handler can be registered at a time. A subsequent registration replaces an existing registration.
   *
   * @param handler - The handler to invoke when the live stream state changes
   */
  export function registerLiveStreamChangedHandler(handler: (liveStreamState: LiveStreamState) => void): void {
    if (!handler) {
      throw new Error('[register live stream changed handler] Handler cannot be null');
    }
    ensureInitialized(FrameContexts.sidePanel);
    registerHandler('meeting.liveStreamChanged', handler);
  }

  /**
   * Allows an app to share contents in the meeting
   *
   * @param callback - Callback contains 2 parameters, error and result.
   * error can either contain an error of type SdkError, incase of an error, or null when share is successful
   * result can either contain a true value, incase of a successful share or null when the share fails
   * @param appContentUrl - is the input URL which needs to be shared on to the stage
   */
  export function shareAppContentToStage(
    callback: (error: SdkError | null, result: boolean | null) => void,
    appContentUrl: string,
  ): void {
    if (!callback) {
      throw new Error('[share app content to stage] Callback cannot be null');
    }
    ensureInitialized(FrameContexts.sidePanel, FrameContexts.meetingStage);
    sendMessageToParent('meeting.shareAppContentToStage', [appContentUrl], callback);
  }

  /**
   * Provides information related app's in-meeting sharing capabilities
   *
   * @param callback - Callback contains 2 parameters, error and result.
   * error can either contain an error of type SdkError (error indication), or null (non-error indication)
   * appContentStageSharingCapabilities can either contain an IAppContentStageSharingCapabilities object
   * (indication of successful retrieval), or null (indication of failed retrieval)
   */
  export function getAppContentStageSharingCapabilities(
    callback: (
      error: SdkError | null,
      appContentStageSharingCapabilities: IAppContentStageSharingCapabilities | null,
    ) => void,
  ): void {
    if (!callback) {
      throw new Error('[get app content stage sharing capabilities] Callback cannot be null');
    }
    ensureInitialized(FrameContexts.sidePanel, FrameContexts.meetingStage);
    sendMessageToParent('meeting.getAppContentStageSharingCapabilities', callback);
  }

  /**
   * @hidden
   * Hide from docs.
   * Terminates current stage sharing session in meeting
   *
   * @param callback - Callback contains 2 parameters, error and result.
   * error can either contain an error of type SdkError (error indication), or null (non-error indication)
   * result can either contain a true boolean value (successful termination), or null (unsuccessful fetch)
   */
  export function stopSharingAppContentToStage(
    callback: (error: SdkError | null, result: boolean | null) => void,
  ): void {
    if (!callback) {
      throw new Error('[stop sharing app content to stage] Callback cannot be null');
    }
    ensureInitialized(FrameContexts.sidePanel, FrameContexts.meetingStage);
    sendMessageToParent('meeting.stopSharingAppContentToStage', callback);
  }

  /**
   * Provides information related to current stage sharing state for app
   *
   * @param callback - Callback contains 2 parameters, error and result.
   * error can either contain an error of type SdkError (error indication), or null (non-error indication)
   * appContentStageSharingState can either contain an IAppContentStageSharingState object
   * (indication of successful retrieval), or null (indication of failed retrieval)
   */
  export function getAppContentStageSharingState(
    callback: (error: SdkError | null, appContentStageSharingState: IAppContentStageSharingState | null) => void,
  ): void {
    if (!callback) {
      throw new Error('[get app content stage sharing state] Callback cannot be null');
    }
    ensureInitialized(FrameContexts.sidePanel, FrameContexts.meetingStage);
    sendMessageToParent('meeting.getAppContentStageSharingState', callback);
  }

  /**
   * Registers a handler for changes to paticipant speaking states. This API returns {@link ISpeakingState}, which will have isSpeakingDetected
   * and/or an error object. If any participant is speaking, isSpeakingDetected will be true. If no participants are speaking, isSpeakingDetected
   * will be false. Default value is false. Only one handler can be registered at a time. A subsequent registration replaces an existing registration.
   *
   * @param handler The handler to invoke when the speaking state of any participant changes (start/stop speaking).
   */
  export function registerSpeakingStateChangeHandler(handler: (speakingState: ISpeakingState) => void): void {
    if (!handler) {
      throw new Error('[registerSpeakingStateChangeHandler] Handler cannot be null');
    }
    ensureInitialized(FrameContexts.sidePanel, FrameContexts.meetingStage);
    registerHandler('meeting.speakingStateChanged', handler);
  }

  /**
   * Registers a handler for changes to the selfParticipant's (current user's) raiseHandState. If the selfParticipant raises their hand, isHandRaised
   * will be true. By default and if the selfParticipant hand is lowered, isHandRaised will be false. This API will return {@link RaiseHandStateChangedEventData}
   * that will have the raiseHandState or an error object. Only one handler can be registered at a time. A subsequent registration
   * replaces an existing registration.
   *
   * @param handler The handler to invoke when the selfParticipant's (current user's) raiseHandState changes.
   *
   * @beta
   */
  export function registerRaiseHandStateChangedHandler(
    handler: (eventData: RaiseHandStateChangedEventData) => void,
  ): void {
    if (!handler) {
      throw new Error('[registerRaiseHandStateChangedHandler] Handler cannot be null');
    }
    ensureInitialized(FrameContexts.sidePanel, FrameContexts.meetingStage);
    registerHandler('meeting.raiseHandStateChanged', handler);
  }

  /**
   * Registers a handler for receiving meeting reactions. When the selfParticipant (current user) successfully sends a meeting reaction and it is being rendered on the UI, the meetingReactionType will be populated. Only one handler can be registered
   * at a time. A subsequent registration replaces an existing registration.
   *
   * @param handler The handler to invoke when the selfParticipant (current user) successfully sends a meeting reaction
   *
   * @beta
   */
  export function registerMeetingReactionReceivedHandler(
    handler: (eventData: MeetingReactionReceivedEventData) => void,
  ): void {
    if (!handler) {
      throw new Error('[registerMeetingReactionReceivedHandler] Handler cannot be null');
    }
    ensureInitialized(FrameContexts.sidePanel, FrameContexts.meetingStage);
    registerHandler('meeting.meetingReactionReceived', handler);
  }
<<<<<<< HEAD

  /**
   * App will handle the Audio - Mic & Speaker. Teams to go Audio less (No Audio)
   *
   * @param callback - Callback contains 2 parameters, error and result.
   * error can either contain an error of type SdkError (error indication), or null (non-error indication)
   * result can either contain a true boolean value (successful termination), or null (unsuccessful fetch)
   */
  export function letAppHandleAudio(callback: (error: SdkError | null, result: boolean | null) => void): void {
    if (!callback) {
      throw new Error('[letAppHandleAudio] Callback cannot be null');
    }
    ensureInitialized(FrameContexts.sidePanel, FrameContexts.meetingStage);
    sendMessageToParent('meeting.letAppHandleAudio', callback);
  }

  /**
   * Registers a handler for receiving the Mic state change events.
   * Only one handler can be registered at a time. A subsequent registration replaces an existing registration.
   *
   * @param handler The handler to invoke when the mic state is changed
   *
   * @beta
   */
  export function registerMicStateChangedHandler(handler: (micState: IMicState) => boolean): void {
    if (!handler) {
      throw new Error('[registerMicStateChangedHandler] Handler cannot be null');
    }
    ensureInitialized(FrameContexts.sidePanel, FrameContexts.meetingStage);
    registerHandler('meeting.micStateChanged', handler);
=======
  /**
   * Nested namespace for functions to control behavior of the app share button
   *
   * @beta
   */
  export namespace appShareButton {
    /**
     * Property bag for the setVisibilityInfo
     *
     * @beta
     */
    export interface ShareInformation {
      /**
       * boolean flag to set show or hide app share button
       */
      isVisible: boolean;

      /**
       * optional string contentUrl, which will override contentUrl coming from Manifest
       */
      contentUrl?: string;
    }
    /**
     * By default app share button will be hidden and this API will govern the visibility of it.
     *
     * This function can be used to hide/show app share button in meeting,
     * along with contentUrl (overrides contentUrl populated in app manifest)
     * @throws standard Invalid Url error
     * @param shareInformation has two elements, one isVisible boolean flag and another
     * optional string contentUrl, which will override contentUrl coming from Manifest
     * @beta
     */
    export function setOptions(shareInformation: ShareInformation): void {
      ensureInitialized(FrameContexts.sidePanel);
      if (shareInformation.contentUrl) {
        new URL(shareInformation.contentUrl);
      }
      sendMessageToParent('meeting.appShareButton.setOptions', [shareInformation]);
    }
>>>>>>> c5e9af5c
  }
}<|MERGE_RESOLUTION|>--- conflicted
+++ resolved
@@ -533,38 +533,7 @@
     ensureInitialized(FrameContexts.sidePanel, FrameContexts.meetingStage);
     registerHandler('meeting.meetingReactionReceived', handler);
   }
-<<<<<<< HEAD
-
-  /**
-   * App will handle the Audio - Mic & Speaker. Teams to go Audio less (No Audio)
-   *
-   * @param callback - Callback contains 2 parameters, error and result.
-   * error can either contain an error of type SdkError (error indication), or null (non-error indication)
-   * result can either contain a true boolean value (successful termination), or null (unsuccessful fetch)
-   */
-  export function letAppHandleAudio(callback: (error: SdkError | null, result: boolean | null) => void): void {
-    if (!callback) {
-      throw new Error('[letAppHandleAudio] Callback cannot be null');
-    }
-    ensureInitialized(FrameContexts.sidePanel, FrameContexts.meetingStage);
-    sendMessageToParent('meeting.letAppHandleAudio', callback);
-  }
-
-  /**
-   * Registers a handler for receiving the Mic state change events.
-   * Only one handler can be registered at a time. A subsequent registration replaces an existing registration.
-   *
-   * @param handler The handler to invoke when the mic state is changed
-   *
-   * @beta
-   */
-  export function registerMicStateChangedHandler(handler: (micState: IMicState) => boolean): void {
-    if (!handler) {
-      throw new Error('[registerMicStateChangedHandler] Handler cannot be null');
-    }
-    ensureInitialized(FrameContexts.sidePanel, FrameContexts.meetingStage);
-    registerHandler('meeting.micStateChanged', handler);
-=======
+
   /**
    * Nested namespace for functions to control behavior of the app share button
    *
@@ -604,6 +573,36 @@
       }
       sendMessageToParent('meeting.appShareButton.setOptions', [shareInformation]);
     }
->>>>>>> c5e9af5c
+  }
+
+  /**
+   * App will handle the Audio - Mic & Speaker. Teams to go Audio less (No Audio)
+   *
+   * @param callback - Callback contains 2 parameters, error and result.
+   * error can either contain an error of type SdkError (error indication), or null (non-error indication)
+   * result can either contain a true boolean value (successful termination), or null (unsuccessful fetch)
+   */
+  export function letAppHandleAudio(callback: (error: SdkError | null, result: boolean | null) => void): void {
+    if (!callback) {
+      throw new Error('[letAppHandleAudio] Callback cannot be null');
+    }
+    ensureInitialized(FrameContexts.sidePanel, FrameContexts.meetingStage);
+    sendMessageToParent('meeting.letAppHandleAudio', callback);
+  }
+
+  /**
+   * Registers a handler for receiving the Mic state change events.
+   * Only one handler can be registered at a time. A subsequent registration replaces an existing registration.
+   *
+   * @param handler The handler to invoke when the mic state is changed
+   *
+   * @beta
+   */
+  export function registerMicStateChangedHandler(handler: (micState: IMicState) => boolean): void {
+    if (!handler) {
+      throw new Error('[registerMicStateChangedHandler] Handler cannot be null');
+    }
+    ensureInitialized(FrameContexts.sidePanel, FrameContexts.meetingStage);
+    registerHandler('meeting.micStateChanged', handler);
   }
 }
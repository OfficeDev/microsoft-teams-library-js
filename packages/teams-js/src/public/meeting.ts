--- conflicted
+++ resolved
@@ -1,11 +1,5 @@
-<<<<<<< HEAD
-import { sendMessageToParentWithVersion } from '../internal/communication';
-import { sendAndHandleStatusAndReasonWithVersion } from '../internal/communication';
-import { doesHandlerExist, registerHandlerWithVersion, removeHandler } from '../internal/handlers';
-=======
-import { sendMessageToParent } from '../internal/communication';
+import { sendMessageToParent, sendAndHandleStatusAndReason } from '../internal/communication';
 import { doesHandlerExist, registerHandler, removeHandler } from '../internal/handlers';
->>>>>>> 720b43f4
 import { ensureInitialized } from '../internal/internalAPIs';
 import { ApiName, ApiVersionNumber, getApiVersionTag } from '../internal/telemetry';
 import { FrameContexts } from './constants';
@@ -959,7 +953,7 @@
     return new Promise<void>((resolve) => {
       ensureInitialized(runtime);
       resolve(
-        sendAndHandleStatusAndReasonWithVersion(
+        sendAndHandleStatusAndReason(
           getApiVersionTag(ApiVersionNumber.V_2, ApiName.Meeting_JoinMeeting),
           'meeting.joinMeeting',
           serializedJoinMeetingParams,

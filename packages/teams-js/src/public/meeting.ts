--- conflicted
+++ resolved
@@ -22,10 +22,7 @@
      * details object
      */
     details: IMeetingDetails | ICallDetails;
-<<<<<<< HEAD
-=======
-
->>>>>>> e95a00c9
+
     /**
      * @hidden
      * conversation object
@@ -43,11 +40,6 @@
    * @hidden
    * Hide from docs
    * Base data structure to represent a meeting or call detail
-<<<<<<< HEAD
-   *
-   * @internal
-=======
->>>>>>> e95a00c9
    */
   export interface IMeetingOrCallDetailsBase<T> {
     /**
@@ -87,10 +79,7 @@
      * Scheduled end time of the meeting
      */
     scheduledEndTime: string;
-<<<<<<< HEAD
-=======
-
->>>>>>> e95a00c9
+
     /**
      * @hidden
      * meeting title name of the meeting
@@ -185,19 +174,6 @@
     GroupCall = 'groupCall',
   }
 
-<<<<<<< HEAD
-  /**
-   * Allows an app to get the incoming audio speaker setting for the meeting user
-   *
-   * @remarks
-   * error can either contain an error of type SdkError, incase of an error, or null when fetch is successful
-   * result can either contain the true/false value, incase of a successful fetch or null when the fetching fails
-   *
-   * @returns Promise result where true means incoming audio is muted and false means incoming audio is unmuted
-   */
-  export function getIncomingClientAudioState(): Promise<boolean>;
-=======
->>>>>>> e95a00c9
   /**
    * @deprecated
    * As of 2.0.0-beta.6, use only for backwards compatibility of existing code.
@@ -239,26 +215,6 @@
     sendMessageToParent('toggleIncomingClientAudio', callback);
   }
 
-<<<<<<< HEAD
-  function toggleIncomingClientAudioHelper(): Promise<boolean> {
-    return new Promise<boolean>(resolve => {
-      resolve(sendAndHandleSdkError('toggleIncomingClientAudio'));
-    });
-  }
-
-  /**
-   * @hidden
-   * Hide from docs
-   *
-   * Allows an app to get the meeting details for the meeting
-   *
-   * @returns Promise containing the meeting details in IMeetingDetails form or rejected promise containing SdkError details
-   *
-   * @internal
-   */
-  export function getMeetingDetails(): Promise<IMeetingDetailsResponse>;
-=======
->>>>>>> e95a00c9
   /**
    * @deprecated
    * As of 2.0.0-beta.6, use only for backwards compatibility of existing code.
@@ -270,47 +226,23 @@
    *
    * @param callback - Callback contains 2 parameters, error and meetingDetailsResponse.
    * error can either contain an error of type SdkError, incase of an error, or null when get is successful
-<<<<<<< HEAD
    * result can either contain a IMeetingDetailsResponse value, in case of a successful get or null when the get fails
-=======
-   * result can either contain a IMeetingDetailsResponse value, incase of a successful get or null when the get fails
->>>>>>> e95a00c9
    *
    * @internal
    */
   export function getMeetingDetails(
     callback: (error: SdkError | null, meetingDetails: IMeetingDetailsResponse | null) => void,
-<<<<<<< HEAD
-  ): void;
-  export function getMeetingDetails(
-    callback?: (error: SdkError | null, meetingDetails: IMeetingDetailsResponse | null) => void,
-  ): Promise<IMeetingDetailsResponse> {
-=======
   ): void {
     if (!callback) {
       throw new Error('[get meeting details] Callback cannot be null');
     }
->>>>>>> e95a00c9
     ensureInitialized(
       FrameContexts.sidePanel,
       FrameContexts.meetingStage,
       FrameContexts.settings,
       FrameContexts.content,
     );
-<<<<<<< HEAD
-    return callCallbackWithErrorOrResultOrNullFromPromiseAndReturnPromise<IMeetingDetailsResponse>(
-      getMeetingDetailsHelper,
-      callback,
-    );
-  }
-
-  function getMeetingDetailsHelper(): Promise<IMeetingDetailsResponse> {
-    return new Promise<IMeetingDetailsResponse>(resolve => {
-      resolve(sendAndHandleSdkError('meeting.getMeetingDetails'));
-    });
-=======
     sendMessageToParent('meeting.getMeetingDetails', callback);
->>>>>>> e95a00c9
   }
 
   /**

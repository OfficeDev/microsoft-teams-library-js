import { sendAndHandleSdkError, sendMessageToParent } from '../internal/communication';
import { doesHandlerExist, registerHandler, removeHandler } from '../internal/handlers';
import { ensureInitialized } from '../internal/internalAPIs';
<<<<<<< HEAD
import { errorNotSupportedOnPlatform, FrameContexts } from './constants';
=======
import { ApiName, ApiVersionNumber, getApiVersionTag } from '../internal/telemetry';
import { FrameContexts } from './constants';
>>>>>>> 63a53ff6
import { SdkError } from './interfaces';
import { runtime } from './runtime';

/**
 * v1 APIs telemetry file: All of APIs in this capability file should send out API version v1 ONLY
 */
const meetingTelemetryVersionNumber: ApiVersionNumber = ApiVersionNumber.V_1;

/**
 * Interact with meetings, including retrieving meeting details, getting mic status, and sharing app content.
 * This namespace is used to handle meeting related functionality like
 * get meeting details, get/update state of mic, sharing app content and more.
 *
 * To learn more, visit https://aka.ms/teamsmeetingapps
 */
export namespace meeting {
  /** Error callback function type */
  export type errorCallbackFunctionType = (error: SdkError | null, result: boolean | null) => void;
  /** Get live stream state callback function type */
  export type getLiveStreamStateCallbackFunctionType = (
    error: SdkError | null,
    liveStreamState: LiveStreamState | null,
  ) => void;
  /** Live stream error callback function type */
  export type liveStreamErrorCallbackFunctionType = (error: SdkError | null) => void;
  /** Register live stream changed handler function type */
  export type registerLiveStreamChangedHandlerFunctionType = (liveStreamState: LiveStreamState) => void;
  /** Get app content stage sharing capabilities callback function type */
  export type getAppContentCallbackFunctionType = (
    error: SdkError | null,
    appContentStageSharingCapabilities: IAppContentStageSharingCapabilities | null,
  ) => void;
  /** Get app content stage sharing state callback function type */
  export type getAppContentStageCallbackFunctionType = (
    error: SdkError | null,
    appContentStageSharingState: IAppContentStageSharingState | null,
  ) => void;
  /** Register speaking state change handler function type */
  export type registerSpeakingStateChangeHandlerFunctionType = (speakingState: ISpeakingState) => void;
  /**
   * @hidden
   * Data structure to represent meeting details
   *
   * @internal
   * Limited to Microsoft-internal use
   */
  export interface IMeetingDetailsResponse {
    /**
     * @hidden
     * details object
     */
    details: IMeetingDetails | ICallDetails;

    /**
     * @hidden
     * conversation object
     */
    conversation: IConversation;

    /**
     * @hidden
     * organizer object
     */
    organizer: IOrganizer;
  }

  /**
   * @hidden
   * Hide from docs
   * Base data structure to represent a meeting or call detail
   */
  export interface IMeetingOrCallDetailsBase<T> {
    /**
     * @hidden
     * Scheduled start time of the meeting or start time of the call
     */
    scheduledStartTime: string;

    /**
     * @hidden
     * url to join the current meeting or call
     */
    joinUrl?: string;

    /**
     * @hidden
     * type of the meeting or call
     */
    type?: T;
  }

  /**
   * @hidden
   * Hide from docs
   * Data structure to represent call details
   */
  export interface ICallDetails extends IMeetingOrCallDetailsBase<CallType> {
    /**
     * @hidden
     * Unique identifier for the original caller
     */
    originalCaller?: string;

    /**
     * @hidden
     * Entity dialed by the caller
     */
    dialedEntity?: string;

    /**
     * @hidden
     * Tracking identifier for grouping related calls
     */
    trackingId?: string;
  }

  /**
   * @hidden
   * Hide from docs
   * Data structure to represent meeting details.
   */
  export interface IMeetingDetails extends IMeetingOrCallDetailsBase<MeetingType> {
    /**
     * @hidden
     * Scheduled end time of the meeting
     */
    scheduledEndTime: string;

    /**
     * event id of the meeting
     */
    id?: string;

    /**
     * @hidden
     * meeting title name of the meeting
     */
    title?: string;
  }

  /**
   * @hidden
   * Data structure to represent a conversation object.
   *
   * @internal
   * Limited to Microsoft-internal use
   */
  export interface IConversation {
    /**
     * @hidden
     * conversation id of the meeting
     */
    id: string;
  }

  /**
   * @hidden
   * Data structure to represent an organizer object.
   *
   * @internal
   * Limited to Microsoft-internal use
   */
  export interface IOrganizer {
    /**
     * @hidden
     * organizer id of the meeting
     */
    id?: string;
    /**
     * @hidden
     * tenant id of the meeting
     */
    tenantId?: string;
  }

  /**
   * Represents the current Real-Time Messaging Protocol (RTMP) live streaming state of a meeting.
   *
   * @remarks
   * RTMP is a popular communication protocol for streaming audio, video, and data over the Internet.
   */
  export interface LiveStreamState {
    /**
     * true when the current meeting is being streamed through RTMP, or false if it is not.
     */
    isStreaming: boolean;

    /**
     * error object in case there is a failure
     */
    error?: {
      /** error code from the streaming service, e.g. IngestionFailure */
      code: string;
      /** detailed error message string */
      message?: string;
    };
  }

  /** Defines additional sharing options which can be provided to the {@link shareAppContentToStage} API. */
  export interface IShareAppContentToStageOptions {
    /**
     * The protocol option for sharing app content to the meeting stage. Defaults to `Collaborative`.
     * See {@link SharingProtocol} for more information.
     */
    sharingProtocol?: SharingProtocol;
  }

  /** Represents app permission to share contents to meeting. */
  export interface IAppContentStageSharingCapabilities {
    /**
     * indicates whether app has permission to share contents to meeting stage.
     * true when your `configurableTabs` or `staticTabs` entry's `context` array includes `meetingStage`.
     */
    doesAppHaveSharePermission: boolean;
  }

  /** Represents app being shared to stage. */
  export interface IAppContentStageSharingState {
    /**
     * indicates whether app is currently being shared to stage
     */
    isAppSharing: boolean;
  }

  /**
   * Property bag for the speakingState changed event
   *
   */
  export interface ISpeakingState {
    /**
     * true when one or more participants in a meeting are speaking, or false if no participants are speaking
     */
    isSpeakingDetected: boolean;

    /**
     * error object in case there is a failure
     */
    error?: SdkError;
  }

  /**
   * Property bag for the meeting reaction received event
   *
   * @hidden
   * Hide from docs.
   *
   * @internal
   * Limited to Microsoft-internal use
   *
   * @beta
   */
  export interface MeetingReactionReceivedEventData {
    /**
     * Indicates the type of meeting reaction received
     *
     * @hidden
     * Hide from docs.
     */
    meetingReactionType?: MeetingReactionType;
    /**
     * error object in case there is a failure
     *
     * @hidden
     * Hide from docs.
     */
    error?: SdkError;
  }

  /**
   * Interface for raiseHandState properties
   *
   * @hidden
   * Hide from docs.
   *
   * @internal
   * Limited to Microsoft-internal use
   *
   * @beta
   */
  export interface IRaiseHandState {
    /** Indicates whether the selfParticipant's hand is raised or not
     *
     * @hidden
     * Hide from docs.
     */

    isHandRaised: boolean;
  }

  /**
   * Property bag for the raiseHandState changed event
   *
   * @hidden
   * Hide from docs.
   *
   * @internal
   * Limited to Microsoft-internal use
   *
   * @beta
   */
  export interface RaiseHandStateChangedEventData {
    /**
     * entire raiseHandState object for the selfParticipant
     *
     * @hidden
     * Hide from docs.
     */
    raiseHandState: IRaiseHandState;

    /**
     * error object in case there is a failure
     *
     * @hidden
     * Hide from docs.
     */
    error?: SdkError;
  }

  /**
   * Interface for mic state change
   *
   * @hidden
   * Hide from docs.
   *
   * @internal
   * Limited to Microsoft-internal use
   *
   * @beta
   */
  export interface MicState {
    /**
     * Indicates the mute status of the mic
     */
    isMicMuted: boolean;
  }

  /**
   * Reasons for the app's microphone state to change
   */
  enum MicStateChangeReason {
    HostInitiated,
    AppInitiated,
    AppDeclinedToChange,
    AppFailedToChange,
  }

  /**
   * Interface for RequestAppAudioHandling properties
   *
   * @hidden
   * Hide from docs.
   *
   * @internal
   * Limited to Microsoft-internal use
   *
   * @beta
   */
  export interface RequestAppAudioHandlingParams {
    /**
     * Indicates whether the app is requesting to start handling audio, or if
     * it's giving audio back to the host
     */
    isAppHandlingAudio: boolean;
    /**
     * Callback for the host to tell the app to change its microphone state
     * @param micState The microphone state for the app to use
     * @returns A promise with the updated microphone state
     */
    micMuteStateChangedCallback: (micState: MicState) => Promise<MicState>;
    /**
     * Callback for the host to tell the app to change its speaker selection
     */
    audioDeviceSelectionChangedCallback?: (selectedDevices: AudioDeviceSelection | SdkError) => void;
  }

  /**
   * Interface for AudioDeviceSelection from host selection.
   * If the speaker or the microphone is undefined or don't have a device label, you can try to find the default devices
   * by using
   * ```ts
   * const devices = await navigator.mediaDevices.enumerateDevices();
   * const defaultSpeaker = devices.find((d) => d.deviceId === 'default' && d.kind === 'audiooutput');
   * const defaultMic = devices.find((d) => d.deviceId === 'default' && d.kind === 'audioinput');
   * ```
   *
   * @hidden
   * Hide from docs.
   *
   * @internal
   * Limited to Microsoft-internal use
   *
   * @beta
   */
  export interface AudioDeviceSelection {
    speaker?: AudioDeviceInfo;
    microphone?: AudioDeviceInfo;
  }

  /**
   * Interface for AudioDeviceInfo, includes a device label with the same format as {@link MediaDeviceInfo.label}
   *
   * Hosted app can use this label to compare it with the device info fetched from {@link navigator.mediaDevices.enumerateDevices()}.
   * {@link MediaDeviceInfo} has  {@link MediaDeviceInfo.deviceId} as an unique identifier, but that id is also unique to the origin
   * of the calling application, so {@link MediaDeviceInfo.deviceId} cannot be used here as an identifier. Notice there are some cases
   * that devices may have the same device label, but we don't have a better way to solve this, keep this as a known limitation for now.
   *
   * @hidden
   * Hide from docs.
   *
   * @internal
   * Limited to Microsoft-internal use
   *
   * @beta
   */
  export interface AudioDeviceInfo {
    deviceLabel: string;
  }

  /**
   * Different types of meeting reactions that can be sent/received
   *
   * @hidden
   * Hide from docs.
   *
   * @internal
   * Limited to Microsoft-internal use
   *
   * @beta
   */
  export enum MeetingReactionType {
    like = 'like',
    heart = 'heart',
    laugh = 'laugh',
    surprised = 'surprised',
    applause = 'applause',
  }

  /**
   * Represents the type of a meeting
   *
   * @hidden
   * Hide from docs.
   *
   * @remarks
   * Teams has several types of meetings to account for different user scenarios and requirements.
   */
  export enum MeetingType {
    /**
     * Used when the meeting type is not known.
     *
     * @remarks
     * This response is not an expected case.
     */
    Unknown = 'Unknown',
    /**
     * Used for group call meeting types.
     *
     * @remarks
     * To test this meeting type in Teams, start a chat with two or more users and click the "Call" button.
     * Note that a group call may return as this or {@link CallType.GroupCall}. These two different response types should be considered as equal.
     */
    Adhoc = 'Adhoc',
    /**
     * Used for single-occurrence meetings that have been scheduled in advance.
     *
     * @remarks
     * To create a meeting of this type in Teams, press the "New meeting" button from the calendar and enter a meeting title.
     * Before saving, ensure that the "Online Meeting" field is checked.
     */
    Scheduled = 'Scheduled',
    /**
     * Used for meetings that occur on a recurring basis.
     *
     * @remarks
     * To create a meeting of this type in Teams, press the "New meeting" button from the calendar, enter a meeting title, and then change the field labeled "Does not repeat" to some other value.
     * Before saving, ensure that the "Online Meeting" field is checked.
     */
    Recurring = 'Recurring',
    /**
     * Used for webinars.
     *
     * @remarks
     * Meeting apps are only supported for those in the "event group" of a webinar, which are those who'll be presenting and producing the webinar.
     * To learn how to create a meeting of this type, visit https://aka.ms/teams/howto/webinars.
     */
    Broadcast = 'Broadcast',
    /**
     * Used for meet now meetings, which are meetings users create on the fly.
     *
     * @remarks
     * To create a meeting of this type, click the "Meet now" button from the calendar in Teams or the "Teams call" button in Outlook.
     */
    MeetNow = 'MeetNow',
  }

  /**
   * Represents the type of a call.
   *
   * @hidden
   * Hide from docs.
   */
  export enum CallType {
    /**
     * Represents a call between two people.
     *
     * @remarks
     * To test this feature, start a chat with one other user and click the "Call" button.
     */
    OneOnOneCall = 'oneOnOneCall',
    /**
     * Represents a call between more than two people.
     *
     * @remarks
     * To test this meeting type in Teams, start a chat with two or more users and click the "Call" button.
     * Note that a group call may return as this or {@link MeetingType.Adhoc}. These two different response types should be considered as equal.
     */
    GroupCall = 'groupCall',
  }

  /**
   * Represents the protocol option for sharing app content to the meeting stage.
   */
  export enum SharingProtocol {
    /**
     * The default protocol for sharing app content to stage. To learn more, visit https://aka.ms/teamsjs/shareAppContentToStage
     */
    Collaborative = 'Collaborative',
    /**
     * A read-only protocol for sharing app content to stage, which uses screen sharing in meetings. If provided, this protocol will open
     * the specified `contentUrl` passed to the {@link shareAppContentToStage} API in a new instance and screen share that instance.
     */
    ScreenShare = 'ScreenShare',
  }

  /**
   * Allows an app to get the incoming audio speaker setting for the meeting user.
   * To learn more, visit https://aka.ms/teamsjs/getIncomingClientAudioState
   *
   * @remarks
   * Use {@link toggleIncomingClientAudio} to toggle the current audio state.
   * For private scheduled meetings, meet now, or calls, include the `OnlineMeetingParticipant.ToggleIncomingAudio.Chat` RSC permission in your app manifest.
   * Find the app manifest reference at https://aka.ms/teamsAppManifest/authorization.
   * This API can only be used in the `sidePanel` and `meetingStage` frame contexts.
   *
   * @param callback - Callback contains 2 parameters, `error` and `result`.
   * `error` can either contain an error of type `SdkError`, in case of an error, or null when fetch is successful.
   * `result` will be true when incoming audio is muted and false when incoming audio is unmuted, or null when the request fails.
   */
  export function getIncomingClientAudioState(callback: errorCallbackFunctionType): void {
    if (!callback) {
      throw new Error('[get incoming client audio state] Callback cannot be null');
    }
    ensureInitialized(runtime, FrameContexts.sidePanel, FrameContexts.meetingStage);
    sendMessageToParent(
      getApiVersionTag(meetingTelemetryVersionNumber, ApiName.Meeting_GetIncomingClientAudioState),
      'getIncomingClientAudioState',
      callback,
    );
  }

  /**
   * Allows an app to toggle the incoming audio speaker setting for the meeting user from mute to unmute or vice-versa.
   * To learn more, visit https://aka.ms/teamsjs/toggleIncomingClientAudio
   *
   * @remarks
   * Use {@link getIncomingClientAudioState} to get the current audio state.
   * For private scheduled meetings, meet now, or calls, include the `OnlineMeetingParticipant.ToggleIncomingAudio.Chat` RSC permission in your app manifest.
   * Find the app manifest reference at https://aka.ms/teamsAppManifest/authorization.
   * This API can only be used in the `sidePanel` and `meetingStage` frame contexts.
   *
   * @param callback - Callback contains 2 parameters, `error` and `result`.
   * `error` can either contain an error of type `SdkError`, in case of an error, or null when toggle is successful.
   * `result` will be true when incoming audio is muted and false when incoming audio is unmuted, or null when the toggling fails.
   */
  export function toggleIncomingClientAudio(callback: errorCallbackFunctionType): void {
    if (!callback) {
      throw new Error('[toggle incoming client audio] Callback cannot be null');
    }
    ensureInitialized(runtime, FrameContexts.sidePanel, FrameContexts.meetingStage);
    sendMessageToParent(
      getApiVersionTag(meetingTelemetryVersionNumber, ApiName.Meeting_ToggleIncomingClientAudio),
      'toggleIncomingClientAudio',
      callback,
    );
  }

  /**
   * @hidden
   * Allows an app to get the meeting details for the meeting
   *
   * @param callback - Callback contains 2 parameters, `error` and `meetingDetailsResponse`.
   * `error` can either contain an error of type `SdkError`, in case of an error, or null when get is successful
   * `result` can either contain a {@link IMeetingDetailsResponse} value, in case of a successful get or null when the get fails
   *
   * @internal
   * Limited to Microsoft-internal use
   */
  export function getMeetingDetails(
    callback: (error: SdkError | null, meetingDetails: IMeetingDetailsResponse | null) => void,
  ): void {
    if (!callback) {
      throw new Error('[get meeting details] Callback cannot be null');
    }
    ensureInitialized(
      runtime,
      FrameContexts.sidePanel,
      FrameContexts.meetingStage,
      FrameContexts.settings,
      FrameContexts.content,
    );
    sendMessageToParent(
      getApiVersionTag(meetingTelemetryVersionNumber, ApiName.Meeting_GetMeetingDetails),
      'meeting.getMeetingDetails',
      callback,
    );
  }

  /**
   * @hidden
   * Allows an app to get the verbose meeting details for the meeting
   *
   * @internal
   * Limited to Microsoft-internal use
   */
  export async function getMeetingDetailsVerbose(): Promise<IMeetingDetailsResponse> {
    ensureInitialized(
      runtime,
      FrameContexts.sidePanel,
      FrameContexts.meetingStage,
      FrameContexts.settings,
      FrameContexts.content,
    );

    const shouldGetVerboseDetails = true;
    const response = (await sendAndHandleSdkError(
      'meeting.getMeetingDetails',
      shouldGetVerboseDetails,
    )) as IMeetingDetailsResponse;

    if (
      (response.details?.type == CallType.GroupCall || response.details?.type == CallType.OneOnOneCall) &&
      !response.details.originalCaller
    ) {
      throw errorNotSupportedOnPlatform;
    }

    return response;
  }

  /**
   * @hidden
   * Allows an app to get the authentication token for the anonymous or guest user in the meeting
   *
   * @param callback - Callback contains 2 parameters, `error` and `authenticationTokenOfAnonymousUser`.
   * `error` can either contain an error of type `SdkError`, in case of an error, or null when get is successful
   * `authenticationTokenOfAnonymousUser` can either contain a string value, in case of a successful get or null when the get fails
   *
   * @internal
   * Limited to Microsoft-internal use
   */
  export function getAuthenticationTokenForAnonymousUser(
    callback: (error: SdkError | null, authenticationTokenOfAnonymousUser: string | null) => void,
  ): void {
    if (!callback) {
      throw new Error('[get Authentication Token For AnonymousUser] Callback cannot be null');
    }
    ensureInitialized(runtime, FrameContexts.sidePanel, FrameContexts.meetingStage, FrameContexts.task);
    sendMessageToParent(
      getApiVersionTag(meetingTelemetryVersionNumber, ApiName.Meeting_GetAuthenticationTokenForAnonymousUser),
      'meeting.getAuthenticationTokenForAnonymousUser',
      callback,
    );
  }

  /**
   * Allows an app to get the state of the outgoing live stream in the current meeting.
   *
   * @remarks
   * Use {@link requestStartLiveStreaming} or {@link requestStopLiveStreaming} to start/stop a live stream.
   * This API can only be used in the `sidePanel` frame context.
   * The `meetingExtensionDefinition.supportsStreaming` field in your app manifest must be `true` to use this API.
   * Find the app manifest reference at https://aka.ms/teamsAppManifest/meetingExtensionDefinition.
   *
   * @param callback - Callback contains 2 parameters: `error` and `liveStreamState`.
   * `error` can either contain an error of type `SdkError`, in case of an error, or null when the request is successful
   * `liveStreamState` can either contain a `LiveStreamState` value, or null when operation fails
   */
  export function getLiveStreamState(callback: getLiveStreamStateCallbackFunctionType): void {
    if (!callback) {
      throw new Error('[get live stream state] Callback cannot be null');
    }
    ensureInitialized(runtime, FrameContexts.sidePanel);
    sendMessageToParent(
      getApiVersionTag(meetingTelemetryVersionNumber, ApiName.Meeting_GetLiveStreamState),
      'meeting.getLiveStreamState',
      callback,
    );
  }

  /**
   * Allows an app to ask the local user to begin live streaming the current meeting to the given Real-Time Messaging Protocol (RTMP) stream url.
   * A confirmation dialog will be shown to the local user with options to "Allow" or "Cancel" this request.
   *
   * @remarks
   * Meeting content (e.g., user video, screenshare, audio, etc.) can be externally streamed to any platform that supports the popular RTMP standard.
   * Content broadcasted through RTMP is automatically formatted and cannot be customized.
   * Use {@link getLiveStreamState} or {@link registerLiveStreamChangedHandler} to get updates on the live stream state.
   * This API can only be used in the `sidePanel` frame context.
   * The `meetingExtensionDefinition.supportsStreaming` field in your app manifest must be `true` to use this API.
   * Find the app manifest reference at https://aka.ms/teamsAppManifest/meetingExtensionDefinition.
   *
   * @param callback - completion callback that contains an `error` parameter, which can be of type `SdkError` in case of an error, or null when operation is successful
   * @param streamUrl - the url to the RTMP stream resource
   * @param streamKey - the key to the RTMP stream resource
   */
  export function requestStartLiveStreaming(
    callback: liveStreamErrorCallbackFunctionType,
    streamUrl: string,
    streamKey?: string,
  ): void {
    if (!callback) {
      throw new Error('[request start live streaming] Callback cannot be null');
    }
    ensureInitialized(runtime, FrameContexts.sidePanel);
    sendMessageToParent(
      getApiVersionTag(meetingTelemetryVersionNumber, ApiName.Meeting_RequestStartLiveStreaming),
      'meeting.requestStartLiveStreaming',
      [streamUrl, streamKey],
      callback,
    );
  }

  /**
   * Allows an app to request that live streaming be stopped.
   *
   * @remarks
   * Use {@link getLiveStreamState} or {@link registerLiveStreamChangedHandler} to get updates on the live stream state.
   * This API can only be used in the `sidePanel` frame context.
   * The `meetingExtensionDefinition.supportsStreaming` field in your app manifest must be `true` to use this API.
   * Find the app manifest reference at https://aka.ms/teamsAppManifest/meetingExtensionDefinition.
   *
   * @param callback - completion callback that contains an error parameter, which can be of type `SdkError` in case of an error, or null when operation is successful
   */
  export function requestStopLiveStreaming(callback: liveStreamErrorCallbackFunctionType): void {
    if (!callback) {
      throw new Error('[request stop live streaming] Callback cannot be null');
    }
    ensureInitialized(runtime, FrameContexts.sidePanel);
    sendMessageToParent(
      getApiVersionTag(meetingTelemetryVersionNumber, ApiName.Meeting_RequestStopLiveStreaming),
      'meeting.requestStopLiveStreaming',
      callback,
    );
  }

  /**
   * Registers an event handler for state changes to the live stream.
   *
   * @remarks
   * Only one handler can be registered at a time. A subsequent registration replaces an existing registration.
   * Use {@link requestStartLiveStreaming} or {@link requestStopLiveStreaming} to start/stop a live stream.
   * This API can only be used in the `sidePanel` frame context.
   * The `meetingExtensionDefinition.supportsStreaming` field in your app manifest must be `true` to use this API.
   * Find the app manifest reference at https://aka.ms/teamsAppManifest/meetingExtensionDefinition.
   *
   * @param handler - The handler to invoke when the live stream state changes
   */
  export function registerLiveStreamChangedHandler(handler: registerLiveStreamChangedHandlerFunctionType): void {
    if (!handler) {
      throw new Error('[register live stream changed handler] Handler cannot be null');
    }
    ensureInitialized(runtime, FrameContexts.sidePanel);
    registerHandler(
      getApiVersionTag(meetingTelemetryVersionNumber, ApiName.Meeting_RegisterLiveStreamChangedHandler),
      'meeting.liveStreamChanged',
      handler,
    );
  }

  /**
   * Allows an app to share a given URL to the meeting stage for all users in the meeting.
   * To learn more, visit https://aka.ms/teamsjs/shareAppContentToStage
   *
   * @remarks
   * This API can only be used in the `sidePanel` and `meetingStage` frame contexts.
   * For private scheduled meetings, meet now, or calls, include the `MeetingStage.Write.Chat` RSC permission in your app manifest.
   * For channel meetings, include the `ChannelMeetingStage.Write.Group` RSC permission in your app manifest.
   * Find the app manifest reference at https://aka.ms/teamsAppManifest/authorization.
   * Use {@link getAppContentStageSharingCapabilities} to determine if the local user is eligible to use this API.
   * Use {@link getAppContentStageSharingState} to determine whether app content is already being shared to the meeting stage.
   *
   * @param callback - Callback contains 2 parameters, `error` and `result`.
   * `error` can either contain an error of type `SdkError`, in case of an error, or null when share is successful
   * `result` can either contain a true value, in case of a successful share or null when the share fails
   * @param appContentUrl - is the input URL to be shared to the meeting stage.
   * the URL origin must be included in your app manifest's `validDomains` field.
   * @param shareOptions - is an object that contains additional sharing options. If omitted, the default
   * sharing protocol will be `Collaborative`. See {@link IShareAppContentToStageOptions} for more information.
   */
  export function shareAppContentToStage(
    callback: errorCallbackFunctionType,
    appContentUrl: string,
    shareOptions: IShareAppContentToStageOptions = { sharingProtocol: SharingProtocol.Collaborative },
  ): void {
    if (!callback) {
      throw new Error('[share app content to stage] Callback cannot be null');
    }
    ensureInitialized(runtime, FrameContexts.sidePanel, FrameContexts.meetingStage);
    sendMessageToParent(
      getApiVersionTag(meetingTelemetryVersionNumber, ApiName.Meeting_ShareAppContentToStage),
      'meeting.shareAppContentToStage',
      [appContentUrl, shareOptions],
      callback,
    );
  }

  /**
   * Allows an app to request whether the local user's app version has the required app manifest permissions to share content to meeting stage.
   * To learn more, visit https://aka.ms/teamsjs/getAppContentStageSharingCapabilities
   *
   * @remarks
   * If you are updating your published app to include the share to stage feature, you can use this API to prompt users to update their app if they are using an older version.
   * Your app's `configurableTabs` or `staticTabs` entry's `context` array must include `meetingStage` for `doesAppHaveSharePermission` to be `true` in the `callback` response.
   *
   * @throws error if API is being used outside of `sidePanel` or `meetingStage` frame contexts.
   * @throws error if your app manifest does not include the `MeetingStage.Write.Chat` RSC permission in your app manifest in a private scheduled meeting, meet now, or call --
   * or if it does not include the `ChannelMeetingStage.Write.Group` RSC permission in your app manifest in a channel meeting.
   * Find the app manifest reference at https://aka.ms/teamsAppManifest/authorization.
   *
   * @param callback - Completion callback contains 2 parameters: `error` and `appContentStageSharingCapabilities`.
   * `error` can either contain an error of type `SdkError` (error indication), or null (non-error indication).
   * `appContentStageSharingCapabilities` will contain an {@link IAppContentStageSharingCapabilities} object if the request succeeds, or null if it failed.
   */
  export function getAppContentStageSharingCapabilities(callback: getAppContentCallbackFunctionType): void {
    if (!callback) {
      throw new Error('[get app content stage sharing capabilities] Callback cannot be null');
    }
    ensureInitialized(runtime, FrameContexts.sidePanel, FrameContexts.meetingStage);
    sendMessageToParent(
      getApiVersionTag(meetingTelemetryVersionNumber, ApiName.Meeting_GetAppContentStageSharingCapabilities),
      'meeting.getAppContentStageSharingCapabilities',
      callback,
    );
  }

  /**
   * @hidden
   * Hide from docs.
   * Terminates current stage sharing session in meeting
   *
   * @param callback - Callback contains 2 parameters, error and result.
   * error can either contain an error of type SdkError (error indication), or null (non-error indication)
   * result can either contain a true boolean value (successful termination), or null (unsuccessful fetch)
   */
  export function stopSharingAppContentToStage(callback: errorCallbackFunctionType): void {
    if (!callback) {
      throw new Error('[stop sharing app content to stage] Callback cannot be null');
    }
    ensureInitialized(runtime, FrameContexts.sidePanel, FrameContexts.meetingStage);
    sendMessageToParent(
      getApiVersionTag(meetingTelemetryVersionNumber, ApiName.Meeting_StopSharingAppContentToStage),
      'meeting.stopSharingAppContentToStage',
      callback,
    );
  }

  /**
   * Provides information related to current stage sharing state for your app.
   * To learn more, visit https://aka.ms/teamsjs/getAppContentStageSharingState
   *
   * @remarks
   * This API can only be used in the `sidePanel` and `meetingStage` frame contexts.
   * For private scheduled meetings, meet now, or calls, include the `MeetingStage.Write.Chat` RSC permission in your app manifest.
   * For channel meetings, include the `ChannelMeetingStage.Write.Group` RSC permission in your app manifest.
   * Find the app manifest reference at https://aka.ms/teamsAppManifest/authorization.
   *
   * @param callback - Callback contains 2 parameters, `error` and `appContentStageSharingState`.
   * error can either contain an error of type SdkError (error indication), or null (non-error indication)
   * `appContentStageSharingState` can either contain an `IAppContentStageSharingState` object if the request succeeds, or null if it failed
   */
  export function getAppContentStageSharingState(callback: getAppContentStageCallbackFunctionType): void {
    if (!callback) {
      throw new Error('[get app content stage sharing state] Callback cannot be null');
    }
    ensureInitialized(runtime, FrameContexts.sidePanel, FrameContexts.meetingStage);
    sendMessageToParent(
      getApiVersionTag(meetingTelemetryVersionNumber, ApiName.Meeting_GetAppContentStageSharingState),
      'meeting.getAppContentStageSharingState',
      callback,
    );
  }

  /**
   * Registers a handler for changes to participant speaking states.
   * To learn more, visit https://aka.ms/teamsjs/registerSpeakingStateChangeHandler
   *
   * @remarks
   * This API returns {@link ISpeakingState}, which will have `isSpeakingDetected` and/or an error object.
   * If any participant is speaking, `isSpeakingDetected` will be true, or false if no participants are speaking.
   * Only one handler can be registered at a time. Subsequent registrations replace existing registrations.
   * This API can only be used in the `sidePanel` and `meetingStage` frame contexts.
   * For private scheduled meetings, meet now, or calls, include the `OnlineMeetingIncomingAudio.Detect.Chat` RSC permission in your app manifest.
   * For channel meetings, include the `OnlineMeetingIncomingAudio.Detect.Group` RSC permission in your app manifest.
   * Find the app manifest reference at https://aka.ms/teamsAppManifest/authorization.
   *
   * @param handler The handler to invoke when the speaking state of any participant changes (start/stop speaking).
   */
  export function registerSpeakingStateChangeHandler(handler: registerSpeakingStateChangeHandlerFunctionType): void {
    if (!handler) {
      throw new Error('[registerSpeakingStateChangeHandler] Handler cannot be null');
    }
    ensureInitialized(runtime, FrameContexts.sidePanel, FrameContexts.meetingStage);
    registerHandler(
      getApiVersionTag(meetingTelemetryVersionNumber, ApiName.Meeting_RegisterSpeakingStateChangeHandler),
      'meeting.speakingStateChanged',
      handler,
    );
  }

  /**
   * Registers a handler for changes to the selfParticipant's (current user's) raiseHandState. If the selfParticipant raises their hand, isHandRaised
   * will be true. By default and if the selfParticipant hand is lowered, isHandRaised will be false. This API will return {@link RaiseHandStateChangedEventData}
   * that will have the raiseHandState or an error object. Only one handler can be registered at a time. A subsequent registration
   * replaces an existing registration.
   *
   * @param handler The handler to invoke when the selfParticipant's (current user's) raiseHandState changes.
   *
   * @hidden
   * Hide from docs.
   *
   * @internal
   * Limited to Microsoft-internal use
   *
   * @beta
   */
  export function registerRaiseHandStateChangedHandler(
    handler: (eventData: RaiseHandStateChangedEventData) => void,
  ): void {
    if (!handler) {
      throw new Error('[registerRaiseHandStateChangedHandler] Handler cannot be null');
    }
    ensureInitialized(runtime, FrameContexts.sidePanel, FrameContexts.meetingStage);
    registerHandler(
      getApiVersionTag(meetingTelemetryVersionNumber, ApiName.Meeting_RegisterRaiseHandStateChangedHandler),
      'meeting.raiseHandStateChanged',
      handler,
    );
  }

  /**
   * Registers a handler for receiving meeting reactions. When the selfParticipant (current user) successfully sends a meeting reaction and it is being rendered on the UI, the meetingReactionType will be populated. Only one handler can be registered
   * at a time. A subsequent registration replaces an existing registration.
   *
   * @param handler The handler to invoke when the selfParticipant (current user) successfully sends a meeting reaction
   *
   * @hidden
   * Hide from docs.
   *
   * @internal
   * Limited to Microsoft-internal use
   *
   * @beta
   */
  export function registerMeetingReactionReceivedHandler(
    handler: (eventData: MeetingReactionReceivedEventData) => void,
  ): void {
    if (!handler) {
      throw new Error('[registerMeetingReactionReceivedHandler] Handler cannot be null');
    }
    ensureInitialized(runtime, FrameContexts.sidePanel, FrameContexts.meetingStage);
    registerHandler(
      getApiVersionTag(meetingTelemetryVersionNumber, ApiName.Meeting_RegisterMeetingReactionReceivedHandler),
      'meeting.meetingReactionReceived',
      handler,
    );
  }

  /**
   * @hidden
   * Hide from docs beacuse it's only used internally as a serialization/deserialization type
   *
   * @internal
   * Limited to Microsoft-internal use
   */
  export interface ISerializedJoinMeetingParams {
    joinWebUrl: string;
    source: EventActionSource;
  }

  /**
   * This function is used to join a meeting.
   * This opens a meeting in a new window for the desktop app.
   * In case of a web app, it will close the current app and open the meeting in the same tab.
   * There is currently no support or experience for this on mobile platforms.
   * @param joinMeetingParams This takes {@link JoinMeetingParams} for joining the meeting. If source isn't passed then it is marked as 'Other' by default.
   * @throws error if the meeting join fails, the promise will reject to an object with the error message.
   */
  export function joinMeeting(joinMeetingParams: JoinMeetingParams): Promise<void> {
    if (joinMeetingParams?.joinWebUrl === undefined || joinMeetingParams?.joinWebUrl === null) {
      return Promise.reject(new Error('Invalid joinMeetingParams'));
    }

    ensureInitialized(runtime);

    const serializedJoinMeetingParams: ISerializedJoinMeetingParams = {
      joinWebUrl: joinMeetingParams.joinWebUrl.href,
      source: joinMeetingParams.source || EventActionSource.Other,
    };

    return sendAndHandleSdkError(
      getApiVersionTag(ApiVersionNumber.V_2, ApiName.Meeting_JoinMeeting),
      'meeting.joinMeeting',
      serializedJoinMeetingParams,
    );
  }

  /**
   * Contains information associated with parameters required for joining the Microsoft Teams meetings.
   * More details regarding parameters can be found at:
   * [Online Meeting Base - Microsoft Graph v1.0](https://learn.microsoft.com/en-us/graph/api/resources/onlinemeetingbase?view=graph-rest-1.0)
   */
  export interface JoinMeetingParams {
    /** The join URL of the online meeting. */
    joinWebUrl: URL;
    /** The source of the join button click. If not passed, 'Other' is the default value of source. {@link EventActionSource} */
    source?: EventActionSource;
  }

  /** The source of the join button click. */
  export enum EventActionSource {
    /**
     * Source is calendar grid context menu.
     */
    M365CalendarGridContextMenu = 'm365_calendar_grid_context_menu',
    /**
     * Source is calendar grid peek.
     */
    M365CalendarGridPeek = 'm365_calendar_grid_peek',
    /**
     * Source is calendar grid event card join button.
     */
    M365CalendarGridEventCardJoinButton = 'm365_calendar_grid_event_card_join_button',
    /**
     * Source is calendar form ribbon join button.
     */
    M365CalendarFormRibbonJoinButton = 'm365_calendar_form_ribbon_join_button',
    /**
     * Source is calendar form join teams meeting button.
     */
    M365CalendarFormJoinTeamsMeetingButton = 'm365_calendar_form_join_teams_meeting_button',
    /**
     * Other sources.
     */
    Other = 'other',
  }

  /**
   * Nested namespace for functions to control behavior of the app share button
   *
   * @hidden
   * Hide from docs.
   *
   * @internal
   * Limited to Microsoft-internal use
   *
   * @beta
   */
  export namespace appShareButton {
    /**
     * Property bag for the setVisibilityInfo
     *
     * @hidden
     * Hide from docs.
     *
     * @internal
     * Limited to Microsoft-internal use
     *
     * @beta
     */
    export interface ShareInformation {
      /**
       * boolean flag to set show or hide app share button
       */
      isVisible: boolean;

      /**
       * optional string contentUrl, which will override contentUrl coming from Manifest
       */
      contentUrl?: string;
    }
    /**
     * By default app share button will be hidden and this API will govern the visibility of it.
     *
     * This function can be used to hide/show app share button in meeting,
     * along with contentUrl (overrides contentUrl populated in app manifest)
     * @throws standard Invalid Url error
     * @param shareInformation has two elements, one isVisible boolean flag and another
     * optional string contentUrl, which will override contentUrl coming from Manifest
     *
     * @hidden
     * Hide from docs.
     *
     * @internal
     * Limited to Microsoft-internal use
     *
     * @beta
     */
    export function setOptions(shareInformation: ShareInformation): void {
      ensureInitialized(runtime, FrameContexts.sidePanel);
      if (shareInformation.contentUrl) {
        new URL(shareInformation.contentUrl);
      }
      sendMessageToParent(
        getApiVersionTag(meetingTelemetryVersionNumber, ApiName.Meeting_AppShareButton_SetOptions),
        'meeting.appShareButton.setOptions',
        [shareInformation],
      );
    }
  }

  /**
   * Have the app handle audio (mic & speaker) and turn off host audio.
   *
   * When {@link RequestAppAudioHandlingParams.isAppHandlingAudio} is true, the host will switch to audioless mode
   *   Registers for mic mute status change events, which are events that the app can receive from the host asking the app to
   *   mute or unmute the microphone.
   *
   * When {@link RequestAppAudioHandlingParams.isAppHandlingAudio} is false, the host will switch out of audioless mode
   *   Unregisters the mic mute status change events so the app will no longer receive these events
   *
   * @throws Error if {@linkcode app.initialize} has not successfully completed
   * @throws Error if {@link RequestAppAudioHandlingParams.micMuteStateChangedCallback} parameter is not defined
   *
   * @param requestAppAudioHandlingParams - {@link RequestAppAudioHandlingParams} object with values for the audio switchover
   * @param callback - Callback with one parameter, the result
   * can either be true (the host is now in audioless mode) or false (the host is not in audioless mode)
   *
   * @hidden
   * Hide from docs.
   *
   * @internal
   * Limited to Microsoft-internal use
   *
   * @beta
   */
  export function requestAppAudioHandling(
    requestAppAudioHandlingParams: RequestAppAudioHandlingParams,
    callback: (isHostAudioless: boolean) => void,
  ): void {
    if (!callback) {
      throw new Error('[requestAppAudioHandling] Callback response cannot be null');
    }
    if (!requestAppAudioHandlingParams.micMuteStateChangedCallback) {
      throw new Error('[requestAppAudioHandling] Callback Mic mute state handler cannot be null');
    }
    ensureInitialized(runtime, FrameContexts.sidePanel, FrameContexts.meetingStage);

    if (requestAppAudioHandlingParams.isAppHandlingAudio) {
      startAppAudioHandling(requestAppAudioHandlingParams, callback);
    } else {
      stopAppAudioHandling(requestAppAudioHandlingParams, callback);
    }
  }

  function startAppAudioHandling(
    requestAppAudioHandlingParams: RequestAppAudioHandlingParams,
    callback: (isHostAudioless: boolean) => void,
  ): void {
    const callbackInternalRequest = (error: SdkError | null, isHostAudioless: boolean | null): void => {
      if (error && isHostAudioless != null) {
        throw new Error('[requestAppAudioHandling] Callback response - both parameters cannot be set');
      }
      if (error) {
        throw new Error(`[requestAppAudioHandling] Callback response - SDK error ${error.errorCode} ${error.message}`);
      }
      if (typeof isHostAudioless !== 'boolean') {
        throw new Error('[requestAppAudioHandling] Callback response - isHostAudioless must be a boolean');
      }

      const micStateChangedCallback = async (micState: MicState): Promise<void> => {
        try {
          const newMicState = await requestAppAudioHandlingParams.micMuteStateChangedCallback(micState);

          const micStateDidUpdate = newMicState.isMicMuted === micState.isMicMuted;
          setMicStateWithReason(
            newMicState,
            micStateDidUpdate ? MicStateChangeReason.HostInitiated : MicStateChangeReason.AppDeclinedToChange,
          );
        } catch {
          setMicStateWithReason(micState, MicStateChangeReason.AppFailedToChange);
        }
      };
      registerHandler(
        getApiVersionTag(meetingTelemetryVersionNumber, ApiName.Meeting_RegisterMicStateChangeHandler),
        'meeting.micStateChanged',
        micStateChangedCallback,
      );

      const audioDeviceSelectionChangedCallback = (selectedDevicesInHost: AudioDeviceSelection): void => {
        requestAppAudioHandlingParams.audioDeviceSelectionChangedCallback?.(selectedDevicesInHost);
      };
      registerHandler(
        getApiVersionTag(meetingTelemetryVersionNumber, ApiName.Meeting_RegisterAudioDeviceSelectionChangedHandler),
        'meeting.audioDeviceSelectionChanged',
        audioDeviceSelectionChangedCallback,
      );

      callback(isHostAudioless);
    };
    sendMessageToParent(
      getApiVersionTag(meetingTelemetryVersionNumber, ApiName.Meeting_RequestAppAudioHandling),
      'meeting.requestAppAudioHandling',
      [requestAppAudioHandlingParams.isAppHandlingAudio],
      callbackInternalRequest,
    );
  }

  function stopAppAudioHandling(
    requestAppAudioHandlingParams: RequestAppAudioHandlingParams,
    callback: (isHostAudioless: boolean) => void,
  ): void {
    const callbackInternalStop = (error: SdkError | null, isHostAudioless: boolean | null): void => {
      if (error && isHostAudioless != null) {
        throw new Error('[requestAppAudioHandling] Callback response - both parameters cannot be set');
      }
      if (error) {
        throw new Error(`[requestAppAudioHandling] Callback response - SDK error ${error.errorCode} ${error.message}`);
      }
      if (typeof isHostAudioless !== 'boolean') {
        throw new Error('[requestAppAudioHandling] Callback response - isHostAudioless must be a boolean');
      }

      if (doesHandlerExist('meeting.micStateChanged')) {
        removeHandler('meeting.micStateChanged');
      }

      if (doesHandlerExist('meeting.audioDeviceSelectionChanged')) {
        removeHandler('meeting.audioDeviceSelectionChanged');
      }

      callback(isHostAudioless);
    };

    sendMessageToParent(
      getApiVersionTag(meetingTelemetryVersionNumber, ApiName.Meeting_RequestAppAudioHandling),
      'meeting.requestAppAudioHandling',
      [requestAppAudioHandlingParams.isAppHandlingAudio],
      callbackInternalStop,
    );
  }

  /**
   * Notifies the host that the microphone state has changed in the app.
   * @param micState - The new state that the microphone is in
   *   isMicMuted - Boolean to indicate the current mute status of the mic.
   *
   * @hidden
   * Hide from docs.
   *
   * @internal
   * Limited to Microsoft-internal use
   *
   * @beta
   */
  export function updateMicState(micState: MicState): void {
    setMicStateWithReason(micState, MicStateChangeReason.AppInitiated);
  }

  function setMicStateWithReason(micState: MicState, reason: MicStateChangeReason): void {
    ensureInitialized(runtime, FrameContexts.sidePanel, FrameContexts.meetingStage);
    sendMessageToParent(
      getApiVersionTag(meetingTelemetryVersionNumber, ApiName.Meeting_SetMicStateWithReason),
      'meeting.updateMicState',
      [micState, reason],
    );
  }
}<|MERGE_RESOLUTION|>--- conflicted
+++ resolved
@@ -1,12 +1,8 @@
 import { sendAndHandleSdkError, sendMessageToParent } from '../internal/communication';
 import { doesHandlerExist, registerHandler, removeHandler } from '../internal/handlers';
 import { ensureInitialized } from '../internal/internalAPIs';
-<<<<<<< HEAD
+import { ApiName, ApiVersionNumber, getApiVersionTag } from '../internal/telemetry';
 import { errorNotSupportedOnPlatform, FrameContexts } from './constants';
-=======
-import { ApiName, ApiVersionNumber, getApiVersionTag } from '../internal/telemetry';
-import { FrameContexts } from './constants';
->>>>>>> 63a53ff6
 import { SdkError } from './interfaces';
 import { runtime } from './runtime';
 
@@ -642,6 +638,7 @@
 
     const shouldGetVerboseDetails = true;
     const response = (await sendAndHandleSdkError(
+      getApiVersionTag(ApiVersionNumber.V_2, ApiName.Meeting_GetMeetingDetailsVerbose),
       'meeting.getMeetingDetails',
       shouldGetVerboseDetails,
     )) as IMeetingDetailsResponse;

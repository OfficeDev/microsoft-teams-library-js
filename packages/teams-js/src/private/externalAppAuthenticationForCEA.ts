--- conflicted
+++ resolved
@@ -1,6 +1,3 @@
-<<<<<<< HEAD
-import { validateAppIdInstance } from '../internal/appIdValidation';
-=======
 /**
  * @hidden
  * Module to delegate authentication requests to the host for custom engine agents
@@ -9,12 +6,11 @@
  * @beta
  * @module
  */
-
->>>>>>> 6ee74f74
 import { callFunctionInHost, callFunctionInHostAndHandleResponse } from '../internal/communication';
 import { ensureInitialized } from '../internal/internalAPIs';
 import { ApiName, ApiVersionNumber, getApiVersionTag } from '../internal/telemetry';
 import { validateId } from '../internal/utils';
+import { validateAppIdInstance } from '../internal/appIdValidation';
 import { AppId } from '../public';
 import { errorNotSupportedOnPlatform, FrameContexts } from '../public/constants';
 import { runtime } from '../public/runtime';

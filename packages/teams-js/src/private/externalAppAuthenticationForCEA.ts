--- conflicted
+++ resolved
@@ -121,42 +121,6 @@
     throw errorNotSupportedOnPlatform;
   }
 
-<<<<<<< HEAD
-  /**
-   * @beta
-   * @hidden
-   * Signals to the host to perform authentication using the given authentication parameters and then resend the request to the application backend with the authentication result.
-   * @internal
-   * Limited to Microsoft-internal use
-   * @param appId App ID of the app upon whose behalf Copilot is requesting authentication. This must be a UUID.
-   * @param conversationId ConversationId To tell the bot what conversation the calls are coming from
-   * @param authenticateParameters Parameters for the authentication pop-up
-   * @param originalRequestInfo Information about the original request that should be resent
-   * @throws InvokeError if the host encounters an error while authenticating or resending the request
-   * @returns A promise that resolves to the IActionExecuteResponse from the application backend and rejects with InvokeError if the host encounters an error while authenticating or resending the request
-   */
-  export async function authenticateAndResendRequest(
-    appId: AppId,
-    conversationId: string,
-    authenticateParameters: externalAppAuthentication.AuthenticatePopUpParameters,
-    originalRequestInfo: externalAppAuthentication.IActionExecuteInvokeRequest,
-  ): Promise<externalAppAuthentication.IActionExecuteResponse> {
-    ensureInitialized(runtime, FrameContexts.content);
-
-    if (!isSupported()) {
-      throw errorNotSupportedOnPlatform;
-    }
-
-    validateId(conversationId, new Error('conversation id is not valid.'));
-
-    externalAppAuthentication.validateActionExecuteInvokeRequest(originalRequestInfo);
-
-    // Ask the parent window to open an authentication window with the parameters provided by the caller.
-    return callFunctionInHostAndHandleResponse<
-      externalAppAuthentication.IActionExecuteResponse,
-      externalAppAuthentication.IActionExecuteResponse
-    >(
-=======
   validateId(conversationId, new Error('conversation id is not valid.'));
 
   validateOriginalRequestInfo(originalRequestInfo);
@@ -179,7 +143,6 @@
     new externalAppAuthentication.ActionExecuteResponseHandler(),
     getApiVersionTag(
       externalAppAuthenticationTelemetryVersionNumber,
->>>>>>> 6ce5c0aa
       ApiName.ExternalAppAuthenticationForCEA_AuthenticateAndResendRequest,
     ),
     externalAppAuthentication.isInvokeError,
@@ -211,41 +174,6 @@
     throw errorNotSupportedOnPlatform;
   }
 
-<<<<<<< HEAD
-  /**
-   * @beta
-   * @hidden
-   * Signals to the host to perform SSO authentication for the application specified by the app ID and then resend the request to the application backend with the authentication result and originalRequestInfo
-   * @internal
-   * Limited to Microsoft-internal use
-   * @param appId App ID of the app upon whose behalf Copilot is requesting authentication. This must be a UUID.
-   * @param conversationId ConversationId To tell the bot what conversation the calls are coming from
-   * @param authTokenRequest Parameters for SSO authentication
-   * @param originalRequestInfo Information about the original request that should be resent
-   * @throws InvokeError if the host encounters an error while authenticating or resending the request
-   * @returns A promise that resolves to the IActionExecuteResponse from the application backend and rejects with InvokeError if the host encounters an error while authenticating or resending the request
-   */
-  export async function authenticateWithSSOAndResendRequest(
-    appId: AppId,
-    conversationId: string,
-    authTokenRequest: externalAppAuthentication.AuthTokenRequestParameters,
-    originalRequestInfo: externalAppAuthentication.IActionExecuteInvokeRequest,
-  ): Promise<externalAppAuthentication.IActionExecuteResponse> {
-    ensureInitialized(runtime, FrameContexts.content);
-
-    if (!isSupported()) {
-      throw errorNotSupportedOnPlatform;
-    }
-
-    validateId(conversationId, new Error('conversation id is not valid.'));
-
-    externalAppAuthentication.validateActionExecuteInvokeRequest(originalRequestInfo);
-
-    return callFunctionInHostAndHandleResponse<
-      externalAppAuthentication.IActionExecuteResponse,
-      externalAppAuthentication.IActionExecuteResponse
-    >(
-=======
   validateId(conversationId, new Error('conversation id is not valid.'));
 
   validateOriginalRequestInfo(originalRequestInfo);
@@ -265,26 +193,12 @@
     new externalAppAuthentication.ActionExecuteResponseHandler(),
     getApiVersionTag(
       externalAppAuthenticationTelemetryVersionNumber,
->>>>>>> 6ce5c0aa
       ApiName.ExternalAppAuthenticationForCEA_AuthenticateWithSSOAndResendRequest,
     ),
     externalAppAuthentication.isInvokeError,
   );
 }
 
-<<<<<<< HEAD
-  /**
-   * @beta
-   * @hidden
-   * Checks if the externalAppAuthenticationForCEA capability is supported by the host
-   * @returns boolean to represent whether externalAppAuthenticationForCEA capability is supported
-   * @throws Error if {@linkcode app.initialize} has not successfully completed
-   * @internal
-   * Limited to Microsoft-internal use
-   */
-  export function isSupported(): boolean {
-    return ensureInitialized(runtime) && runtime.supports.externalAppAuthenticationForCEA ? true : false;
-=======
 /**
  * @beta
  * @hidden
@@ -313,6 +227,5 @@
       message: `Invalid action type ${actionExecuteRequest.type}. Action type must be "${externalAppAuthentication.ActionExecuteInvokeRequestType}"`,
     };
     throw error;
->>>>>>> 6ce5c0aa
   }
 }
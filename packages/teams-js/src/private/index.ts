--- conflicted
+++ resolved
@@ -36,11 +36,6 @@
 export * as remoteCamera from './remoteCamera';
 export * as appEntity from './appEntity';
 export { teams } from './teams';
-<<<<<<< HEAD
-export { videoEffectsEx } from './videoEffectsEx';
-export { hostEntity } from './hostEntity';
-export { store } from './store';
-=======
 export * as videoEffectsEx from './videoEffectsEx';
 export { hostEntity } from './hostEntity';
->>>>>>> 6ce5c0aa
+export { store } from './store';
<<<<<<< HEAD
import { callFunctionInHost, sendMessageToParent } from '../internal/communication';
import { registerHandler, removeHandler } from '../internal/handlers';
import { ensureInitialized } from '../internal/internalAPIs';
import { ApiName, ApiVersionNumber, getApiVersionTag } from '../internal/telemetry';
import { isNullOrUndefined } from '../internal/typeCheckUtilities';
import { AppId } from '../public/appId';
import { ErrorCode } from '../public/interfaces';
import { runtime } from '../public/runtime';

=======
>>>>>>> 5b232cb8
/**
 * @module
 * @hidden
 * @internal
 * @beta
 * Limited to Microsoft-internal use
 *
 * This capability contains the APIs for handling events that happen to other applications on the host
 * *while* the developer's application is running. For example, if the developer wants to be notified
 * when another application has been installed.
 */

import { sendMessageToParent } from '../internal/communication';
import { registerHandler, removeHandler } from '../internal/handlers';
import { ensureInitialized } from '../internal/internalAPIs';
import { ApiName, ApiVersionNumber, getApiVersionTag } from '../internal/telemetry';
import { isNullOrUndefined } from '../internal/typeCheckUtilities';
import { ErrorCode } from '../public/interfaces';
import { runtime } from '../public/runtime';

/**
 * v2 APIs telemetry file: All of APIs in this capability file should send out API version v2 ONLY
 */
const otherAppStateChangeTelemetryVersionNumber: ApiVersionNumber = ApiVersionNumber.V_2;

/**
 * @hidden
 * @beta
 * @internal
 * Limited to Microsoft-internal use
 *
 * Represent an event that has happened with other number of applications installed on this host.
 * (e.g. a new app has been installed)
 */
export interface OtherAppStateChangeEvent {
  /** An array of app ids that this event applies to */
  appIds: string[];
}

/**
 * @hidden
 * @beta
 * @internal
 * Limited to Microsoft-internal use
 *
 * A function handler that will be called whenever an event happens with some number of applications installed on this host.
 */
export type OtherAppStateChangeEventHandler = (event: OtherAppStateChangeEvent) => void;

/**
 * @hidden
 * @beta
 * @internal
 * Limited to Microsoft-internal use
 *
 * This function allows an app to register a handler that will receive whenever other applications are installed
 * on the host while the developer's application is running.
 *
 * @param appInstallHandler - This handler will be called whenever apps are installed on the host.
 *
 * @throws Error if {@link app.initialize} has not successfully completed, if the platform
 * does not support the otherAppStateChange capability, or if a valid handler is not passed to the function.
 *
 * @example
 * ``` ts
 * if (otherAppStateChange.isSupported()) {
 *  otherAppStateChange.registerAppInstallationHandler((event: otherAppStateChange.OtherAppStateChangeEvent) => {
 *    // code to handle the event goes here
 *  });
 * }
 * ```
 */
export function registerAppInstallationHandler(appInstallHandler: OtherAppStateChangeEventHandler): void {
  if (!isSupported()) {
    throw new Error(ErrorCode.NOT_SUPPORTED_ON_PLATFORM.toString());
  }

  if (isNullOrUndefined(appInstallHandler)) {
    throw new Error(ErrorCode.INVALID_ARGUMENTS.toString());
  }

  registerHandler(
    getApiVersionTag(otherAppStateChangeTelemetryVersionNumber, ApiName.OtherAppStateChange_Install),
    ApiName.OtherAppStateChange_Install,
    appInstallHandler,
  );
}

/**
 * @hidden
 * @beta
 * @internal
 * Limited to Microsoft-internal use
 *
 * This function can be called so that the handler passed to {@link registerAppInstallationHandler}
 * will no longer receive app installation events. If this is called before registering a handler
 * it will have no effect.
 *
 * @throws Error if {@link app.initialize} has not successfully completed or if the platform
 * does not support the otherAppStateChange capability.
 */
export function unregisterAppInstallationHandler(): void {
  if (!isSupported()) {
    throw new Error(ErrorCode.NOT_SUPPORTED_ON_PLATFORM.toString());
  }

  sendMessageToParent(
    getApiVersionTag(otherAppStateChangeTelemetryVersionNumber, ApiName.OtherAppStateChange_UnregisterInstall),
    ApiName.OtherAppStateChange_UnregisterInstall,
  );

  removeHandler(ApiName.OtherAppStateChange_Install);
}

/**
 * @hidden
 * @beta
 * @internal
 * Limited to Microsoft-internal use
 *
 * This function should be called by the Store App to notify the host that the
 * app with the given appId has been installed.
 *
 * @throws Error if {@link app.initialize} has not successfully completed or if the platform
 * does not support the otherAppStateChange capability.
 */
export function notifyAppInstall(appId: AppId): Promise<void> {
  if (!isSupported()) {
    throw new Error(ErrorCode.NOT_SUPPORTED_ON_PLATFORM.toString());
  }

  return callFunctionInHost(
    ApiName.OtherAppStateChange_NotifyAppInstall,
    [appId.toString()],
    getApiVersionTag(otherAppStateChangeTelemetryVersionNumber, ApiName.OtherAppStateChange_NotifyAppInstall),
  );
}

/**
 * Checks if the otherAppStateChange capability is supported by the host
 * @returns boolean to represent whether the otherAppStateChange capability is supported
 *
 * @throws Error if {@link app.initialize} has not successfully completed
 *
 * @beta
 */
export function isSupported(): boolean {
  return ensureInitialized(runtime) && runtime.supports.otherAppStateChange ? true : false;
}<|MERGE_RESOLUTION|>--- conflicted
+++ resolved
@@ -1,15 +1,3 @@
-<<<<<<< HEAD
-import { callFunctionInHost, sendMessageToParent } from '../internal/communication';
-import { registerHandler, removeHandler } from '../internal/handlers';
-import { ensureInitialized } from '../internal/internalAPIs';
-import { ApiName, ApiVersionNumber, getApiVersionTag } from '../internal/telemetry';
-import { isNullOrUndefined } from '../internal/typeCheckUtilities';
-import { AppId } from '../public/appId';
-import { ErrorCode } from '../public/interfaces';
-import { runtime } from '../public/runtime';
-
-=======
->>>>>>> 5b232cb8
 /**
  * @module
  * @hidden
@@ -22,11 +10,12 @@
  * when another application has been installed.
  */
 
-import { sendMessageToParent } from '../internal/communication';
+import { callFunctionInHost, sendMessageToParent } from '../internal/communication';
 import { registerHandler, removeHandler } from '../internal/handlers';
 import { ensureInitialized } from '../internal/internalAPIs';
 import { ApiName, ApiVersionNumber, getApiVersionTag } from '../internal/telemetry';
 import { isNullOrUndefined } from '../internal/typeCheckUtilities';
+import { AppId } from '../public/appId';
 import { ErrorCode } from '../public/interfaces';
 import { runtime } from '../public/runtime';
 

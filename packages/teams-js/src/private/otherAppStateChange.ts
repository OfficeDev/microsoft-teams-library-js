--- conflicted
+++ resolved
@@ -6,6 +6,8 @@
 import { AppId } from '../public/appId';
 import { ErrorCode } from '../public/interfaces';
 import { runtime } from '../public/runtime';
+
+const logger = getLogger('otherAppStateChange');
 
 /**
  * @hidden
@@ -17,43 +19,10 @@
  * *while* the developer's application is running. For example, if the developer wants to be notified
  * when another application has been installed.
  */
-<<<<<<< HEAD
-const logger = getLogger('otherAppStateChange');
-export namespace otherAppStateChange {
-  /**
-   * v2 APIs telemetry file: All of APIs in this capability file should send out API version v2 ONLY
-   */
-  const otherAppStateChangeTelemetryVersionNumber: ApiVersionNumber = ApiVersionNumber.V_2;
-
-  /**
-   * @hidden
-   * @beta
-   * @internal
-   * Limited to Microsoft-internal use
-   *
-   * Represent an event that has happened with other number of applications installed on this host.
-   * (e.g. a new app has been installed)
-   */
-  export interface OtherAppStateChangeEvent {
-    /** An array of app ids that this event applies to */
-    appIds: string[];
-  }
-
-  /**
-   * @hidden
-   * @beta
-   * @internal
-   * Limited to Microsoft-internal use
-   *
-   * A function handler that will be called whenever an event happens with some number of applications installed on this host.
-   */
-  export type OtherAppStateChangeEventHandler = (event: OtherAppStateChangeEvent) => void;
-=======
 /**
  * v2 APIs telemetry file: All of APIs in this capability file should send out API version v2 ONLY
  */
 const otherAppStateChangeTelemetryVersionNumber: ApiVersionNumber = ApiVersionNumber.V_2;
->>>>>>> 6ce5c0aa
 
 /**
  * @hidden
@@ -136,8 +105,15 @@
     throw new Error(ErrorCode.NOT_SUPPORTED_ON_PLATFORM.toString());
   }
 
-<<<<<<< HEAD
-  /**
+  sendMessageToParent(
+    getApiVersionTag(otherAppStateChangeTelemetryVersionNumber, ApiName.OtherAppStateChange_UnregisterInstall),
+    ApiName.OtherAppStateChange_UnregisterInstall,
+  );
+
+  removeHandler(ApiName.OtherAppStateChange_Install);
+}
+
+/**
    * @hidden
    * @beta
    * @internal
@@ -163,26 +139,6 @@
     });
   }
 
-  /**
-   * Checks if the otherAppStateChange capability is supported by the host
-   * @returns boolean to represent whether the otherAppStateChange capability is supported
-   *
-   * @throws Error if {@link app.initialize} has not successfully completed
-   *
-   * @beta
-   */
-  export function isSupported(): boolean {
-    return ensureInitialized(runtime) && runtime.supports.otherAppStateChange ? true : false;
-  }
-=======
-  sendMessageToParent(
-    getApiVersionTag(otherAppStateChangeTelemetryVersionNumber, ApiName.OtherAppStateChange_UnregisterInstall),
-    ApiName.OtherAppStateChange_UnregisterInstall,
-  );
-
-  removeHandler(ApiName.OtherAppStateChange_Install);
-}
-
 /**
  * Checks if the otherAppStateChange capability is supported by the host
  * @returns boolean to represent whether the otherAppStateChange capability is supported
@@ -193,5 +149,4 @@
  */
 export function isSupported(): boolean {
   return ensureInitialized(runtime) && runtime.supports.otherAppStateChange ? true : false;
->>>>>>> 6ce5c0aa
 }
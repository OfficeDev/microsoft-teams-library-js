--- conflicted
+++ resolved
@@ -12,7 +12,6 @@
  * Limited to Microsoft-internal use
  */
 const StoreVersionTagNum = ApiVersionNumber.V_2;
-<<<<<<< HEAD
 /**
  * @beta
  * @hidden
@@ -20,7 +19,7 @@
  *
  * @enum fullStore - open a fullStore without navigation
  * @enum ICS - open in-context-store
- * @enum appDetail - open detail dialog (DD), make sure an appId appended, otherwise throw error
+ * @enum appDetail - open detail dialog (DD)
  * @enum copilotStore - open a full store with navigation to copilot section
  *
  * @internal
@@ -83,91 +82,6 @@
   ensureInitialized(runtime, FrameContexts.content, FrameContexts.sidePanel, FrameContexts.meetingStage);
   if (!isSupported()) {
     throw errorNotSupportedOnPlatform;
-=======
-const storeLogger = getLogger('store');
-export namespace store {
-  /**
-   * @beta
-   * @hidden
-   * Enum of store dialog type
-   *
-   * @enum fullStore - open a fullStore without navigation
-   * @enum ICS - open in-context-store
-   * @enum appDetail - open detail dialog (DD)
-   * @enum copilotStore - open a full store with navigation to copilot section
-   *
-   * @internal
-   * Limited to Microsoft-internal use
-   */
-  export enum StoreDialogType {
-    fullStore = 'fullstore',
-    ICS = 'ics',
-    appDetail = 'appdetail',
-    copilotStore = 'copilotstore',
-  }
-  /**
-   * @beta
-   * @hidden
-   * Interface of open full store, copilot store and in-context-store function parameter
-   *
-   * @param dialogType - the store dialog type, defined by {@link StoreDialogType}
-   *
-   * @internal
-   * Limited to Microsoft-internal use
-   */
-  export interface OpenStoreParams {
-    dialogType: StoreDialogType.fullStore | StoreDialogType.copilotStore | StoreDialogType.ICS;
-  }
-  /**
-   * @beta
-   * @hidden
-   * Interface of open app detail dialog function parameter, make sure app id is appended, otherwise error thrown
-   *
-   * @param dialogType - need to be app detail type, defined by {@link StoreDialogType}
-   * @param appId - app id of the dialog to open
-   *
-   * @internal
-   * Limited to Microsoft-internal use
-   */
-  export interface OpenAppDetailParams {
-    dialogType: StoreDialogType.appDetail;
-    appId: AppId;
-  }
-  /**
-   * @beta
-   * @hidden
-   * error message when trying to open app detail dialog but missing app id
-   *
-   * @internal
-   * Limited to Microsoft-internal use
-   */
-  export const errorMissingAppId = 'No App Id present, but AppId needed to open AppDetail store';
-  /**
-   * @beta
-   * @hidden
-   * Api to open a store
-   *
-   * @param openStoreParams - params to call openStoreExperience, either {@link OpenStoreParams} or {@link OpenAppDetailParams}
-   *
-   * @internal
-   * Limited to Microsoft-internal use
-   */
-  export async function openStoreExperience(openStoreParams: OpenStoreParams | OpenAppDetailParams): Promise<void> {
-    ensureInitialized(runtime, FrameContexts.content, FrameContexts.sidePanel, FrameContexts.meetingStage);
-    if (!isSupported()) {
-      throw errorNotSupportedOnPlatform;
-    }
-    if (openStoreParams.dialogType === StoreDialogType.appDetail && !(openStoreParams.appId instanceof AppId)) {
-      throw new Error(errorMissingAppId);
-    }
-    return callFunctionInHost(
-      ApiName.Store_Open,
-      [openStoreParams.dialogType, (openStoreParams as OpenAppDetailParams).appId],
-      getApiVersionTag(StoreVersionTagNum, ApiName.Store_Open),
-    ).catch((e) => {
-      storeLogger(e);
-    });
->>>>>>> 480da43b
   }
   if (openStoreParams.dialogType === StoreDialogType.appDetail && !(openStoreParams.appId instanceof AppId)) {
     throw new Error(errorMissingAppId);

--- conflicted
+++ resolved
@@ -274,235 +274,13 @@
 }
 
 /**
-<<<<<<< HEAD
- * @hidden
- * Information about the bot request that should be resent by the host
- * @internal
- * Limited to Microsoft-internal use
- */
-export type IOriginalRequestInfo = IQueryMessageExtensionRequest | IActionExecuteInvokeRequest;
-
-/**
- * @hidden
- * Parameters OauthWindow
- * @internal
- * Limited to Microsoft-internal use
- */
-export type OauthWindowProperties = {
-  /**
-   * The preferred width for the pop-up. This value can be ignored if outside the acceptable bounds.
-   */
-  width?: number;
-  /**
-   * The preferred height for the pop-up. This value can be ignored if outside the acceptable bounds.
-   */
-  height?: number;
-  /**
-   * Some identity providers restrict their authentication pages from being displayed in embedded browsers (e.g., a web view inside of a native application)
-   * If the identity provider you are using prevents embedded browser usage, this flag should be set to `true` to enable the authentication page
-   * to be opened in an external browser. If this flag is `false`, the page will be opened directly within the current hosting application.
-   *
-   * This flag is ignored when the host for the application is a web app (as opposed to a native application) as the behavior is unnecessary in a web-only
-   * environment without an embedded browser.
-   */
-  isExternal?: boolean;
-};
-/**
- * @hidden
- * Parameters for the authentication pop-up. This interface is used exclusively with the externalAppAuthentication APIs
- * @internal
- * Limited to Microsoft-internal use
- */
-export type AuthenticatePopUpParameters = {
-  /**
-   * The URL for the authentication pop-up.
-   */
-  url: URL;
-  /**
-   * The preferred width for the pop-up. This value can be ignored if outside the acceptable bounds.
-   */
-  width?: number;
-  /**
-   * The preferred height for the pop-up. This value can be ignored if outside the acceptable bounds.
-   */
-  height?: number;
-  /**
-   * Some identity providers restrict their authentication pages from being displayed in embedded browsers (e.g., a web view inside of a native application)
-   * If the identity provider you are using prevents embedded browser usage, this flag should be set to `true` to enable the authentication page specified in
-   * the {@link url} property to be opened in an external browser.
-   * If this flag is `false`, the page will be opened directly within the current hosting application.
-   *
-   * This flag is ignored when the host for the application is a web app (as opposed to a native application) as the behavior is unnecessary in a web-only
-   * environment without an embedded browser.
-   */
-  isExternal?: boolean;
-};
-
-/**
- * @hidden
- * Parameters for SSO authentication. This interface is used exclusively with the externalAppAuthentication APIs
- * @internal
- * Limited to Microsoft-internal use
- */
-export type AuthTokenRequestParameters = {
-  /**
-   * An optional list of claims which to pass to Microsoft Entra when requesting the access token.
-   */
-  claims?: string[];
-  /**
-   * An optional flag indicating whether to attempt the token acquisition silently or allow a prompt to be shown.
-   */
-  silent?: boolean;
-};
-
-/**
- * @hidden
- * Information about the message extension request that should be resent by the host. Corresponds to request schema in https://learn.microsoft.com/microsoftteams/platform/resources/messaging-extension-v3/search-extensions#receive-user-requests
- * @internal
- * Limited to Microsoft-internal use
- */
-export interface IQueryMessageExtensionRequest {
-  requestType: OriginalRequestType.QueryMessageExtensionRequest;
-  commandId: string;
-  parameters: {
-    name: string;
-    value: string;
-  }[];
-  queryOptions?: {
-    count: number;
-    skip: number;
-  };
-}
-
-/**
- * @hidden
- * Information about the Action.Execute request that should be resent by the host. Corresponds to schema in https://adaptivecards.io/explorer/Action.Execute.html
- * @internal
- * Limited to Microsoft-internal use
- */
-export interface IActionExecuteInvokeRequest {
-  requestType: OriginalRequestType.ActionExecuteInvokeRequest;
-  type: string; // This must be "Action.Execute"
-  id: string; // The unique identifier associated with the action
-  verb: string; // The card author defined verb associated with the action
-  data: string | Record<string, unknown>;
-}
-
-/**
- * @hidden
- * Used to differentiate between IOriginalRequestInfo types
- * @internal
- * Limited to Microsoft-internal use
- */
-export enum OriginalRequestType {
-  ActionExecuteInvokeRequest = 'ActionExecuteInvokeRequest',
-  QueryMessageExtensionRequest = 'QueryMessageExtensionRequest',
-}
-/*********** END REQUEST TYPE ************/
-
-/*********** BEGIN RESPONSE TYPE ************/
-/**
- * @hidden
- * The response from the bot returned via the host
- * @internal
- * Limited to Microsoft-internal use
- */
-export type IInvokeResponse = IQueryMessageExtensionResponse | IActionExecuteResponse;
-
-/**
- * @hidden
- * Used to differentiate between IInvokeResponse types
- * @internal
- * Limited to Microsoft-internal use
- */
-export enum InvokeResponseType {
-  ActionExecuteInvokeResponse = 'ActionExecuteInvokeResponse',
-  QueryMessageExtensionResponse = 'QueryMessageExtensionResponse',
-}
-
-/**
- * @hidden
- * The response from the bot returned via the host for a message extension query request.
- * @internal
- * Limited to Microsoft-internal use
- */
-export interface IQueryMessageExtensionResponse {
-  responseType: InvokeResponseType.QueryMessageExtensionResponse;
-  composeExtension?: ComposeExtensionResponse;
-}
-
-/**
- * @hidden
- * The response from the bot returned via the host for an Action.Execute request.
- * @internal
- * Limited to Microsoft-internal use
- */
-export interface IActionExecuteResponse {
-  responseType: InvokeResponseType.ActionExecuteInvokeResponse;
-  value: Record<string, unknown>;
-  signature?: string;
-  statusCode: number;
-  type: string;
-}
-
-/**
- * @hidden
- * The compose extension response returned for a message extension query request. `suggestedActions` will be present only when the type is is 'config' or 'auth'.
- * @internal
- * Limited to Microsoft-internal use
- */
-export type ComposeExtensionResponse = {
-  attachmentLayout: AttachmentLayout;
-  type: ComposeResultTypes;
-  attachments?: QueryMessageExtensionAttachment[];
-  suggestedActions?: QueryMessageExtensionSuggestedActions;
-  text?: string;
-};
-
-/**
- * @hidden
- *
- * @internal
- * Limited to Microsoft-internal use
- */
-export type QueryMessageExtensionSuggestedActions = {
-  actions: Action[];
-};
-
-/**
- * @hidden
- *
- * @internal
- * Limited to Microsoft-internal use
- */
-export type Action = {
-  type: string;
-  title: string;
-  value: string;
-};
-
-/**
- * @hidden
-=======
  * @beta
  * @hidden
  * The types for ActionOpenUrl
->>>>>>> 57ea7930
- *
- * @internal
- * Limited to Microsoft-internal use
- */
-<<<<<<< HEAD
-export type QueryMessageExtensionCard = {
-  contentType: string;
-  content: Record<string, unknown>;
-  fallbackHtml?: string;
-  signature?: string;
-};
-
-/**
- * @hidden
-=======
+ *
+ * @internal
+ * Limited to Microsoft-internal use
+ */
 export enum ActionOpenUrlType {
   DeepLinkDialog = 'DeepLinkDialog',
   DeepLinkOther = 'DeepLinkOther',
@@ -515,19 +293,10 @@
  * @hidden
  * Error that can be thrown from IExternalAppCardActionService.handleActionOpenUrl
  * and IExternalAppCardActionForCEAService.handleActionOpenUrl
->>>>>>> 57ea7930
- *
- * @internal
- * Limited to Microsoft-internal use
- */
-<<<<<<< HEAD
-export type QueryMessageExtensionAttachment = QueryMessageExtensionCard & {
-  preview?: QueryMessageExtensionCard;
-};
-
-/**
- * @hidden
-=======
+ *
+ * @internal
+ * Limited to Microsoft-internal use
+ */
 export interface ActionOpenUrlError {
   errorCode: ActionOpenUrlErrorCode;
   message?: string;
@@ -538,31 +307,10 @@
  * @hidden
  * Error codes that can be thrown from IExternalAppCardActionService.handleActionOpenUrl
  * and IExternalAppCardActionForCEAService.handleActionOpenUrl
->>>>>>> 57ea7930
- *
- * @internal
- * Limited to Microsoft-internal use
- */
-<<<<<<< HEAD
-export type AttachmentLayout = 'grid' | 'list';
-/**
- * @hidden
- *
- * @internal
- * Limited to Microsoft-internal use
- */
-export type ComposeResultTypes = 'auth' | 'config' | 'message' | 'result' | 'silentAuth';
-/*********** END RESPONSE TYPE ************/
-
-/*********** BEGIN ERROR TYPE ***********/
-export interface InvokeError {
-  errorCode: InvokeErrorCode;
-  message?: string;
-}
-
-/**
- * @hidden
-=======
+ *
+ * @internal
+ * Limited to Microsoft-internal use
+ */
 export enum ActionOpenUrlErrorCode {
   INTERNAL_ERROR = 'INTERNAL_ERROR', // Generic error
   INVALID_LINK = 'INVALID_LINK', // Deep link is invalid
@@ -573,25 +321,10 @@
  * @beta
  * @hidden
  * The payload that is used when executing an Adaptive Card Action.Submit
->>>>>>> 57ea7930
- *
- * @internal
- * Limited to Microsoft-internal use
- */
-<<<<<<< HEAD
-export enum InvokeErrorCode {
-  INTERNAL_ERROR = 'INTERNAL_ERROR', // Generic error
-}
-
-/**
- * @hidden
- * Wrapper to differentiate between InvokeError and IInvokeResponse response from host
- * @internal
- * Limited to Microsoft-internal use
- */
-export type InvokeErrorWrapper = InvokeError & { responseType: undefined };
-export const ActionExecuteInvokeRequestType = 'Action.Execute';
-=======
+ *
+ * @internal
+ * Limited to Microsoft-internal use
+ */
 export interface IAdaptiveCardActionSubmit {
   id: string;
   data: string | Record<string, unknown>;
@@ -609,5 +342,4 @@
 export interface ActionSubmitError {
   errorCode: ExternalAppErrorCode;
   message?: string;
-}
->>>>>>> 57ea7930
+}
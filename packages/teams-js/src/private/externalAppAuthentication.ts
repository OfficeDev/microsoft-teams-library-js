import { sendMessageToParentAsync } from '../internal/communication';
import { ensureInitialized } from '../internal/internalAPIs';
import { ResponseHandler } from '../internal/responseHandler';
import { ApiName, ApiVersionNumber, getApiVersionTag } from '../internal/telemetry';
import { isPrimitiveOrPlainObject, validateId, validateUrl } from '../internal/utils';
import { AppId } from '../public';
import { errorNotSupportedOnPlatform, FrameContexts } from '../public/constants';
import { runtime } from '../public/runtime';
import { ISerializable } from '../public/serializable.interface';

/**
 * v2 APIs telemetry file: All of APIs in this capability file should send out API version v2 ONLY
 */
const externalAppAuthenticationTelemetryVersionNumber: ApiVersionNumber = ApiVersionNumber.V_2;

/**
 * @hidden
 * Module to delegate authentication and message extension requests to the host
 * @internal
 * Limited to Microsoft-internal use
 */
/*********** BEGIN REQUEST TYPE ************/
/**
 * @hidden
 * Information about the bot request that should be resent by the host
 * @internal
 * Limited to Microsoft-internal use
 */
export type IOriginalRequestInfo = IQueryMessageExtensionRequest | IActionExecuteInvokeRequest;

/**
 * @hidden
 * Parameters OauthWindow
 * @internal
 * Limited to Microsoft-internal use
 */
export type OauthWindowProperties = {
  /**
   * The preferred width for the pop-up. This value can be ignored if outside the acceptable bounds.
   */
  width?: number;
  /**
   * The preferred height for the pop-up. This value can be ignored if outside the acceptable bounds.
   */
  height?: number;
  /**
   * Some identity providers restrict their authentication pages from being displayed in embedded browsers (e.g., a web view inside of a native application)
   * If the identity provider you are using prevents embedded browser usage, this flag should be set to `true` to enable the authentication page
   * to be opened in an external browser. If this flag is `false`, the page will be opened directly within the current hosting application.
   *
   * This flag is ignored when the host for the application is a web app (as opposed to a native application) as the behavior is unnecessary in a web-only
   * environment without an embedded browser.
   */
  isExternal?: boolean;
};
/**
 * @hidden
 * Parameters for the authentication pop-up. This interface is used exclusively with the externalAppAuthentication APIs
 * @internal
 * Limited to Microsoft-internal use
 */
export type AuthenticatePopUpParameters = {
  /**
   * The URL for the authentication pop-up.
   */
  url: URL;
  /**
   * The preferred width for the pop-up. This value can be ignored if outside the acceptable bounds.
   */
<<<<<<< HEAD
  export interface IActionExecuteInvokeRequest {
    requestType: OriginalRequestType.ActionExecuteInvokeRequest;
    type: string; // This must be "Action.Execute"
    id: string; // The unique identifier associated with the action
    verb: string; // The card author defined verb associated with the action
    data: string | Record<string, unknown>; // This must be primitive (except symbol type) or plain object
  }

=======
  width?: number;
>>>>>>> 6ce5c0aa
  /**
   * The preferred height for the pop-up. This value can be ignored if outside the acceptable bounds.
   */
  height?: number;
  /**
   * Some identity providers restrict their authentication pages from being displayed in embedded browsers (e.g., a web view inside of a native application)
   * If the identity provider you are using prevents embedded browser usage, this flag should be set to `true` to enable the authentication page specified in
   * the {@link url} property to be opened in an external browser.
   * If this flag is `false`, the page will be opened directly within the current hosting application.
   *
   * This flag is ignored when the host for the application is a web app (as opposed to a native application) as the behavior is unnecessary in a web-only
   * environment without an embedded browser.
   */
  isExternal?: boolean;
};

/**
 * @hidden
 * Parameters for SSO authentication. This interface is used exclusively with the externalAppAuthentication APIs
 * @internal
 * Limited to Microsoft-internal use
 */
export type AuthTokenRequestParameters = {
  /**
   * An optional list of claims which to pass to Microsoft Entra when requesting the access token.
   */
  claims?: string[];
  /**
   * An optional flag indicating whether to attempt the token acquisition silently or allow a prompt to be shown.
   */
  silent?: boolean;
};

/**
 * @hidden
 * Information about the message extension request that should be resent by the host. Corresponds to request schema in https://learn.microsoft.com/microsoftteams/platform/resources/messaging-extension-v3/search-extensions#receive-user-requests
 * @internal
 * Limited to Microsoft-internal use
 */
export interface IQueryMessageExtensionRequest {
  requestType: OriginalRequestType.QueryMessageExtensionRequest;
  commandId: string;
  parameters: {
    name: string;
    value: string;
  }[];
  queryOptions?: {
    count: number;
    skip: number;
  };
}

/**
 * @hidden
 * Information about the Action.Execute request that should be resent by the host. Corresponds to schema in https://adaptivecards.io/explorer/Action.Execute.html
 * @internal
 * Limited to Microsoft-internal use
 */
export interface IActionExecuteInvokeRequest {
  requestType: OriginalRequestType.ActionExecuteInvokeRequest;
  type: string; // This must be "Action.Execute"
  id: string; // The unique identifier associated with the action
  verb: string; // The card author defined verb associated with the action
  data: string | Record<string, unknown>;
}

/**
 * @hidden
 * @internal
 * Limited to Microsoft-internal use
 */
export class SerializableActionExecuteInvokeRequest implements ISerializable {
  public constructor(private invokeRequest: IActionExecuteInvokeRequest) {}
  public serialize(): object | string {
    return this.invokeRequest;
  }
}

/**
 * @beta
 * @hidden
 * Determines if the provided response object is an instance of IActionExecuteResponse
 * @internal
 * Limited to Microsoft-internal use
 * @param response The object to check whether it is of IActionExecuteResponse type
 */
export function isActionExecuteResponse(response: unknown): response is IActionExecuteResponse {
  const actionResponse = response as IActionExecuteResponse;

  return (
    actionResponse.responseType === InvokeResponseType.ActionExecuteInvokeResponse &&
    actionResponse.value !== undefined &&
    actionResponse.statusCode !== undefined &&
    actionResponse.type !== undefined
  );
}

/**
 * @hidden
 * This is the only allowed value for IActionExecuteInvokeRequest.type. Used for validation
 * @internal
 * Limited to Microsoft-internal use
 */
export const ActionExecuteInvokeRequestType = 'Action.Execute';

/**
 * @hidden
 * Used to differentiate between IOriginalRequestInfo types
 * @internal
 * Limited to Microsoft-internal use
 */
export enum OriginalRequestType {
  ActionExecuteInvokeRequest = 'ActionExecuteInvokeRequest',
  QueryMessageExtensionRequest = 'QueryMessageExtensionRequest',
}
/*********** END REQUEST TYPE ************/

/*********** BEGIN RESPONSE TYPE ************/
/**
 * @hidden
 * The response from the bot returned via the host
 * @internal
 * Limited to Microsoft-internal use
 */
export type IInvokeResponse = IQueryMessageExtensionResponse | IActionExecuteResponse;

/**
 * @hidden
 * Used to differentiate between IInvokeResponse types
 * @internal
 * Limited to Microsoft-internal use
 */
export enum InvokeResponseType {
  ActionExecuteInvokeResponse = 'ActionExecuteInvokeResponse',
  QueryMessageExtensionResponse = 'QueryMessageExtensionResponse',
}

/**
 * @hidden
 * The response from the bot returned via the host for a message extension query request.
 * @internal
 * Limited to Microsoft-internal use
 */
export interface IQueryMessageExtensionResponse {
  responseType: InvokeResponseType.QueryMessageExtensionResponse;
  composeExtension?: ComposeExtensionResponse;
}

/**
 * @hidden
 * The response from the bot returned via the host for an Action.Execute request.
 * @internal
 * Limited to Microsoft-internal use
 */
export interface IActionExecuteResponse {
  responseType: InvokeResponseType.ActionExecuteInvokeResponse;
  value: Record<string, unknown>;
  signature?: string;
  statusCode: number;
  type: string;
}

/**
 * @hidden
 * @internal
 * Limited to Microsoft-internal use
 */
export class ActionExecuteResponseHandler extends ResponseHandler<IActionExecuteResponse, IActionExecuteResponse> {
  public validate(response: IActionExecuteResponse): boolean {
    return isActionExecuteResponse(response);
  }
  public deserialize(response: IActionExecuteResponse): IActionExecuteResponse {
    return response;
  }
}

/**
 * @hidden
 * The compose extension response returned for a message extension query request. `suggestedActions` will be present only when the type is is 'config' or 'auth'.
 * @internal
 * Limited to Microsoft-internal use
 */
export type ComposeExtensionResponse = {
  attachmentLayout: AttachmentLayout;
  type: ComposeResultTypes;
  attachments?: QueryMessageExtensionAttachment[];
  suggestedActions?: QueryMessageExtensionSuggestedActions;
  text?: string;
};

/**
 * @hidden
 *
 * @internal
 * Limited to Microsoft-internal use
 */
export type QueryMessageExtensionSuggestedActions = {
  actions: Action[];
};

/**
 * @hidden
 *
 * @internal
 * Limited to Microsoft-internal use
 */
export type Action = {
  type: string;
  title: string;
  value: string;
};

/**
 * @hidden
 *
 * @internal
 * Limited to Microsoft-internal use
 */
export type QueryMessageExtensionCard = {
  contentType: string;
  content: Record<string, unknown>;
  fallbackHtml?: string;
  signature?: string;
};

/**
 * @hidden
 *
 * @internal
 * Limited to Microsoft-internal use
 */
export type QueryMessageExtensionAttachment = QueryMessageExtensionCard & {
  preview?: QueryMessageExtensionCard;
};

/**
 * @hidden
 *
 * @internal
 * Limited to Microsoft-internal use
 */
export type AttachmentLayout = 'grid' | 'list';
/**
 * @hidden
 *
 * @internal
 * Limited to Microsoft-internal use
 */
export type ComposeResultTypes = 'auth' | 'config' | 'message' | 'result' | 'silentAuth';
/*********** END RESPONSE TYPE ************/

/*********** BEGIN ERROR TYPE ***********/
export interface InvokeError {
  errorCode: InvokeErrorCode;
  message?: string;
}

/**
 * @beta
 * @hidden
 * Determines if the provided error object is an instance of InvokeError
 * @internal
 * Limited to Microsoft-internal use
 * @param err The error object to check whether it is of InvokeError type
 */
export function isInvokeError(err: unknown): err is InvokeError {
  if (typeof err !== 'object' || err === null) {
    return false;
  }

  const error = err as InvokeError;

  return (
    Object.values(InvokeErrorCode).includes(error.errorCode) &&
    (error.message === undefined || typeof error.message === 'string')
  );
}

<<<<<<< HEAD
  /**
   * @hidden
   * @internal
   * Limited to Microsoft-internal use
   */
  function validateOriginalRequestInfo(originalRequestInfo: IOriginalRequestInfo): void {
    if (originalRequestInfo.requestType === OriginalRequestType.ActionExecuteInvokeRequest) {
      validateActionExecuteInvokeRequest(originalRequestInfo as IActionExecuteInvokeRequest);
    } else if (originalRequestInfo.requestType === OriginalRequestType.QueryMessageExtensionRequest) {
      validateQueryMessageExtensionRequest(originalRequestInfo as IQueryMessageExtensionRequest);
    }
  }

  /**
   * @beta
   * @hidden
   * @internal
   * Limited to Microsoft-internal use
   */
  export function validateActionExecuteInvokeRequest(actionExecuteRequest: IActionExecuteInvokeRequest): void {
=======
/**
 * @hidden
 *
 * @internal
 * Limited to Microsoft-internal use
 */
export enum InvokeErrorCode {
  INTERNAL_ERROR = 'INTERNAL_ERROR', // Generic error
}

/**
 * @hidden
 * Wrapper to differentiate between InvokeError and IInvokeResponse response from host
 * @internal
 * Limited to Microsoft-internal use
 */
export type InvokeErrorWrapper = InvokeError & { responseType: undefined };

/*********** END ERROR TYPE ***********/

/**
 * @hidden
 * @internal
 * Limited to Microsoft-internal use
 */
function validateOriginalRequestInfo(originalRequestInfo: IOriginalRequestInfo): void {
  if (originalRequestInfo.requestType === OriginalRequestType.ActionExecuteInvokeRequest) {
    const actionExecuteRequest = originalRequestInfo as IActionExecuteInvokeRequest;
>>>>>>> 6ce5c0aa
    if (actionExecuteRequest.type !== ActionExecuteInvokeRequestType) {
      const error: InvokeError = {
        errorCode: InvokeErrorCode.INTERNAL_ERROR,
        message: `Invalid action type ${actionExecuteRequest.type}. Action type must be "${ActionExecuteInvokeRequestType}"`,
      };
      throw error;
    }
<<<<<<< HEAD

    if (!isPrimitiveOrPlainObject(actionExecuteRequest.data)) {
      const error: externalAppAuthentication.InvokeError = {
        errorCode: externalAppAuthentication.InvokeErrorCode.INTERNAL_ERROR,
        message: `Invalid data type ${typeof actionExecuteRequest.data}. Data must be a primitive or a plain object.`,
      };
      throw error;
    }
  }

  /**
   * @beta
   * @hidden
   * @internal
   * Limited to Microsoft-internal use
   */
  function validateQueryMessageExtensionRequest(originalRequestInfo: IQueryMessageExtensionRequest): void {
=======
  } else if (originalRequestInfo.requestType === OriginalRequestType.QueryMessageExtensionRequest) {
>>>>>>> 6ce5c0aa
    if (originalRequestInfo.commandId.length > 64) {
      throw new Error('originalRequestInfo.commandId exceeds the maximum size of 64 characters');
    }
    if (originalRequestInfo.parameters.length > 5) {
      throw new Error('originalRequestInfo.parameters exceeds the maximum size of 5');
    }
    for (const parameter of originalRequestInfo.parameters) {
      if (parameter.name.length > 64) {
        throw new Error('originalRequestInfo.parameters.name exceeds the maximum size of 64 characters');
      }
      if (parameter.value.length > 512) {
        throw new Error('originalRequestInfo.parameters.value exceeds the maximum size of 512 characters');
      }
    }
  }
}

/**
 * @beta
 * @hidden
 * Signals to the host to perform authentication using the given authentication parameters and then resend the request to the application specified by the app ID with the authentication result.
 * @internal
 * Limited to Microsoft-internal use
 * @param appId ID of the application backend to which the request and authentication response should be sent. This must be a UUID
 * @param authenticateParameters Parameters for the authentication pop-up
 * @param originalRequestInfo Information about the original request that should be resent
 * @returns A promise that resolves to the IInvokeResponse from the application backend and rejects with InvokeError if the host encounters an error while authenticating or resending the request
 */
export function authenticateAndResendRequest(
  appId: string,
  authenticateParameters: AuthenticatePopUpParameters,
  originalRequestInfo: IOriginalRequestInfo,
): Promise<IInvokeResponse> {
  ensureInitialized(runtime, FrameContexts.content);

  if (!isSupported()) {
    throw errorNotSupportedOnPlatform;
  }
  const typeSafeAppId: AppId = new AppId(appId);
  validateOriginalRequestInfo(originalRequestInfo);

  // Ask the parent window to open an authentication window with the parameters provided by the caller.
  return sendMessageToParentAsync<[boolean, IInvokeResponse | InvokeErrorWrapper]>(
    getApiVersionTag(
      externalAppAuthenticationTelemetryVersionNumber,
      ApiName.ExternalAppAuthentication_AuthenticateAndResendRequest,
    ),
    'externalAppAuthentication.authenticateAndResendRequest',
    [
      typeSafeAppId.toString(),
      originalRequestInfo,
      authenticateParameters.url.href,
      authenticateParameters.width,
      authenticateParameters.height,
      authenticateParameters.isExternal,
    ],
  ).then(([wasSuccessful, response]: [boolean, IInvokeResponse | InvokeErrorWrapper]) => {
    if (wasSuccessful && response.responseType != null) {
      return response as IInvokeResponse;
    } else {
      const error = response as InvokeError;
      throw error;
    }
  });
}

/**
 * @beta
 * @hidden
 * Signals to the host to perform SSO authentication for the application specified by the app ID
 * @internal
 * Limited to Microsoft-internal use
 * @param appId ID of the application backend for which the host should attempt SSO authentication. This must be a UUID
 * @param authTokenRequest Parameters for SSO authentication
 * @returns A promise that resolves when authentication and succeeds and rejects with InvokeError on failure
 */
export function authenticateWithSSO(appId: string, authTokenRequest: AuthTokenRequestParameters): Promise<void> {
  ensureInitialized(runtime, FrameContexts.content);

  if (!isSupported()) {
    throw errorNotSupportedOnPlatform;
  }
  const typeSafeAppId: AppId = new AppId(appId);

  return sendMessageToParentAsync(
    getApiVersionTag(
      externalAppAuthenticationTelemetryVersionNumber,
      ApiName.ExternalAppAuthentication_AuthenticateWithSSO,
    ),
    'externalAppAuthentication.authenticateWithSSO',
    [typeSafeAppId.toString(), authTokenRequest.claims, authTokenRequest.silent],
  ).then(([wasSuccessful, error]: [boolean, InvokeError]) => {
    if (!wasSuccessful) {
      throw error;
    }
  });
}

/**
 * @beta
 * @hidden
 * Signals to the host to perform SSO authentication for the application specified by the app ID and then resend the request to the application backend with the authentication result
 * @internal
 * Limited to Microsoft-internal use
 * @param appId ID of the application backend for which the host should attempt SSO authentication and resend the request and authentication response. This must be a UUID.
 * @param authTokenRequest Parameters for SSO authentication
 * @param originalRequestInfo Information about the original request that should be resent
 * @returns A promise that resolves to the IInvokeResponse from the application backend and rejects with InvokeError if the host encounters an error while authenticating or resending the request
 */
export function authenticateWithSSOAndResendRequest(
  appId: string,
  authTokenRequest: AuthTokenRequestParameters,
  originalRequestInfo: IOriginalRequestInfo,
): Promise<IInvokeResponse> {
  ensureInitialized(runtime, FrameContexts.content);

  if (!isSupported()) {
    throw errorNotSupportedOnPlatform;
  }
  const typeSafeAppId: AppId = new AppId(appId);

  validateOriginalRequestInfo(originalRequestInfo);

  return sendMessageToParentAsync<[boolean, IInvokeResponse | InvokeErrorWrapper]>(
    getApiVersionTag(
      externalAppAuthenticationTelemetryVersionNumber,
      ApiName.ExternalAppAuthentication_AuthenticateWithSSOAndResendRequest,
    ),
    'externalAppAuthentication.authenticateWithSSOAndResendRequest',
    [typeSafeAppId.toString(), originalRequestInfo, authTokenRequest.claims, authTokenRequest.silent],
  ).then(([wasSuccessful, response]: [boolean, IInvokeResponse | InvokeErrorWrapper]) => {
    if (wasSuccessful && response.responseType != null) {
      return response as IInvokeResponse;
    } else {
      const error = response as InvokeError;
      throw error;
    }
  });
}

/**
 * @beta
 * @hidden
 * Signals to the host to perform Oauth2 authentication for the application specified by the title ID
 * @internal
 * Limited to Microsoft-internal use
 * @param titleId ID of the acquisition
 * @param oauthConfigId lookup ID in token store
 * @param oauthWindowParameters parameters for the signIn window
 * @returns A promise that resolves when authentication succeeds and rejects with InvokeError on failure
 */
export function authenticateWithOauth2(
  titleId: string,
  oauthConfigId: string,
  oauthWindowParameters: OauthWindowProperties,
): Promise<void> {
  ensureInitialized(runtime, FrameContexts.content);

  if (!isSupported()) {
    throw errorNotSupportedOnPlatform;
  }

  validateId(titleId, new Error('titleId is Invalid.'));
  validateId(oauthConfigId, new Error('oauthConfigId is Invalid.'));

  return sendMessageToParentAsync(
    getApiVersionTag(
      externalAppAuthenticationTelemetryVersionNumber,
      ApiName.ExternalAppAuthentication_AuthenticateWithOauth2,
    ),
    'externalAppAuthentication.authenticateWithOauth2',
    [
      titleId,
      oauthConfigId,
      oauthWindowParameters.width,
      oauthWindowParameters.height,
      oauthWindowParameters.isExternal,
    ],
  ).then(([wasSuccessful, error]: [boolean, InvokeError]) => {
    if (!wasSuccessful) {
      throw error;
    }
  });
}

/**
 * @beta
 * @hidden
 * API to authenticate power platform connector plugins
 * @internal
 * Limited to Microsoft-internal use
 * @param titleId ID of the acquisition
 * @param signInUrl signInUrl for the connctor page listing the connector. This is optional
 * @param oauthWindowParameters parameters for the signIn window
 * @returns A promise that resolves when authentication succeeds and rejects with InvokeError on failure
 */
export function authenticateWithPowerPlatformConnectorPlugins(
  titleId: string,
  signInUrl?: URL,
  oauthWindowParameters?: OauthWindowProperties,
): Promise<void> {
  ensureInitialized(runtime, FrameContexts.content);

  if (!isSupported()) {
    throw errorNotSupportedOnPlatform;
  }

  validateId(titleId, new Error('titleId is Invalid.'));

  if (signInUrl) {
    validateUrl(signInUrl);
  }

  return sendMessageToParentAsync(
    getApiVersionTag(
      externalAppAuthenticationTelemetryVersionNumber,
      ApiName.ExternalAppAuthentication_AuthenticateWithPowerPlatformConnectorPlugins,
    ),
    'externalAppAuthentication.authenticateWithPowerPlatformConnectorPlugins',
    [
      titleId,
      signInUrl?.toString(),
      oauthWindowParameters?.width,
      oauthWindowParameters?.height,
      oauthWindowParameters?.isExternal,
    ],
  ).then(([wasSuccessful, error]: [boolean, InvokeError]) => {
    if (!wasSuccessful) {
      throw error;
    }
  });
}

/**
 * @hidden
 * Checks if the externalAppAuthentication capability is supported by the host
 * @returns boolean to represent whether externalAppAuthentication capability is supported
 *
 * @throws Error if {@linkcode app.initialize} has not successfully completed
 *
 * @internal
 * Limited to Microsoft-internal use
 */
export function isSupported(): boolean {
  return ensureInitialized(runtime) && runtime.supports.externalAppAuthentication ? true : false;
}<|MERGE_RESOLUTION|>--- conflicted
+++ resolved
@@ -2,7 +2,7 @@
 import { ensureInitialized } from '../internal/internalAPIs';
 import { ResponseHandler } from '../internal/responseHandler';
 import { ApiName, ApiVersionNumber, getApiVersionTag } from '../internal/telemetry';
-import { isPrimitiveOrPlainObject, validateId, validateUrl } from '../internal/utils';
+import { validateId, validateUrl } from '../internal/utils';
 import { AppId } from '../public';
 import { errorNotSupportedOnPlatform, FrameContexts } from '../public/constants';
 import { runtime } from '../public/runtime';
@@ -67,18 +67,7 @@
   /**
    * The preferred width for the pop-up. This value can be ignored if outside the acceptable bounds.
    */
-<<<<<<< HEAD
-  export interface IActionExecuteInvokeRequest {
-    requestType: OriginalRequestType.ActionExecuteInvokeRequest;
-    type: string; // This must be "Action.Execute"
-    id: string; // The unique identifier associated with the action
-    verb: string; // The card author defined verb associated with the action
-    data: string | Record<string, unknown>; // This must be primitive (except symbol type) or plain object
-  }
-
-=======
   width?: number;
->>>>>>> 6ce5c0aa
   /**
    * The preferred height for the pop-up. This value can be ignored if outside the acceptable bounds.
    */
@@ -357,28 +346,6 @@
   );
 }
 
-<<<<<<< HEAD
-  /**
-   * @hidden
-   * @internal
-   * Limited to Microsoft-internal use
-   */
-  function validateOriginalRequestInfo(originalRequestInfo: IOriginalRequestInfo): void {
-    if (originalRequestInfo.requestType === OriginalRequestType.ActionExecuteInvokeRequest) {
-      validateActionExecuteInvokeRequest(originalRequestInfo as IActionExecuteInvokeRequest);
-    } else if (originalRequestInfo.requestType === OriginalRequestType.QueryMessageExtensionRequest) {
-      validateQueryMessageExtensionRequest(originalRequestInfo as IQueryMessageExtensionRequest);
-    }
-  }
-
-  /**
-   * @beta
-   * @hidden
-   * @internal
-   * Limited to Microsoft-internal use
-   */
-  export function validateActionExecuteInvokeRequest(actionExecuteRequest: IActionExecuteInvokeRequest): void {
-=======
 /**
  * @hidden
  *
@@ -407,7 +374,6 @@
 function validateOriginalRequestInfo(originalRequestInfo: IOriginalRequestInfo): void {
   if (originalRequestInfo.requestType === OriginalRequestType.ActionExecuteInvokeRequest) {
     const actionExecuteRequest = originalRequestInfo as IActionExecuteInvokeRequest;
->>>>>>> 6ce5c0aa
     if (actionExecuteRequest.type !== ActionExecuteInvokeRequestType) {
       const error: InvokeError = {
         errorCode: InvokeErrorCode.INTERNAL_ERROR,
@@ -415,27 +381,7 @@
       };
       throw error;
     }
-<<<<<<< HEAD
-
-    if (!isPrimitiveOrPlainObject(actionExecuteRequest.data)) {
-      const error: externalAppAuthentication.InvokeError = {
-        errorCode: externalAppAuthentication.InvokeErrorCode.INTERNAL_ERROR,
-        message: `Invalid data type ${typeof actionExecuteRequest.data}. Data must be a primitive or a plain object.`,
-      };
-      throw error;
-    }
-  }
-
-  /**
-   * @beta
-   * @hidden
-   * @internal
-   * Limited to Microsoft-internal use
-   */
-  function validateQueryMessageExtensionRequest(originalRequestInfo: IQueryMessageExtensionRequest): void {
-=======
   } else if (originalRequestInfo.requestType === OriginalRequestType.QueryMessageExtensionRequest) {
->>>>>>> 6ce5c0aa
     if (originalRequestInfo.commandId.length > 64) {
       throw new Error('originalRequestInfo.commandId exceeds the maximum size of 64 characters');
     }

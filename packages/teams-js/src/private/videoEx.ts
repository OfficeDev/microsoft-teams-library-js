--- conflicted
+++ resolved
@@ -1,7 +1,7 @@
 import { sendMessageToParent } from '../internal/communication';
 import { registerHandler } from '../internal/handlers';
 import { ensureInitialized } from '../internal/internalAPIs';
-import { inServerSideRenderingEnvironment, ssrSafeWindow } from '../internal/utils';
+import { inServerSideRenderingEnvironment } from '../internal/utils';
 import { VideoPerformanceMonitor } from '../internal/videoPerformanceMonitor';
 import {
   createEffectParameterChangeCallback,
@@ -201,26 +201,12 @@
           'video.startVideoExtensibilityVideoStream',
           async (mediaStreamInfo: { streamId: string; metadataInTexture?: boolean }) => {
             const { streamId, metadataInTexture } = mediaStreamInfo;
-<<<<<<< HEAD
-            const generator = metadataInTexture
-              ? await processMediaStreamWithMetadata(
-                  streamId,
-                  parameters.videoFrameHandler,
-                  notifyError,
-                  videoPerformanceMonitor,
-                )
-              : await processMediaStream(streamId, parameters.videoFrameHandler, notifyError, videoPerformanceMonitor);
-            // register the video track with processed frames back to the stream
-            !inServerSideRenderingEnvironment() &&
-              ssrSafeWindow()['chrome']?.webview?.registerTextureStream(streamId, generator);
-=======
             const handler = videoPerformanceMonitor
               ? createMonitoredVideoFrameHandler(parameters.videoFrameHandler, videoPerformanceMonitor)
               : parameters.videoFrameHandler;
             metadataInTexture
               ? await processMediaStreamWithMetadata(streamId, handler, notifyError, videoPerformanceMonitor)
               : await processMediaStream(streamId, handler, notifyError, videoPerformanceMonitor);
->>>>>>> 87088551
           },
           false,
         );

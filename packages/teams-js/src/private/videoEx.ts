import { sendMessageToParent } from '../internal/communication';
import { registerHandler } from '../internal/handlers';
import { ensureInitialized } from '../internal/internalAPIs';
import { VideoPerformanceMonitor } from '../internal/videoPerformanceMonitor';
import {
  createEffectParameterChangeCallback,
  DefaultVideoEffectCallBack as VideoEffectCallBack,
  processMediaStream,
  processMediaStreamWithMetadata,
} from '../internal/videoUtils';
import { errorNotSupportedOnPlatform, FrameContexts } from '../public/constants';
import { runtime } from '../public/runtime';
import { video } from '../public/video';
import { inServerSideRenderingEnvironment } from './inServerSideRenderingEnvironment';

/**
 * @hidden
 * Extended video API
 * @beta
 *
 * @internal
 * Limited to Microsoft-internal use
 */
export namespace videoEx {
  const videoPerformanceMonitor = inServerSideRenderingEnvironment()
    ? undefined
    : new VideoPerformanceMonitor(sendMessageToParent);
  /**
   * @hidden
   * Error level when notifying errors to the host, the host will decide what to do acording to the error level.
   * @beta
   *
   * @internal
   * Limited to Microsoft-internal use
   */
  export enum ErrorLevel {
    Fatal = 'fatal',
    Warn = 'warn',
  }
  /**
   * @hidden
   * Video frame configuration supplied to the host to customize the generated video frame parameters
   * @beta
   *
   * @internal
   * Limited to Microsoft-internal use
   */
  export interface VideoFrameConfig extends video.VideoFrameConfig {
    /**
     * @hidden
     * Flag to indicate use camera stream to synthesize video frame or not.
     * Default value is true.
     * @beta
     *
     * @internal
     * Limited to Microsoft-internal use
     */
    requireCameraStream?: boolean;
    /**
     * @hidden
     * Machine learning model to run in the host to do audio inference for you
     * @beta
     *
     * @internal
     * Limited to Microsoft-internal use
     */
    audioInferenceModel?: ArrayBuffer;
  }

  /**
   * @hidden
   * Represents a video frame
   * @beta
   *
   * @internal
   * Limited to Microsoft-internal use
   */
  export interface VideoBufferData extends video.VideoBufferData {
    /**
     * @hidden
     * The model output if you passed in an {@linkcode VideoFrameConfig.audioInferenceModel}
     * @beta
     *
     * @internal
     * Limited to Microsoft-internal use
     */
    audioInferenceResult?: Uint8Array;
  }

  /**
   * Old video frame data structure, almost identical to the {@link VideoBufferData} except `videoFrameBuffer` is named as `data`.
   * Old host like the old Teams passes this data to the SDK. It will be deprecated in the future.
   */
  type LegacyVideoBufferData = Omit<VideoBufferData, 'videoFrameBuffer'> & {
    /**
     * Video frame buffer
     */
    data: Uint8ClampedArray;
  };

  /**
   * @hidden
   * The callback will be called on every frame when running on the supported host.
   * We require the frame rate of the video to be at least 22fps for 720p, thus the callback should process a frame timely.
   * The video app should call `notifyVideoFrameProcessed` to notify a successfully processed video frame.
   * The video app should call `notifyError` to notify a failure. When the failures accumulate to a certain number(determined by the host), the host will see the app is "frozen" and give the user the option to close the app.
   * @beta
   *
   * @internal
   * Limited to Microsoft-internal use
   */
  export type VideoBufferHandler = (
    videoBufferData: VideoBufferData,
    notifyVideoFrameProcessed: () => void,
    notifyError: (errorMessage: string) => void,
  ) => void;

  /**
   * @hidden
   * Video frame data extracted from the media stream. More properties may be added in the future.
   * @beta
   *
   * @internal
   * Limited to Microsoft-internal use
   */
  export type VideoFrameData = video.VideoFrameData & {
    /**
     * @hidden
     * The model output if you passed in an {@linkcode VideoFrameConfig.audioInferenceModel}
     * @beta
     *
     * @internal
     * Limited to Microsoft-internal use
     */
    audioInferenceResult?: Uint8Array;
  };

  /**
   * @hidden
   * The callback will be called on every frame when running on the supported host.
   * We require the frame rate of the video to be at least 22fps for 720p, thus the callback should process a frame timely.
   * The video app should resolve the promise to notify a successfully processed video frame.
   * The video app should reject the promise to notify a failure. When the failures accumulate to a certain number(determined by the host), the host will see the app is "frozen" and give the user the option to close the app.
   * @beta
   *
   * @internal
   * Limited to Microsoft-internal use
   */
  export type VideoFrameHandler = (receivedVideoFrame: VideoFrameData) => Promise<video.VideoFrame>;

  /**
   * @hidden
   * @beta
   * Callbacks and configuration supplied to the host to process the video frames.
   * @internal
   * Limited to Microsoft-internal use
   */
  export type RegisterForVideoFrameParameters = {
    /**
     * Callback function to process the video frames extracted from a media stream.
     */
    videoFrameHandler: VideoFrameHandler;
    /**
     * Callback function to process the video frames shared by the host.
     */
    videoBufferHandler: VideoBufferHandler;
    /**
     * Video frame configuration supplied to the host to customize the generated video frame parameters, like format
     */
    config: VideoFrameConfig;
  };

  /**
   * @hidden
   * Register to process video frames
   * @beta
   *
   * @param parameters - Callbacks and configuration to process the video frames. A host may support either {@link VideoFrameHandler} or {@link VideoBufferHandler}, but not both.
   * To ensure the video effect works on all supported hosts, the video app must provide both {@link VideoFrameHandler} and {@link VideoBufferHandler}.
   * The host will choose the appropriate callback based on the host's capability.
   *
   * @internal
   * Limited to Microsoft-internal use
   */
  export function registerForVideoFrame(parameters: RegisterForVideoFrameParameters): void {
    if (!isSupported()) {
      throw errorNotSupportedOnPlatform;
    }
    if (!parameters.videoFrameHandler || !parameters.videoBufferHandler) {
      throw new Error('Both videoFrameHandler and videoBufferHandler must be provided');
    }

    if (ensureInitialized(runtime, FrameContexts.sidePanel)) {
      registerHandler(
        'video.setFrameProcessTimeLimit',
        (timeLimit: number) => videoPerformanceMonitor?.setFrameProcessTimeLimit(timeLimit),
        false,
      );
      if (runtime.supports.video?.mediaStream) {
        registerHandler(
          'video.startVideoExtensibilityVideoStream',
          async (mediaStreamInfo: { streamId: string; metadataInTexture?: boolean }) => {
            const { streamId, metadataInTexture } = mediaStreamInfo;
            metadataInTexture
              ? await processMediaStreamWithMetadata(
                  streamId,
                  videoPerformanceMonitor
                    ? createMonitoredVideoFrameHandler(parameters.videoFrameHandler, videoPerformanceMonitor)
                    : parameters.videoFrameHandler,
                  notifyError,
                  videoPerformanceMonitor,
                )
<<<<<<< HEAD
              : await processMediaStream(
                  streamId,
                  videoPerformanceMonitor
                    ? createMonitoredVideoFrameHandler(parameters.videoFrameHandler, videoPerformanceMonitor)
                    : parameters.videoFrameHandler,
                  notifyError,
                  videoPerformanceMonitor,
                );
            // register the video track with processed frames back to the stream
            !inServerSideRenderingEnvironment() &&
              window['chrome']?.webview?.registerTextureStream(streamId, generator);
=======
              : await processMediaStream(streamId, parameters.videoFrameHandler, notifyError, videoPerformanceMonitor);
>>>>>>> 108b0175
          },
          false,
        );
        sendMessageToParent('video.mediaStream.registerForVideoFrame', [parameters.config]);
      } else if (runtime.supports.video?.sharedFrame) {
        registerHandler(
          'video.newVideoFrame',
          (videoBufferData: VideoBufferData | LegacyVideoBufferData) => {
            if (videoBufferData) {
              videoPerformanceMonitor?.reportStartFrameProcessing(videoBufferData.width, videoBufferData.height);
              const timestamp = videoBufferData.timestamp;
              parameters.videoBufferHandler(
                normalizedVideoBufferData(videoBufferData),
                () => {
                  videoPerformanceMonitor?.reportFrameProcessed();
                  notifyVideoFrameProcessed(timestamp);
                },
                notifyError,
              );
            }
          },
          false,
        );
        sendMessageToParent('video.registerForVideoFrame', [parameters.config]);
      } else {
        // should not happen if isSupported() is true
        throw errorNotSupportedOnPlatform;
      }
      videoPerformanceMonitor?.startMonitorSlowFrameProcessing();
    }
  }

  function createMonitoredVideoFrameHandler(
    videoFrameHandler: VideoFrameHandler,
    videoPerformanceMonitor: VideoPerformanceMonitor,
  ): VideoFrameHandler {
    return async (receivedVideoFrame: VideoFrameData): Promise<video.VideoFrame> => {
      // eslint-disable-next-line @typescript-eslint/no-explicit-any
      const originalFrame = receivedVideoFrame.videoFrame as any;
      videoPerformanceMonitor.reportStartFrameProcessing(originalFrame.codedWidth, originalFrame.codedHeight);
      const processedFrame = await videoFrameHandler(receivedVideoFrame);
      videoPerformanceMonitor.reportFrameProcessed();
      return processedFrame;
    };
  }

  function normalizedVideoBufferData(videoBufferData: VideoBufferData | LegacyVideoBufferData): VideoBufferData {
    videoBufferData['videoFrameBuffer'] = videoBufferData['videoFrameBuffer'] || videoBufferData['data'];
    delete videoBufferData['data'];
    return videoBufferData as VideoBufferData;
  }

  /**
   * @hidden
   * Video extension should call this to notify host that the current selected effect parameter changed.
   * If it's pre-meeting, host will call videoEffectCallback immediately then use the videoEffect.
   * If it's the in-meeting scenario, we will call videoEffectCallback when apply button clicked.
   * @beta
   * @param effectChangeType - the effect change type.
   * @param effectId - Newly selected effect id. {@linkcode VideoEffectCallBack}
   * @param effectParam Variant for the newly selected effect. {@linkcode VideoEffectCallBack}
   *
   * @internal
   * Limited to Microsoft-internal use
   */
  export function notifySelectedVideoEffectChanged(
    effectChangeType: video.EffectChangeType,
    effectId: string | undefined,
    effectParam?: string,
  ): void {
    ensureInitialized(runtime, FrameContexts.sidePanel);
    if (!isSupported()) {
      throw errorNotSupportedOnPlatform;
    }
    sendMessageToParent('video.videoEffectChanged', [effectChangeType, effectId, effectParam]);
  }

  /**
   * @hidden
   * Register the video effect callback, host uses this to notify the video extension the new video effect will by applied
   * @beta
   * @param callback - The VideoEffectCallback to invoke when registerForVideoEffect has completed
   *
   * @internal
   * Limited to Microsoft-internal use
   */
  export function registerForVideoEffect(callback: VideoEffectCallBack): void {
    ensureInitialized(runtime, FrameContexts.sidePanel);
    if (!isSupported()) {
      throw errorNotSupportedOnPlatform;
    }

    registerHandler(
      'video.effectParameterChange',
      createEffectParameterChangeCallback(callback, videoPerformanceMonitor),
      false,
    );
    sendMessageToParent('video.registerForVideoEffect');
  }

  /**
   * @hidden
   * Personalized video effect
   * @beta
   *
   * @internal
   * Limited to Microsoft-internal use
   */
  export interface PersonalizedEffect {
    /**
     * Personalized effect id
     */
    id: string;
    /**
     * Display name
     */
    name: string;
    /**
     * Effect type defined by app
     */
    type: string;
    /**
     * Data URI of the thumbnail image content encoded in ASCII format using the base64 scheme
     */
    thumbnail: string;
  }

  /**
   * @hidden
   * Send personalized effects to Teams client
   * @beta
   *
   * @internal
   * Limited to Microsoft-internal use
   */
  export function updatePersonalizedEffects(effects: PersonalizedEffect[]): void {
    ensureInitialized(runtime, FrameContexts.sidePanel);
    if (!video.isSupported()) {
      throw errorNotSupportedOnPlatform;
    }
    sendMessageToParent('video.personalizedEffectsChanged', [effects]);
  }

  /**
   * @hidden
   *
   * Checks if video capability is supported by the host
   * @beta
   *
   * @throws Error if {@linkcode app.initialize} has not successfully completed
   *
   * @returns boolean to represent whether the video capability is supported
   *
   * @internal
   * Limited to Microsoft-internal use
   */
  export function isSupported(): boolean {
    ensureInitialized(runtime);
    return video.isSupported();
  }

  /**
   * @hidden
   * Sending notification to host finished the video frame processing, now host can render this video frame
   * or pass the video frame to next one in video pipeline
   * @beta
   *
   * @internal
   * Limited to Microsoft-internal use
   */
  function notifyVideoFrameProcessed(timestamp?: number): void {
    sendMessageToParent('video.videoFrameProcessed', [timestamp]);
  }

  /**
   * @hidden
   * Sending error notification to host
   * @beta
   * @param errorMessage - The error message that will be sent to the host
   * @param errorLevel - The error level that will be sent to the host
   *
   * @internal
   * Limited to Microsoft-internal use
   */
  function notifyError(errorMessage: string, errorLevel: ErrorLevel = ErrorLevel.Warn): void {
    sendMessageToParent('video.notifyError', [errorMessage, errorLevel]);
  }

  /**
   * @hidden
   * Sending fatal error notification to host. Call this function only when your app meets fatal error and can't continue.
   * The host will stop the video pipeline and terminate this session, and optionally, show an error message to the user.
   * @beta
   * @param errorMessage - The error message that will be sent to the host
   *
   * @internal
   * Limited to Microsoft-internal use
   */
  export function notifyFatalError(errorMessage: string): void {
    ensureInitialized(runtime);
    if (!video.isSupported()) {
      throw errorNotSupportedOnPlatform;
    }
    notifyError(errorMessage, ErrorLevel.Fatal);
  }
}<|MERGE_RESOLUTION|>--- conflicted
+++ resolved
@@ -201,30 +201,12 @@
           'video.startVideoExtensibilityVideoStream',
           async (mediaStreamInfo: { streamId: string; metadataInTexture?: boolean }) => {
             const { streamId, metadataInTexture } = mediaStreamInfo;
+            const handler = videoPerformanceMonitor
+              ? createMonitoredVideoFrameHandler(parameters.videoFrameHandler, videoPerformanceMonitor)
+              : parameters.videoFrameHandler;
             metadataInTexture
-              ? await processMediaStreamWithMetadata(
-                  streamId,
-                  videoPerformanceMonitor
-                    ? createMonitoredVideoFrameHandler(parameters.videoFrameHandler, videoPerformanceMonitor)
-                    : parameters.videoFrameHandler,
-                  notifyError,
-                  videoPerformanceMonitor,
-                )
-<<<<<<< HEAD
-              : await processMediaStream(
-                  streamId,
-                  videoPerformanceMonitor
-                    ? createMonitoredVideoFrameHandler(parameters.videoFrameHandler, videoPerformanceMonitor)
-                    : parameters.videoFrameHandler,
-                  notifyError,
-                  videoPerformanceMonitor,
-                );
-            // register the video track with processed frames back to the stream
-            !inServerSideRenderingEnvironment() &&
-              window['chrome']?.webview?.registerTextureStream(streamId, generator);
-=======
-              : await processMediaStream(streamId, parameters.videoFrameHandler, notifyError, videoPerformanceMonitor);
->>>>>>> 108b0175
+              ? await processMediaStreamWithMetadata(streamId, handler, notifyError, videoPerformanceMonitor)
+              : await processMediaStream(streamId, handler, notifyError, videoPerformanceMonitor);
           },
           false,
         );

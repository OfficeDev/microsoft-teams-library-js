--- conflicted
+++ resolved
@@ -1,10 +1,3 @@
-<<<<<<< HEAD
-// This assignment is replaced at build time by a webpack plugin which ensures the value matches the version set in the package version
-declare const PACKAGE_VERSION = 'ERROR: This value should be replaced by webpack!';
-export const version = PACKAGE_VERSION;
-
-=======
->>>>>>> 721353ce
 /**
  * @hidden
  * The client version when all SDK APIs started to check platform compatibility for the APIs was 1.6.0.

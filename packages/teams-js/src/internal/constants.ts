/**
 * @hidden
 * The client version when all SDK APIs started to check platform compatibility for the APIs was 1.6.0.
 * Modified to 2.0.1 which is hightest till now so that if any client doesn't pass version in initialize function, it will be set to highest.
 * Mobile clients are passing versions, hence will be applicable to web and desktop clients only.
 *
 * @internal
 * Limited to Microsoft-internal use
 */
export const defaultSDKVersionForCompatCheck = '2.0.1';

/**
 * @hidden
 * This is the client version when selectMedia API - VideoAndImage is supported on mobile.
 *
 * @internal
 * Limited to Microsoft-internal use
 */
export const videoAndImageMediaAPISupportVersion = '2.0.2';

/**
 * @hidden
 * This is the client version when selectMedia API - Video with non-full screen mode is supported on mobile.
 *
 * @internal
 * Limited to Microsoft-internal use
 */
export const nonFullScreenVideoModeAPISupportVersion = '2.0.3';

/**
 * @hidden
 * This is the client version when selectMedia API - ImageOutputFormats is supported on mobile.
 *
 * @internal
 * Limited to Microsoft-internal use
 */
export const imageOutputFormatsAPISupportVersion = '2.0.4';

/**
 * @hidden
 * Minimum required client supported version for {@link getUserJoinedTeams} to be supported on {@link HostClientType.android}
 *
 * @internal
 * Limited to Microsoft-internal use
 */
export const getUserJoinedTeamsSupportedAndroidClientVersion = '2.0.1';

/**
 * @hidden
 * This is the client version when location APIs (getLocation and showLocation) are supported.
 *
 * @internal
 * Limited to Microsoft-internal use
 */
export const locationAPIsRequiredVersion = '1.9.0';

/**
 * @hidden
 * This is the client version when permisisons are supported
 *
 * @internal
 * Limited to Microsoft-internal use
 */
export const permissionsAPIsRequiredVersion = '2.0.1';

/**
 * @hidden
 * This is the client version when people picker API is supported on mobile.
 *
 * @internal
 * Limited to Microsoft-internal use
 */
export const peoplePickerRequiredVersion = '2.0.0';

/**
 * @hidden
 * This is the client version when captureImage API is supported on mobile.
 *
 * @internal
 * Limited to Microsoft-internal use
 */
export const captureImageMobileSupportVersion = '1.7.0';

/**
 * @hidden
 * This is the client version when media APIs are supported on all three platforms ios, android and web.
 *
 * @internal
 * Limited to Microsoft-internal use
 */
export const mediaAPISupportVersion = '1.8.0';

/**
 * @hidden
 * This is the client version when getMedia API is supported via Callbacks on all three platforms ios, android and web.
 *
 * @internal
 * Limited to Microsoft-internal use
 */
export const getMediaCallbackSupportVersion = '2.0.0';

/**
 * @hidden
 * This is the client version when scanBarCode API is supported on mobile.
 *
 * @internal
 * Limited to Microsoft-internal use
 */
export const scanBarCodeAPIMobileSupportVersion = '1.9.0';

/**
 * @hidden
 * List of supported Host origins
 *
 * @internal
 * Limited to Microsoft-internal use
 */
export const validOrigins = [
  'teams.microsoft.com',
  'teams.microsoft.us',
  'gov.teams.microsoft.us',
  'dod.teams.microsoft.us',
  'int.teams.microsoft.com',
  'teams.live.com',
  'devspaces.skype.com',
  'ssauth.skype.com',
  'local.teams.live.com', // local development
  'local.teams.live.com:8080', // local development
  'local.teams.office.com', // local development
  'local.teams.office.com:8080', // local development
  'msft.spoppe.com',
  '*.sharepoint.com',
  '*.sharepoint-df.com',
  '*.sharepointonline.com',
  'outlook.office.com',
  'outlook-sdf.office.com',
  'outlook.office365.com',
  'outlook-sdf.office365.com',
  'outlook.live.com',
<<<<<<< HEAD
=======
  'outlook-sdf.live.com',
>>>>>>> 7e160630
  '*.teams.microsoft.com',
  '*.www.office.com',
  'www.office.com',
  'word.office.com',
  'excel.office.com',
  'powerpoint.office.com',
  'www.officeppe.com',
  '*.www.microsoft365.com',
  'www.microsoft365.com',
];

/**
 * @hidden
 * USer specified message origins should satisfy this test
 *
 * @internal
 * Limited to Microsoft-internal use
 */
export const userOriginUrlValidationRegExp = /^https:\/\//;

/**
 * @hidden
 * The protocol used for deep links into Teams
 *
 * @internal
 * Limited to Microsoft-internal use
 */
export const teamsDeepLinkProtocol = 'https';

/**
 * @hidden
 * The host used for deep links into Teams
 *
 * @internal
 * Limited to Microsoft-internal use
 */
export const teamsDeepLinkHost = 'teams.microsoft.com';<|MERGE_RESOLUTION|>--- conflicted
+++ resolved
@@ -137,10 +137,7 @@
   'outlook.office365.com',
   'outlook-sdf.office365.com',
   'outlook.live.com',
-<<<<<<< HEAD
-=======
   'outlook-sdf.live.com',
->>>>>>> 7e160630
   '*.teams.microsoft.com',
   '*.www.office.com',
   'www.office.com',

--- conflicted
+++ resolved
@@ -506,7 +506,20 @@
 }
 
 /**
-<<<<<<< HEAD
+ * Cache if performance timers are available to avoid redoing this on each function call.
+ */
+const supportsPerformanceTimers = !!performance && 'now' in performance;
+
+/**
+ * @internal
+ * Limited to Microsoft-internal use
+ * @returns current timestamp in milliseconds
+ */
+export function getCurrentTimestamp(): number | undefined {
+  return supportsPerformanceTimers ? performance.now() + performance.timeOrigin : undefined;
+}
+
+/**
  * @hidden
  * @internal
  * Limited to Microsoft-internal use
@@ -546,17 +559,4 @@
 
   // Check all properties of the object recursively
   return Object.keys(value).every((key) => isPrimitiveOrPlainObject(value[key]));
-=======
- * Cache if performance timers are available to avoid redoing this on each function call.
- */
-const supportsPerformanceTimers = !!performance && 'now' in performance;
-
-/**
- * @internal
- * Limited to Microsoft-internal use
- * @returns current timestamp in milliseconds
- */
-export function getCurrentTimestamp(): number | undefined {
-  return supportsPerformanceTimers ? performance.now() + performance.timeOrigin : undefined;
->>>>>>> 6ce5c0aa
 }
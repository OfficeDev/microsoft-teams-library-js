--- conflicted
+++ resolved
@@ -402,26 +402,12 @@
 }
 
 /**
-<<<<<<< HEAD
- * @param id The ID to validate against the UUID format
- * @throws Error if ID is not a valid UUID
-=======
  * @param appID The app ID to validate
  * @throws Error if appID is not a valid GUID
->>>>>>> f3b0ae01
- *
- * @internal
- * Limited to Microsoft-internal use
- */
-<<<<<<< HEAD
-export function validateUuid(id: string | undefined | null): void {
-  if (id === undefined || id === null) {
-    throw new Error('id must not be empty');
-  }
-  if (uuid.validate(id) === false) {
-    throw new Error('id must be a valid UUID');
-  }
-=======
+ *
+ * @internal
+ * Limited to Microsoft-internal use
+ */
 export function validateAppId(appId: string): void {
   if (hasScriptTags(appId) || isAppIdLengthExceeded(appId) || !isOpaque(appId)) {
     throw new Error('App ID is not valid.');
@@ -445,5 +431,20 @@
     }
   }
   return true;
->>>>>>> f3b0ae01
+}
+
+/**
+ * @param id The ID to validate against the UUID format
+ * @throws Error if ID is not a valid UUID
+ *
+ * @internal
+ * Limited to Microsoft-internal use
+ */
+export function validateUuid(id: string | undefined | null): void {
+  if (!id) {
+    throw new Error('id must not be empty');
+  }
+  if (uuid.validate(id) === false) {
+    throw new Error('id must be a valid UUID');
+  }
 }
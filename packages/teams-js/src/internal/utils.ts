--- conflicted
+++ resolved
@@ -268,7 +268,6 @@
   return p;
 }
 
-<<<<<<< HEAD
 /**
  * A helper function to add a timeout to an asynchronous operation.
  *
@@ -297,7 +296,7 @@
         reject(error);
       });
   });
-=======
+  
 export function createTeamsAppLink(params: pages.NavigateToAppParams): string {
   const url = new URL(
     'https://teams.microsoft.com/l/entity/' +
@@ -313,5 +312,4 @@
     url.searchParams.append('context', JSON.stringify({ channelId: params.channelId, subEntityId: params.subPageId }));
   }
   return url.toString();
->>>>>>> f33919b6
 }
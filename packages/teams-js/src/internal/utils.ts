--- conflicted
+++ resolved
@@ -399,27 +399,11 @@
  */
 export function inServerSideRenderingEnvironment(): boolean {
   return typeof window === 'undefined';
-<<<<<<< HEAD
-}
-
-const appIdRegex = /^[0-9a-f]{8}-[0-9a-f]{4}-[0-9a-f]{4}-[0-9a-f]{4}-[0-9a-f]{12}$/i;
-
-/**
- * @param appID The app ID to validate against the GUID format
- * @throws Error if appID is not a valid GUID
- *
- * @internal
- * Limited to Microsoft-internal use
- */
-export function validateAppIdIsGuid(appId: string): void {
-  if (!appIdRegex.test(appId)) {
-    throw new Error('App ID is not valid. Must be GUID format. App ID: ' + appId);
-  }
-}
-
-/**
- * @param appID The app ID to validate against the GUID format
- * @throws Error if appID is not a valid GUID
+}
+
+/**
+ * @param id The ID to validate against the UUID format
+ * @throws Error if ID is not a valid UUID
  *
  * @internal
  * Limited to Microsoft-internal use
@@ -434,6 +418,4 @@
   if (uuid.validate(id) === false) {
     throw new Error('id must be a valid UUID');
   }
-=======
->>>>>>> 3eb24b90
 }
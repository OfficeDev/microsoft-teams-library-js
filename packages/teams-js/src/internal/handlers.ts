/* eslint-disable @typescript-eslint/ban-types */

import { ApiName, ApiVersionNumber, getApiVersionTag } from '../internal/telemetry';
import { FrameContexts } from '../public/constants';
<<<<<<< HEAD
import { HostToAppPerformanceMetrics, LoadContext, ResumeContext } from '../public/interfaces';
import { pages } from '../public/pages';
=======
import { LoadContext, ResumeContext } from '../public/interfaces';
import * as pages from '../public/pages/pages';
>>>>>>> a3455df6
import { runtime } from '../public/runtime';
import { Communication, sendMessageEventToChild, sendMessageToParent } from './communication';
import { ensureInitialized } from './internalAPIs';
import { getLogger } from './telemetry';
import { isNullOrUndefined } from './typeCheckUtilities';

const handlersLogger = getLogger('handlers');

/**
 * @internal
 * Limited to Microsoft-internal use
 */
class HandlersPrivate {
  public static handlers: {
    [func: string]: Function;
  } = {};
  public static themeChangeHandler: null | ((theme: string) => void) = null;
  /**
   * @deprecated
   */
  public static loadHandler: null | ((context: LoadContext) => void) = null;
  /**
   * @deprecated
   */
  public static beforeUnloadHandler: null | ((readyToUnload: () => void) => boolean) = null;
  public static beforeSuspendOrTerminateHandler: null | (() => Promise<void>) = null;
  public static resumeHandler: null | ((context: ResumeContext) => void) = null;
  public static hostToAppPerformanceMetricsHandler: null | ((metrics: HostToAppPerformanceMetrics) => void) = null;

  /**
   * @internal
   * Limited to Microsoft-internal use
   * Initializes the handlers.
   */
  public static initializeHandlers(): void {
    // ::::::::::::::::::::MicrosoftTeams SDK Internal :::::::::::::::::
    HandlersPrivate.handlers['themeChange'] = handleThemeChange;
    HandlersPrivate.handlers['load'] = handleLoad;
    HandlersPrivate.handlers['beforeUnload'] = handleBeforeUnload;
    pages.backStack._initialize();
  }

  /**
   * @internal
   * Limited to Microsoft-internal use
   * Uninitializes the handlers.
   */
  public static uninitializeHandlers(): void {
    HandlersPrivate.handlers = {};
    HandlersPrivate.themeChangeHandler = null;
    HandlersPrivate.loadHandler = null;
    HandlersPrivate.beforeUnloadHandler = null;
    HandlersPrivate.beforeSuspendOrTerminateHandler = null;
    HandlersPrivate.resumeHandler = null;
  }
}

/**
 * @internal
 * Limited to Microsoft-internal use
 */
export function initializeHandlers(): void {
  HandlersPrivate.initializeHandlers();
}

/**
 * @internal
 * Limited to Microsoft-internal use
 */
export function uninitializeHandlers(): void {
  HandlersPrivate.uninitializeHandlers();
}
const callHandlerLogger = handlersLogger.extend('callHandler');
/**
 * @internal
 * Limited to Microsoft-internal use
 */
export function callHandler(name: string, args?: unknown[]): [true, unknown] | [false, undefined] {
  const handler = HandlersPrivate.handlers[name];
  if (handler) {
    callHandlerLogger('Invoking the registered handler for message %s with arguments %o', name, args);
    const result = handler.apply(this, args);
    return [true, result];
  } else if (Communication.childWindow) {
    sendMessageEventToChild(name, args);
    return [false, undefined];
  } else {
    callHandlerLogger('Handler for action message %s not found.', name);
    return [false, undefined];
  }
}

/**
 * @internal
 * Limited to Microsoft-internal use
 */
export function registerHandler(
  apiVersionTag: string,
  name: string,
  handler: Function,
  sendMessage = true,
  args: unknown[] = [],
): void {
  if (handler) {
    HandlersPrivate.handlers[name] = handler;
    sendMessage && sendMessageToParent(apiVersionTag, 'registerHandler', [name, ...args]);
  } else {
    delete HandlersPrivate.handlers[name];
  }
}

/**
 * @internal
 * Limited to Microsoft-internal use
 */
export function removeHandler(name: string): void {
  delete HandlersPrivate.handlers[name];
}

/**
 * @internal
 * Limited to Microsoft-internal use
 */
export function doesHandlerExist(name: string): boolean {
  return HandlersPrivate.handlers[name] != null;
}

/**
 * @hidden
 * Undocumented helper function with shared code between deprecated version and current version of register*Handler APIs
 *
 * @internal
 * Limited to Microsoft-internal use
 *
 * @param apiVersionTag - The tag of the api version and name
 * @param name - The name of the handler to register.
 * @param handler - The handler to invoke.
 * @param contexts - The context within which it is valid to register this handler.
 * @param registrationHelper - The helper function containing logic pertaining to a specific version of the API.
 */
export function registerHandlerHelper(
  apiVersionTag: string,
  name: string,
  handler: Function,
  contexts: FrameContexts[],
  registrationHelper?: () => void,
): void {
  // allow for registration cleanup even when not finished initializing
  handler && ensureInitialized(runtime, ...contexts);
  if (registrationHelper) {
    registrationHelper();
  }

  registerHandler(apiVersionTag, name, handler);
}

/**
 * @internal
 * Limited to Microsoft-internal use
 */
export function registerOnThemeChangeHandler(apiVersionTag: string, handler: (theme: string) => void): void {
  HandlersPrivate.themeChangeHandler = handler;
  !isNullOrUndefined(handler) && sendMessageToParent(apiVersionTag, 'registerHandler', ['themeChange']);
}

/**
 * @internal
 * Limited to Microsoft-internal use
 */
export function handleThemeChange(theme: string): void {
  if (HandlersPrivate.themeChangeHandler) {
    HandlersPrivate.themeChangeHandler(theme);
  }

  if (Communication.childWindow) {
    sendMessageEventToChild('themeChange', [theme]);
  }
}

/**
 * @internal
 * Limited to Microsoft-internal use
 */
export function registerHostToAppPerformanceMetricsHandler(
  handler: (metrics: HostToAppPerformanceMetrics) => void,
): void {
  HandlersPrivate.hostToAppPerformanceMetricsHandler = handler;
}

/**
 * @internal
 * Limited to Microsoft-internal use
 */
export function handleHostToAppPerformanceMetrics(metrics: HostToAppPerformanceMetrics): void {
  if (!HandlersPrivate.hostToAppPerformanceMetricsHandler) {
    return;
  }
  HandlersPrivate.hostToAppPerformanceMetricsHandler(metrics);
}

/**
 * @internal
 * Limited to Microsoft-internal use
 *
 * @deprecated
 */
export function registerOnLoadHandler(apiVersionTag: string, handler: (context: LoadContext) => void): void {
  HandlersPrivate.loadHandler = handler;
  !isNullOrUndefined(handler) && sendMessageToParent(apiVersionTag, 'registerHandler', ['load']);
}

/**
 * @internal
 * Limited to Microsoft-internal use
 */
function handleLoad(loadContext: LoadContext): void {
  const resumeContext = convertToResumeContext(loadContext);
  if (HandlersPrivate.resumeHandler) {
    HandlersPrivate.resumeHandler(resumeContext);
    if (Communication.childWindow) {
      sendMessageEventToChild('load', [resumeContext]);
    }
  } else if (HandlersPrivate.loadHandler) {
    HandlersPrivate.loadHandler(loadContext);
    if (Communication.childWindow) {
      sendMessageEventToChild('load', [loadContext]);
    }
  }
}

/**
 * @internal
 * Limited to Microsoft-internal use
 */
function convertToResumeContext(context: LoadContext): ResumeContext {
  return {
    entityId: context.entityId,
    contentUrl: new URL(context.contentUrl),
  };
}

/**
 * @internal
 * Limited to Microsoft-internal use
 *
 * @deprecated
 */
export function registerBeforeUnloadHandler(
  apiVersionTag: string,
  handler: (readyToUnload: () => void) => boolean,
): void {
  HandlersPrivate.beforeUnloadHandler = handler;
  !isNullOrUndefined(handler) && sendMessageToParent(apiVersionTag, 'registerHandler', ['beforeUnload']);
}

/**
 * @internal
 * Limited to Microsoft-internal use
 */
async function handleBeforeUnload(): Promise<void> {
  const readyToUnload = (): void => {
    sendMessageToParent(getApiVersionTag(ApiVersionNumber.V_2, ApiName.HandleBeforeUnload), 'readyToUnload', []);
  };

  if (HandlersPrivate.beforeSuspendOrTerminateHandler) {
    await HandlersPrivate.beforeSuspendOrTerminateHandler();
    if (Communication.childWindow) {
      sendMessageEventToChild('beforeUnload');
    } else {
      readyToUnload();
    }
  } else if (!HandlersPrivate.beforeUnloadHandler || !HandlersPrivate.beforeUnloadHandler(readyToUnload)) {
    if (Communication.childWindow) {
      sendMessageEventToChild('beforeUnload');
    } else {
      readyToUnload();
    }
  }
}

/**
 * @internal
 * Limited to Microsoft-internal use
 */
export function registerBeforeSuspendOrTerminateHandler(handler: () => Promise<void>): void {
  HandlersPrivate.beforeSuspendOrTerminateHandler = handler;
  !isNullOrUndefined(handler) &&
    sendMessageToParent(
      getApiVersionTag(ApiVersionNumber.V_2, ApiName.RegisterBeforeSuspendOrTerminateHandler),
      'registerHandler',
      ['beforeUnload'],
    );
}

/**
 * @internal
 * Limited to Microsoft-internal use
 */
export function registerOnResumeHandler(handler: (context: ResumeContext) => void): void {
  HandlersPrivate.resumeHandler = handler;
  !isNullOrUndefined(handler) &&
    sendMessageToParent(getApiVersionTag(ApiVersionNumber.V_2, ApiName.RegisterOnResumeHandler), 'registerHandler', [
      'load',
    ]);
}<|MERGE_RESOLUTION|>--- conflicted
+++ resolved
@@ -2,13 +2,8 @@
 
 import { ApiName, ApiVersionNumber, getApiVersionTag } from '../internal/telemetry';
 import { FrameContexts } from '../public/constants';
-<<<<<<< HEAD
 import { HostToAppPerformanceMetrics, LoadContext, ResumeContext } from '../public/interfaces';
-import { pages } from '../public/pages';
-=======
-import { LoadContext, ResumeContext } from '../public/interfaces';
 import * as pages from '../public/pages/pages';
->>>>>>> a3455df6
 import { runtime } from '../public/runtime';
 import { Communication, sendMessageEventToChild, sendMessageToParent } from './communication';
 import { ensureInitialized } from './internalAPIs';

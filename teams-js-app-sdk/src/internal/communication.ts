/* eslint-disable @typescript-eslint/ban-types */
/* eslint-disable @typescript-eslint/no-explicit-any */

import { FrameContexts } from '../public/constants';
import { SdkError } from '../public/interfaces';
import { version } from './constants';
import { GlobalVars } from './globalVars';
import { callHandler } from './handlers';
import { MessageResponse, MessageRequest, ExtendedWindow, DOMMessageEvent } from './interfaces';
import { validateOrigin } from './utils';
export class Communication {
  public static currentWindow: Window | any;
  public static parentOrigin: string;
  public static parentWindow: Window | any;
  public static childWindow: Window;
  public static childOrigin: string;
}

class CommunicationPrivate {
  public static parentMessageQueue: MessageRequest[] = [];
  public static childMessageQueue: MessageRequest[] = [];
  public static nextMessageId = 0;
  public static callbacks: {
    [id: number]: Function; // (arg1, arg2, ...etc) => void
  } = {};
  public static promiseCallbacks: {
    [id: number]: Function; // (args[]) => void
  } = {};
  public static messageListener: Function;
}

interface InitializeResponse {
  context: FrameContexts;
  clientType: string;
  runtimeConfig: string;
  clientSupportedSDKVersion: string;
}

export function initializeCommunication(validMessageOrigins: string[] | undefined): Promise<InitializeResponse> {
  // Listen for messages post to our window
  CommunicationPrivate.messageListener = (evt: DOMMessageEvent): void => processMessage(evt);

  // If we are in an iframe, our parent window is the one hosting us (i.e., window.parent); otherwise,
  // it's the window that opened us (i.e., window.opener)
  Communication.currentWindow = Communication.currentWindow || window;
  Communication.parentWindow =
    Communication.currentWindow.parent !== Communication.currentWindow.self
      ? Communication.currentWindow.parent
      : Communication.currentWindow.opener;

  // Listen to messages from the parent or child frame.
  // Frameless windows will only receive this event from child frames and if validMessageOrigins is passed.
  if (Communication.parentWindow || validMessageOrigins) {
    Communication.currentWindow.addEventListener('message', CommunicationPrivate.messageListener, false);
  }

  if (!Communication.parentWindow) {
    GlobalVars.isFramelessWindow = true;
    /* eslint-disable  @typescript-eslint/ban-ts-comment */
    // @ts-ignore: window as ExtendedWindow
    (window as ExtendedWindow).onNativeMessage = handleParentMessage;
  }

  try {
    // Send the initialized message to any origin, because at this point we most likely don't know the origin
    // of the parent window, and this message contains no data that could pose a security risk.
    Communication.parentOrigin = '*';
    return sendMessageToParentAsync<[FrameContexts, string, string, string]>('initialize', [version]).then(
      ([context, clientType, runtimeConfig, clientSupportedSDKVersion]: [FrameContexts, string, string, string]) => {
        return { context, clientType, runtimeConfig, clientSupportedSDKVersion };
      },
    );
  } finally {
    Communication.parentOrigin = null;
  }
}

export function uninitializeCommunication(): void {
  Communication.currentWindow.removeEventListener('message', CommunicationPrivate.messageListener, false);

  Communication.parentWindow = null;
  Communication.parentOrigin = null;
  Communication.childWindow = null;
  Communication.childOrigin = null;
  CommunicationPrivate.parentMessageQueue = [];
  CommunicationPrivate.childMessageQueue = [];
  CommunicationPrivate.nextMessageId = 0;
  CommunicationPrivate.callbacks = {};
}

export function sendAndUnwrap<T>(actionName: string, ...args: any[]): Promise<T> {
  return sendMessageToParentAsync(actionName, args).then(([result]: [T]) => result);
}

export function sendAndHandleStatusAndReason(actionName: string, ...args: any[]): Promise<void> {
  return sendMessageToParentAsync(actionName, args).then(([status, reason]: [boolean, string]) => {
    if (!status) {
      throw new Error(reason);
    }
  });
}

export function sendAndHandleStatusAndReasonWithDefaultError(
  actionName: string,
  defaultError: string,
  ...args: any[]
): Promise<void> {
  return sendMessageToParentAsync(actionName, args).then(([status, reason]: [boolean, string]) => {
    if (!status) {
      throw new Error(reason ? reason : defaultError);
    }
  });
}

export function sendAndHandleSdkError<T>(actionName: string, ...args: any[]): Promise<T> {
  return sendMessageToParentAsync(actionName, args).then(([error, result]: [SdkError, T]) => {
    if (error) {
      throw error;
    }
    return result;
  });
}

/**
 * Send a message to parent. Uses nativeInterface on mobile to communicate with parent context
 */
export function sendMessageToParentAsync<T>(actionName: string, args: any[] = undefined): Promise<T> {
  return new Promise(resolve => {
    const request = sendMessageToParentHelper(actionName, args);
    resolve(waitForResponse<T>(request.id));
  });
}

function waitForResponse<T>(requestId: number): Promise<T> {
  return new Promise<T>(resolve => {
    CommunicationPrivate.promiseCallbacks[requestId] = resolve;
  });
}

export function sendMessageToParent(actionName: string, callback?: Function): void;
/**
 * Send a message to parent. Uses nativeInterface on mobile to communicate with parent context
 */
export function sendMessageToParent(actionName: string, args: any[], callback?: Function): void;
export function sendMessageToParent(actionName: string, argsOrCallback?: any[] | Function, callback?: Function): void {
  let args: any[] | undefined;
  if (argsOrCallback instanceof Function) {
    callback = argsOrCallback;
  } else if (argsOrCallback instanceof Array) {
    args = argsOrCallback;
  }

  const request = sendMessageToParentHelper(actionName, args);
  if (callback) {
    CommunicationPrivate.callbacks[request.id] = callback;
  }
}

function sendMessageToParentHelper(actionName: string, args: any[]): MessageRequest {
  const targetWindow = Communication.parentWindow;
  const request = createMessageRequest(actionName, args);
  if (GlobalVars.isFramelessWindow) {
    if (Communication.currentWindow && Communication.currentWindow.nativeInterface) {
      (Communication.currentWindow as ExtendedWindow).nativeInterface.framelessPostMessage(JSON.stringify(request));
    }
  } else {
    const targetOrigin = getTargetOrigin(targetWindow);

    // If the target window isn't closed and we already know its origin, send the message right away; otherwise,
    // queue the message and send it after the origin is established
    if (targetWindow && targetOrigin) {
      targetWindow.postMessage(request, targetOrigin);
    } else {
      getTargetMessageQueue(targetWindow).push(request);
    }
  }
  return request;
}

function processMessage(evt: DOMMessageEvent): void {
  // Process only if we received a valid message
  if (!evt || !evt.data || typeof evt.data !== 'object') {
    return;
  }

  // Process only if the message is coming from a different window and a valid origin
  // valid origins are either a pre-known
  const messageSource = evt.source || (evt.originalEvent && evt.originalEvent.source);
  const messageOrigin = evt.origin || (evt.originalEvent && evt.originalEvent.origin);
  if (!shouldProcessMessage(messageSource, messageOrigin)) {
    return;
  }

  // Update our parent and child relationships based on this message
  updateRelationships(messageSource, messageOrigin);

  // Handle the message
  if (messageSource === Communication.parentWindow) {
    handleParentMessage(evt);
  } else if (messageSource === Communication.childWindow) {
    handleChildMessage(evt);
  }
}

/**
 * Validates the message source and origin, if it should be processed
 */
export function shouldProcessMessage(messageSource: Window, messageOrigin: string): boolean {
  // Process if message source is a different window and if origin is either in
  // Teams' pre-known whitelist or supplied as valid origin by user during initialization
  if (Communication.currentWindow && messageSource === Communication.currentWindow) {
    return false;
  } else if (
    Communication.currentWindow &&
    Communication.currentWindow.location &&
    messageOrigin &&
    messageOrigin === Communication.currentWindow.location.origin
  ) {
    return true;
  } else {
<<<<<<< HEAD
    return validateOrigin(new URL(messageOrigin));
=======
    return validateOrigin(messageOrigin);
>>>>>>> 4a6794d1
  }
}

function updateRelationships(messageSource: Window, messageOrigin: string): void {
  // Determine whether the source of the message is our parent or child and update our
  // window and origin pointer accordingly
  // For frameless windows (i.e mobile), there is no parent frame, so the message must be from the child.
  if (
    !GlobalVars.isFramelessWindow &&
    (!Communication.parentWindow || Communication.parentWindow.closed || messageSource === Communication.parentWindow)
  ) {
    Communication.parentWindow = messageSource;
    Communication.parentOrigin = messageOrigin;
  } else if (
    !Communication.childWindow ||
    Communication.childWindow.closed ||
    messageSource === Communication.childWindow
  ) {
    Communication.childWindow = messageSource;
    Communication.childOrigin = messageOrigin;
  }

  // Clean up pointers to closed parent and child windows
  if (Communication.parentWindow && Communication.parentWindow.closed) {
    Communication.parentWindow = null;
    Communication.parentOrigin = null;
  }
  if (Communication.childWindow && Communication.childWindow.closed) {
    Communication.childWindow = null;
    Communication.childOrigin = null;
  }

  // If we have any messages in our queue, send them now
  flushMessageQueue(Communication.parentWindow);
  flushMessageQueue(Communication.childWindow);
}

function handleParentMessage(evt: DOMMessageEvent): void {
  if ('id' in evt.data && typeof evt.data.id === 'number') {
    // Call any associated Communication.callbacks
    const message = evt.data as MessageResponse;
    const callback = CommunicationPrivate.callbacks[message.id];
    if (callback) {
      callback.apply(null, [...message.args, message.isPartialResponse]);

      // Remove the callback to ensure that the callback is called only once and to free up memory if response is a complete response
      if (!isPartialResponse(evt)) {
        delete CommunicationPrivate.callbacks[message.id];
      }
    }
    const promiseCallback = CommunicationPrivate.promiseCallbacks[message.id];
    if (promiseCallback) {
      promiseCallback(message.args);
      delete CommunicationPrivate.promiseCallbacks[message.id];
    }
  } else if ('func' in evt.data && typeof evt.data.func === 'string') {
    // Delegate the request to the proper handler
    const message = evt.data as MessageRequest;
    callHandler(message.func, message.args);
  }
}

function isPartialResponse(evt: DOMMessageEvent): boolean {
  return evt.data.isPartialResponse === true;
}

function handleChildMessage(evt: DOMMessageEvent): void {
  if ('id' in evt.data && 'func' in evt.data) {
    // Try to delegate the request to the proper handler, if defined
    const message = evt.data as MessageRequest;
    const [called, result] = callHandler(message.func, message.args);
    if (called && typeof result !== 'undefined') {
      sendMessageResponseToChild(message.id, Array.isArray(result) ? result : [result]);
    } else {
      // No handler, proxy to parent
      // tslint:disable-next-line:no-any
      sendMessageToParent(message.func, message.args, (...args: any[]): void => {
        if (Communication.childWindow) {
          const isPartialResponse = args.pop();
          sendMessageResponseToChild(message.id, args, isPartialResponse);
        }
      });
    }
  }
}

function getTargetMessageQueue(targetWindow: Window): MessageRequest[] {
  return targetWindow === Communication.parentWindow
    ? CommunicationPrivate.parentMessageQueue
    : targetWindow === Communication.childWindow
    ? CommunicationPrivate.childMessageQueue
    : [];
}

function getTargetOrigin(targetWindow: Window): string {
  return targetWindow === Communication.parentWindow
    ? Communication.parentOrigin
    : targetWindow === Communication.childWindow
    ? Communication.childOrigin
    : null;
}

function flushMessageQueue(targetWindow: Window | any): void {
  const targetOrigin = getTargetOrigin(targetWindow);
  const targetMessageQueue = getTargetMessageQueue(targetWindow);
  while (targetWindow && targetOrigin && targetMessageQueue.length > 0) {
    targetWindow.postMessage(targetMessageQueue.shift(), targetOrigin);
  }
}

export function waitForMessageQueue(targetWindow: Window, callback: () => void): void {
  const messageQueueMonitor = Communication.currentWindow.setInterval(() => {
    if (getTargetMessageQueue(targetWindow).length === 0) {
      clearInterval(messageQueueMonitor);
      callback();
    }
  }, 100);
}

/**
 * Send a response to child for a message request that was from child
 */
function sendMessageResponseToChild(
  id: number,
  // tslint:disable-next-line:no-any
  args?: any[],
  isPartialResponse?: boolean,
): void {
  const targetWindow = Communication.childWindow;
  const response = createMessageResponse(id, args, isPartialResponse);
  const targetOrigin = getTargetOrigin(targetWindow);
  if (targetWindow && targetOrigin) {
    targetWindow.postMessage(response, targetOrigin);
  }
}

/**
 * Send a custom message object that can be sent to child window,
 * instead of a response message to a child
 */
export function sendMessageEventToChild(
  actionName: string,
  // tslint:disable-next-line: no-any
  args?: any[],
): void {
  const targetWindow = Communication.childWindow;
  const customEvent = createMessageEvent(actionName, args);
  const targetOrigin = getTargetOrigin(targetWindow);

  // If the target window isn't closed and we already know its origin, send the message right away; otherwise,
  // queue the message and send it after the origin is established
  if (targetWindow && targetOrigin) {
    targetWindow.postMessage(customEvent, targetOrigin);
  } else {
    getTargetMessageQueue(targetWindow).push(customEvent);
  }
}

// tslint:disable-next-line:no-any
function createMessageRequest(func: string, args: any[]): MessageRequest {
  return {
    id: CommunicationPrivate.nextMessageId++,
    func: func,
    timestamp: Date.now(),
    args: args || [],
  };
}

// tslint:disable-next-line:no-any
function createMessageResponse(id: number, args: any[], isPartialResponse: boolean): MessageResponse {
  return {
    id: id,
    args: args || [],
    isPartialResponse,
  };
}

/**
 * Creates a message object without any id, used for custom actions being sent to child frame/window
 */
// tslint:disable-next-line:no-any
function createMessageEvent(func: string, args: any[]): MessageRequest {
  return {
    func: func,
    args: args || [],
  };
}<|MERGE_RESOLUTION|>--- conflicted
+++ resolved
@@ -218,11 +218,7 @@
   ) {
     return true;
   } else {
-<<<<<<< HEAD
     return validateOrigin(new URL(messageOrigin));
-=======
-    return validateOrigin(messageOrigin);
->>>>>>> 4a6794d1
   }
 }
 

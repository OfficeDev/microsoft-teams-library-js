lockfileVersion: 5.4

overrides:
  dns-packet: ^1.3.2
  glob-parent: ^5.1.2
  lodash: ^4.17.21
  merge: ^2.1.1
  serialize-javascript: ^3.1.0
  set-value: ^2.0.1
  underscore: 1.12.1
  url-parse: ^1.5.0
  y18n: ^4.0.1

importers:

  .:
    specifiers:
      '@babel/core': ^7.20.12
      '@babel/plugin-transform-runtime': ^7.12.10
      '@babel/preset-env': ^7.12.10
      '@babel/preset-react': ^7.12.10
      '@babel/preset-typescript': ^7.12.7
      '@babel/runtime': ^7.12.5
      '@microsoft/eslint-plugin-sdl': ^0.1.5
      '@mixer/webpack-bundle-compare': ^0.1.0
      '@next/eslint-plugin-next': ^13.0.7
      '@octokit/core': ^3.5.1
      '@types/fs-extra': ^9.0.11
      '@types/jest': ^27.0.1
      '@types/jscodeshift': ^0.11.0
      '@types/jszip': ^3.4.1
      '@types/msgpack-lite': ^0.1.7
      '@types/node': ^16.8.31
      '@types/pako': ^1.0.1
      '@types/react': ^17.0.0
      '@types/react-dom': ^17.0.0
      '@types/webpack': ^5.10.0
      '@types/webpack-dev-server': ^4.5.0
      '@typescript-eslint/eslint-plugin': ^4.29.0
      '@typescript-eslint/parser': ^4.29.0
      azure-keyvault: ^3.0.5
      babel-loader: ^9.1.2
      beachball: ^2.32.4
      copy-webpack-plugin: 9.1.0
      cross-env: '*'
      css-loader: ^6.7.3
      del: 2.2.2
      deploy-azure-cdn: ^2.1.1
      dts-bundle-webpack: ^1.0.2
      eslint: ^7.32.0
      eslint-config-prettier: ^8.3.0
      eslint-plugin-node: ^11.1.0
      eslint-plugin-only-error: ^1.0.2
      eslint-plugin-prettier: ^3.4.0
      eslint-plugin-react: ^7.24.0
      eslint-plugin-react-hooks: ^4.2.0
      eslint-plugin-security: ^1.4.0
      eslint-plugin-simple-import-sort: ^7.0.0
      eslint-plugin-strict-null-checks: ^0.0.19
      filemanager-webpack-plugin: ^8.0.0
      fs-extra: ^9.1.0
      fs-jetpack: ^2.2.2
      html-webpack-plugin: ^5.5.0
      jest: ^29.4.1
      jest-environment-jsdom: ^29.4.1
      jest-junit: ^15.0.0
      lerna: ^6.6.2
      merge2: 1.0.2
      path: ^0.12.7
      prettier: ^2.7.1
      rimraf: ^3.0.2
      shx: ^0.3.3
      style-loader: ^3.3.1
      ts-jest: ^29.0.5
      ts-loader: ^9.2.5
      ts-node: ^10.2.1
      typedoc: ^0.24.0
      typedoc-plugin-missing-exports: ^2.0.0
      typescript: ^4.6.4
      uuid: ^9.0.0
      webpack: ^5.10.0
      webpack-assets-manifest: ^5.0.6
      webpack-bundle-analyzer: ^4.3.0
      webpack-cli: ^5.0.1
      webpack-dev-server: ^4.11.1
      webpack-merge: ^5.8.0
      webpack-subresource-integrity: ^5.1.0
      yargs: ^8.0.1
    dependencies:
      typedoc-plugin-missing-exports: 2.0.0_typedoc@0.24.4
      uuid: 9.0.0
    devDependencies:
      '@babel/core': 7.21.0
      '@babel/plugin-transform-runtime': 7.21.0_@babel+core@7.21.0
      '@babel/preset-env': 7.20.2_@babel+core@7.21.0
      '@babel/preset-react': 7.18.6_@babel+core@7.21.0
      '@babel/preset-typescript': 7.21.0_@babel+core@7.21.0
      '@babel/runtime': 7.21.0
      '@microsoft/eslint-plugin-sdl': 0.1.9_eslint@7.32.0
      '@mixer/webpack-bundle-compare': 0.1.1
      '@next/eslint-plugin-next': 13.2.4
      '@octokit/core': 3.6.0
      '@types/fs-extra': 9.0.13
      '@types/jest': 27.5.2
      '@types/jscodeshift': 0.11.6
      '@types/jszip': 3.4.1
      '@types/msgpack-lite': 0.1.8
      '@types/node': 16.18.31
      '@types/pako': 1.0.4
      '@types/react': 17.0.53
      '@types/react-dom': 17.0.19
      '@types/webpack': 5.28.0_webpack-cli@5.0.1
      '@types/webpack-dev-server': 4.7.2_rjsyjcrmk25kqsjzwkvj3a2evq
      '@typescript-eslint/eslint-plugin': 4.33.0_s2qqtxhzmb7vugvfoyripfgp7i
      '@typescript-eslint/parser': 4.33.0_jofidmxrjzhj7l6vknpw5ecvfe
      azure-keyvault: 3.0.5
      babel-loader: 9.1.2_qoaxtqicpzj5p3ubthw53xafqm
      beachball: 2.32.4
      copy-webpack-plugin: 9.1.0_webpack@5.75.0
      cross-env: 7.0.3
      css-loader: 6.7.3_webpack@5.75.0
      del: 2.2.2
      deploy-azure-cdn: 2.1.1
      dts-bundle-webpack: 1.0.2
      eslint: 7.32.0
      eslint-config-prettier: 8.6.0_eslint@7.32.0
      eslint-plugin-node: 11.1.0_eslint@7.32.0
      eslint-plugin-only-error: 1.0.2
      eslint-plugin-prettier: 3.4.1_2fbugv7hbzbahj5qm3ztcno6by
      eslint-plugin-react: 7.32.2_eslint@7.32.0
      eslint-plugin-react-hooks: 4.6.0_eslint@7.32.0
      eslint-plugin-security: 1.7.1
      eslint-plugin-simple-import-sort: 7.0.0_eslint@7.32.0
      eslint-plugin-strict-null-checks: 0.0.19_jofidmxrjzhj7l6vknpw5ecvfe
      filemanager-webpack-plugin: 8.0.0_webpack@5.75.0
      fs-extra: 9.1.0
      fs-jetpack: 2.4.0
      html-webpack-plugin: 5.5.0_webpack@5.75.0
      jest: 29.4.3_y674k6y5lkv2mkbgvxrm7bklx4
      jest-environment-jsdom: 29.4.3
      jest-junit: 15.0.0
      lerna: 6.6.2
      merge2: 1.0.2
      path: 0.12.7
      prettier: 2.8.4
      rimraf: 3.0.2
      shx: 0.3.4
      style-loader: 3.3.1_webpack@5.75.0
      ts-jest: 29.1.0_kv2fdk7yz6jlbcjfldgcwh5vp4
      ts-loader: 9.4.2_hhrrucqyg4eysmfpujvov2ym5u
      ts-node: 10.9.1_kyaq63mds3xhefofn3tz4ggjt4
      typedoc: 0.24.4_typescript@4.9.5
      typescript: 4.9.5
      webpack: 5.75.0_webpack-cli@5.0.1
      webpack-assets-manifest: 5.1.0_webpack@5.75.0
      webpack-bundle-analyzer: 4.8.0
      webpack-cli: 5.0.1_hdfrwtmlewz4o7kkfxfrhnzu24
      webpack-dev-server: 4.11.1_rjsyjcrmk25kqsjzwkvj3a2evq
      webpack-merge: 5.8.0
      webpack-subresource-integrity: 5.1.0_vjsxgketla6kqcty7l6z2i2ilm
      yargs: 8.0.2

  apps/blazor-test-app:
    specifiers:
      '@microsoft/teams-js': workspace:*
    devDependencies:
      '@microsoft/teams-js': link:../../packages/teams-js

  apps/sample-app:
    specifiers:
      '@azure/msal-browser': ^2.26.0
      '@azure/msal-react': ^1.4.2
      '@fluentui/react': ^8.75.1
      '@fluentui/react-components': ^9.0.1
      '@microsoft/microsoft-graph-client': ^3.0.2
      '@microsoft/microsoft-graph-types': ^2.21.0
      '@microsoft/teams-js': workspace:*
      react: ^17.0.1
      react-dom: ^17.0.1
    dependencies:
      '@azure/msal-browser': 2.33.0
      '@azure/msal-react': 1.5.3_vssmqc2n3ay53tn6hytftwxkma
      '@fluentui/react': 8.106.2_sfoxds7t5ydpegc3knd667wn6m
      '@fluentui/react-components': 9.15.6_sfoxds7t5ydpegc3knd667wn6m
      '@microsoft/microsoft-graph-client': 3.0.5_@azure+msal-browser@2.33.0
      react: 17.0.2
      react-dom: 17.0.2_react@17.0.2
    devDependencies:
      '@microsoft/microsoft-graph-types': 2.26.0
      '@microsoft/teams-js': link:../../packages/teams-js

  apps/ssr-test-app:
    specifiers:
      '@microsoft/teams-js': workspace:*
      '@types/node': ^17.0.43
      '@types/react': ^18.0.12
      '@types/react-dom': ^18.0.5
      next: ^12.2.0
      react: ^18.2.0
      react-dom: ^18.2.0
      typescript: ^4.7.3
    dependencies:
      next: 12.3.4_biqbaboplfbrettd7655fr4n2y
      react: 18.2.0
      react-dom: 18.2.0_react@18.2.0
    devDependencies:
      '@microsoft/teams-js': link:../../packages/teams-js
      '@types/node': 17.0.45
      '@types/react': 18.0.30
      '@types/react-dom': 18.0.11
      typescript: 4.9.5

  apps/teams-perf-test-app:
    specifiers:
      '@microsoft/teams-js': workspace:*
      react: ^17.0.1
      react-dom: ^17.0.1
    dependencies:
      react: 17.0.2
      react-dom: 17.0.2_react@17.0.2
    devDependencies:
      '@microsoft/teams-js': link:../../packages/teams-js

  apps/teams-test-app:
    specifiers:
      '@microsoft/teams-js': workspace:*
      react: ^17.0.1
      react-dom: ^17.0.1
    dependencies:
      react: 17.0.2
      react-dom: 17.0.2_react@17.0.2
    devDependencies:
      '@microsoft/teams-js': link:../../packages/teams-js

  apps/typed-dependency-tester:
    specifiers:
      '@microsoft/teams-js': workspace:*
    devDependencies:
      '@microsoft/teams-js': link:../../packages/teams-js

  packages/teams-js:
    specifiers:
      '@types/debug': ^4.1.7
      debug: ^4.3.3
    dependencies:
      debug: 4.3.4
    devDependencies:
      '@types/debug': 4.1.7

  tools/bundle-size-tools:
    specifiers:
      azure-devops-node-api: ^10.2.2
      jszip: ^3.2.2
      msgpack-lite: ^0.1.26
      pako: ^2.0.2
    dependencies:
      azure-devops-node-api: 10.2.2
      jszip: 3.10.1
      msgpack-lite: 0.1.26
      pako: 2.1.0

  tools/bundle-size-tools/bundle-analysis-app:
    specifiers:
      '@microsoft/teams-js': workspace:*
    dependencies:
      '@microsoft/teams-js': link:../../../packages/teams-js

packages:

  /@ampproject/remapping/2.2.0:
    resolution: {integrity: sha1-VsEzgkeA3jF0rtWraDTzAmeQFU0=}
    engines: {node: '>=6.0.0'}
    dependencies:
      '@jridgewell/gen-mapping': 0.1.1
      '@jridgewell/trace-mapping': 0.3.17
    dev: true

  /@azure/msal-browser/2.33.0:
    resolution: {integrity: sha1-RwPlmtfbcqeHiyLKylgYAPCwYvs=}
    engines: {node: '>=0.8.0'}
    dependencies:
      '@azure/msal-common': 10.0.0
    dev: false

  /@azure/msal-common/10.0.0:
    resolution: {integrity: sha1-B/w5rioubywdqOJmVwWDF95Stlo=}
    engines: {node: '>=0.8.0'}
    dev: false

  /@azure/msal-react/1.5.3_vssmqc2n3ay53tn6hytftwxkma:
    resolution: {integrity: sha1-mja48X89u2/BzOenChiynzMCP2g=}
    engines: {node: '>=10'}
    peerDependencies:
      '@azure/msal-browser': ^2.33.0
      react: ^16.8.0 || ^17 || ^18
    dependencies:
      '@azure/msal-browser': 2.33.0
      react: 17.0.2
    dev: false

  /@babel/code-frame/7.12.11:
    resolution: {integrity: sha1-9K1DWqJj25NbjxDyxVLSP7cWpj8=}
    dependencies:
      '@babel/highlight': 7.18.6
    dev: true

  /@babel/code-frame/7.18.6:
    resolution: {integrity: sha1-OyXTjIlgC6otzCGe36iKdOssQno=}
    engines: {node: '>=6.9.0'}
    dependencies:
      '@babel/highlight': 7.18.6
    dev: true

  /@babel/compat-data/7.21.0:
    resolution: {integrity: sha1-wkHcRU5bWRfkDTflJeL0Uww5kpg=}
    engines: {node: '>=6.9.0'}
    dev: true

  /@babel/core/7.21.0:
    resolution: {integrity: sha1-E0Gu/cwUzMdVP8xojdiYai2v/BM=}
    engines: {node: '>=6.9.0'}
    dependencies:
      '@ampproject/remapping': 2.2.0
      '@babel/code-frame': 7.18.6
      '@babel/generator': 7.21.1
      '@babel/helper-compilation-targets': 7.20.7_@babel+core@7.21.0
      '@babel/helper-module-transforms': 7.21.2
      '@babel/helpers': 7.21.0
      '@babel/parser': 7.21.2
      '@babel/template': 7.20.7
      '@babel/traverse': 7.21.2
      '@babel/types': 7.21.2
      convert-source-map: 1.9.0
      debug: 4.3.4
      gensync: 1.0.0-beta.2
      json5: 2.2.3
      semver: 6.3.0
    transitivePeerDependencies:
      - supports-color
    dev: true

  /@babel/generator/7.21.1:
    resolution: {integrity: sha1-lRzGJgV7wK8sNc0j6cZNOE3qg90=}
    engines: {node: '>=6.9.0'}
    dependencies:
      '@babel/types': 7.21.2
      '@jridgewell/gen-mapping': 0.3.2
      '@jridgewell/trace-mapping': 0.3.17
      jsesc: 2.5.2
    dev: true

  /@babel/helper-annotate-as-pure/7.18.6:
    resolution: {integrity: sha1-6qSfb4DVoz+aXdInbm1uRRvgprs=}
    engines: {node: '>=6.9.0'}
    dependencies:
      '@babel/types': 7.21.2
    dev: true

  /@babel/helper-builder-binary-assignment-operator-visitor/7.18.9:
    resolution: {integrity: sha1-rNTt/XpWbR1R6pdd/zj9UpBpgbs=}
    engines: {node: '>=6.9.0'}
    dependencies:
      '@babel/helper-explode-assignable-expression': 7.18.6
      '@babel/types': 7.21.2
    dev: true

  /@babel/helper-compilation-targets/7.20.7_@babel+core@7.21.0:
    resolution: {integrity: sha1-ps0z6TYp9etHOwIarAXfYsTNCbs=}
    engines: {node: '>=6.9.0'}
    peerDependencies:
      '@babel/core': ^7.0.0
    dependencies:
      '@babel/compat-data': 7.21.0
      '@babel/core': 7.21.0
      '@babel/helper-validator-option': 7.21.0
      browserslist: 4.21.5
      lru-cache: 5.1.1
      semver: 6.3.0
    dev: true

  /@babel/helper-create-class-features-plugin/7.21.0_@babel+core@7.21.0:
    resolution: {integrity: sha1-ZPSeywAgUy8ZsdAUsDvMqhq4X7k=}
    engines: {node: '>=6.9.0'}
    peerDependencies:
      '@babel/core': ^7.0.0
    dependencies:
      '@babel/core': 7.21.0
      '@babel/helper-annotate-as-pure': 7.18.6
      '@babel/helper-environment-visitor': 7.18.9
      '@babel/helper-function-name': 7.21.0
      '@babel/helper-member-expression-to-functions': 7.21.0
      '@babel/helper-optimise-call-expression': 7.18.6
      '@babel/helper-replace-supers': 7.20.7
      '@babel/helper-skip-transparent-expression-wrappers': 7.20.0
      '@babel/helper-split-export-declaration': 7.18.6
    transitivePeerDependencies:
      - supports-color
    dev: true

  /@babel/helper-create-regexp-features-plugin/7.21.0_@babel+core@7.21.0:
    resolution: {integrity: sha1-U/94Ry5c4QpSZkJyojl4cQdgPrs=}
    engines: {node: '>=6.9.0'}
    peerDependencies:
      '@babel/core': ^7.0.0
    dependencies:
      '@babel/core': 7.21.0
      '@babel/helper-annotate-as-pure': 7.18.6
      regexpu-core: 5.3.1
    dev: true

  /@babel/helper-define-polyfill-provider/0.3.3_@babel+core@7.21.0:
    resolution: {integrity: sha1-hhLlW+XVHwzR82tKWoOSTomIS3o=}
    peerDependencies:
      '@babel/core': ^7.4.0-0
    dependencies:
      '@babel/core': 7.21.0
      '@babel/helper-compilation-targets': 7.20.7_@babel+core@7.21.0
      '@babel/helper-plugin-utils': 7.20.2
      debug: 4.3.4
      lodash.debounce: 4.0.8
      resolve: 1.22.1
      semver: 6.3.0
    transitivePeerDependencies:
      - supports-color
    dev: true

  /@babel/helper-environment-visitor/7.18.9:
    resolution: {integrity: sha1-DAzumzXSyhkEeHVoZbs1KEIvUb4=}
    engines: {node: '>=6.9.0'}
    dev: true

  /@babel/helper-explode-assignable-expression/7.18.6:
    resolution: {integrity: sha1-QfgijvCm8aA2uN/f7HzpT5prwJY=}
    engines: {node: '>=6.9.0'}
    dependencies:
      '@babel/types': 7.21.2
    dev: true

  /@babel/helper-function-name/7.21.0:
    resolution: {integrity: sha1-1VKCmxDqnxIJaTBAI80GRfoAsbQ=}
    engines: {node: '>=6.9.0'}
    dependencies:
      '@babel/template': 7.20.7
      '@babel/types': 7.21.2
    dev: true

  /@babel/helper-hoist-variables/7.18.6:
    resolution: {integrity: sha1-1NLI+0uuqlxouZzIJFxWVU+SZng=}
    engines: {node: '>=6.9.0'}
    dependencies:
      '@babel/types': 7.21.2
    dev: true

  /@babel/helper-member-expression-to-functions/7.21.0:
    resolution: {integrity: sha1-MZxqlAQxoTOJcUhRWHfS8yacO6U=}
    engines: {node: '>=6.9.0'}
    dependencies:
      '@babel/types': 7.21.2
    dev: true

  /@babel/helper-module-imports/7.18.6:
    resolution: {integrity: sha1-Hj69u9CKrRQ3tCjFAgTbE8Wjym4=}
    engines: {node: '>=6.9.0'}
    dependencies:
      '@babel/types': 7.21.2
    dev: true

  /@babel/helper-module-transforms/7.21.2:
    resolution: {integrity: sha1-Fgyq+kl4rIwArGZjbLD6N7Ak4tI=}
    engines: {node: '>=6.9.0'}
    dependencies:
      '@babel/helper-environment-visitor': 7.18.9
      '@babel/helper-module-imports': 7.18.6
      '@babel/helper-simple-access': 7.20.2
      '@babel/helper-split-export-declaration': 7.18.6
      '@babel/helper-validator-identifier': 7.19.1
      '@babel/template': 7.20.7
      '@babel/traverse': 7.21.2
      '@babel/types': 7.21.2
    transitivePeerDependencies:
      - supports-color
    dev: true

  /@babel/helper-optimise-call-expression/7.18.6:
    resolution: {integrity: sha1-k2mqlD7n2kftqyy06Dis8J0pD/4=}
    engines: {node: '>=6.9.0'}
    dependencies:
      '@babel/types': 7.21.2
    dev: true

  /@babel/helper-plugin-utils/7.20.2:
    resolution: {integrity: sha1-0bkAB1KxjQh3z/haXDds5cMSFik=}
    engines: {node: '>=6.9.0'}
    dev: true

  /@babel/helper-remap-async-to-generator/7.18.9_@babel+core@7.21.0:
    resolution: {integrity: sha1-mXRYoOM1cIDlTh157DR/iozShRk=}
    engines: {node: '>=6.9.0'}
    peerDependencies:
      '@babel/core': ^7.0.0
    dependencies:
      '@babel/core': 7.21.0
      '@babel/helper-annotate-as-pure': 7.18.6
      '@babel/helper-environment-visitor': 7.18.9
      '@babel/helper-wrap-function': 7.20.5
      '@babel/types': 7.21.2
    transitivePeerDependencies:
      - supports-color
    dev: true

  /@babel/helper-replace-supers/7.20.7:
    resolution: {integrity: sha1-JD7NJyTSBxUyssitLw+fCDvK4zE=}
    engines: {node: '>=6.9.0'}
    dependencies:
      '@babel/helper-environment-visitor': 7.18.9
      '@babel/helper-member-expression-to-functions': 7.21.0
      '@babel/helper-optimise-call-expression': 7.18.6
      '@babel/template': 7.20.7
      '@babel/traverse': 7.21.2
      '@babel/types': 7.21.2
    transitivePeerDependencies:
      - supports-color
    dev: true

  /@babel/helper-simple-access/7.20.2:
    resolution: {integrity: sha1-CrRSaH/gws+x4rngAV3gf8LWLdk=}
    engines: {node: '>=6.9.0'}
    dependencies:
      '@babel/types': 7.21.2
    dev: true

  /@babel/helper-skip-transparent-expression-wrappers/7.20.0:
    resolution: {integrity: sha1-++TFL2BRjKuBQNdxAfDmOoojBoQ=}
    engines: {node: '>=6.9.0'}
    dependencies:
      '@babel/types': 7.21.2
    dev: true

  /@babel/helper-split-export-declaration/7.18.6:
    resolution: {integrity: sha1-c2eUm8dbIMbVpdSpe7ooJK6O8HU=}
    engines: {node: '>=6.9.0'}
    dependencies:
      '@babel/types': 7.21.2
    dev: true

  /@babel/helper-string-parser/7.19.4:
    resolution: {integrity: sha1-ONOstlS0cBqbd/sGFalvd1w6nmM=}
    engines: {node: '>=6.9.0'}
    dev: true

  /@babel/helper-validator-identifier/7.19.1:
    resolution: {integrity: sha1-fuqDTPMpAf/cGn7lVeL5wn4knKI=}
    engines: {node: '>=6.9.0'}
    dev: true

  /@babel/helper-validator-option/7.21.0:
    resolution: {integrity: sha1-giTH4TrOS6/cQATaLPBk70JnMYA=}
    engines: {node: '>=6.9.0'}
    dev: true

  /@babel/helper-wrap-function/7.20.5:
    resolution: {integrity: sha1-deLYTUmaCrOzHDO8/lnWuKRfYuM=}
    engines: {node: '>=6.9.0'}
    dependencies:
      '@babel/helper-function-name': 7.21.0
      '@babel/template': 7.20.7
      '@babel/traverse': 7.21.2
      '@babel/types': 7.21.2
    transitivePeerDependencies:
      - supports-color
    dev: true

  /@babel/helpers/7.21.0:
    resolution: {integrity: sha1-ndGE+1WZhiA3kXzcnuy4RXfcTn4=}
    engines: {node: '>=6.9.0'}
    dependencies:
      '@babel/template': 7.20.7
      '@babel/traverse': 7.21.2
      '@babel/types': 7.21.2
    transitivePeerDependencies:
      - supports-color
    dev: true

  /@babel/highlight/7.18.6:
    resolution: {integrity: sha1-gRWGAek+JWN5Wty/vfXWS+Py7N8=}
    engines: {node: '>=6.9.0'}
    dependencies:
      '@babel/helper-validator-identifier': 7.19.1
      chalk: 2.4.2
      js-tokens: 4.0.0
    dev: true

  /@babel/parser/7.21.2:
    resolution: {integrity: sha1-2sr638bXZUwwUaZtb+VbbLLyoLM=}
    engines: {node: '>=6.0.0'}
    hasBin: true
    dependencies:
      '@babel/types': 7.21.2
    dev: true

  /@babel/plugin-bugfix-safari-id-destructuring-collision-in-function-expression/7.18.6_@babel+core@7.21.0:
    resolution: {integrity: sha1-2luPmlgKzfvlNJTbpF6jifsJpNI=}
    engines: {node: '>=6.9.0'}
    peerDependencies:
      '@babel/core': ^7.0.0
    dependencies:
      '@babel/core': 7.21.0
      '@babel/helper-plugin-utils': 7.20.2
    dev: true

  /@babel/plugin-bugfix-v8-spread-parameters-in-optional-chaining/7.20.7_@babel+core@7.21.0:
    resolution: {integrity: sha1-2chViSWFOaIqkBAzhTEBphmNTvE=}
    engines: {node: '>=6.9.0'}
    peerDependencies:
      '@babel/core': ^7.13.0
    dependencies:
      '@babel/core': 7.21.0
      '@babel/helper-plugin-utils': 7.20.2
      '@babel/helper-skip-transparent-expression-wrappers': 7.20.0
      '@babel/plugin-proposal-optional-chaining': 7.21.0_@babel+core@7.21.0
    dev: true

  /@babel/plugin-proposal-async-generator-functions/7.20.7_@babel+core@7.21.0:
    resolution: {integrity: sha1-v7cnbS1XPLZ7o3mYSiM04mK6UyY=}
    engines: {node: '>=6.9.0'}
    peerDependencies:
      '@babel/core': ^7.0.0-0
    dependencies:
      '@babel/core': 7.21.0
      '@babel/helper-environment-visitor': 7.18.9
      '@babel/helper-plugin-utils': 7.20.2
      '@babel/helper-remap-async-to-generator': 7.18.9_@babel+core@7.21.0
      '@babel/plugin-syntax-async-generators': 7.8.4_@babel+core@7.21.0
    transitivePeerDependencies:
      - supports-color
    dev: true

  /@babel/plugin-proposal-class-properties/7.18.6_@babel+core@7.21.0:
    resolution: {integrity: sha1-sRD1l0GJX37CGm//aW7EYmXERqM=}
    engines: {node: '>=6.9.0'}
    peerDependencies:
      '@babel/core': ^7.0.0-0
    dependencies:
      '@babel/core': 7.21.0
      '@babel/helper-create-class-features-plugin': 7.21.0_@babel+core@7.21.0
      '@babel/helper-plugin-utils': 7.20.2
    transitivePeerDependencies:
      - supports-color
    dev: true

  /@babel/plugin-proposal-class-static-block/7.21.0_@babel+core@7.21.0:
    resolution: {integrity: sha1-d73Wb7e2BfOmEwLSJL36z1VHl30=}
    engines: {node: '>=6.9.0'}
    peerDependencies:
      '@babel/core': ^7.12.0
    dependencies:
      '@babel/core': 7.21.0
      '@babel/helper-create-class-features-plugin': 7.21.0_@babel+core@7.21.0
      '@babel/helper-plugin-utils': 7.20.2
      '@babel/plugin-syntax-class-static-block': 7.14.5_@babel+core@7.21.0
    transitivePeerDependencies:
      - supports-color
    dev: true

  /@babel/plugin-proposal-dynamic-import/7.18.6_@babel+core@7.21.0:
    resolution: {integrity: sha1-crz41Ah5n1R9dZKYw8J8fn+qTZQ=}
    engines: {node: '>=6.9.0'}
    peerDependencies:
      '@babel/core': ^7.0.0-0
    dependencies:
      '@babel/core': 7.21.0
      '@babel/helper-plugin-utils': 7.20.2
      '@babel/plugin-syntax-dynamic-import': 7.8.3_@babel+core@7.21.0
    dev: true

  /@babel/plugin-proposal-export-namespace-from/7.18.9_@babel+core@7.21.0:
    resolution: {integrity: sha1-X3MTqzSM2xnVkBRfkkdUDpR2EgM=}
    engines: {node: '>=6.9.0'}
    peerDependencies:
      '@babel/core': ^7.0.0-0
    dependencies:
      '@babel/core': 7.21.0
      '@babel/helper-plugin-utils': 7.20.2
      '@babel/plugin-syntax-export-namespace-from': 7.8.3_@babel+core@7.21.0
    dev: true

  /@babel/plugin-proposal-json-strings/7.18.6_@babel+core@7.21.0:
    resolution: {integrity: sha1-foeIwYEcOTr/digX59vx69DAXws=}
    engines: {node: '>=6.9.0'}
    peerDependencies:
      '@babel/core': ^7.0.0-0
    dependencies:
      '@babel/core': 7.21.0
      '@babel/helper-plugin-utils': 7.20.2
      '@babel/plugin-syntax-json-strings': 7.8.3_@babel+core@7.21.0
    dev: true

  /@babel/plugin-proposal-logical-assignment-operators/7.20.7_@babel+core@7.21.0:
    resolution: {integrity: sha1-37yqj3tNN7Uei/tG2Upa6iu4nYM=}
    engines: {node: '>=6.9.0'}
    peerDependencies:
      '@babel/core': ^7.0.0-0
    dependencies:
      '@babel/core': 7.21.0
      '@babel/helper-plugin-utils': 7.20.2
      '@babel/plugin-syntax-logical-assignment-operators': 7.10.4_@babel+core@7.21.0
    dev: true

  /@babel/plugin-proposal-nullish-coalescing-operator/7.18.6_@babel+core@7.21.0:
    resolution: {integrity: sha1-/dlAqZp0Dld9bHU6tvu0P9uUZ+E=}
    engines: {node: '>=6.9.0'}
    peerDependencies:
      '@babel/core': ^7.0.0-0
    dependencies:
      '@babel/core': 7.21.0
      '@babel/helper-plugin-utils': 7.20.2
      '@babel/plugin-syntax-nullish-coalescing-operator': 7.8.3_@babel+core@7.21.0
    dev: true

  /@babel/plugin-proposal-numeric-separator/7.18.6_@babel+core@7.21.0:
    resolution: {integrity: sha1-iZsU+6/ofwU9LF/wWzYCnGLhPHU=}
    engines: {node: '>=6.9.0'}
    peerDependencies:
      '@babel/core': ^7.0.0-0
    dependencies:
      '@babel/core': 7.21.0
      '@babel/helper-plugin-utils': 7.20.2
      '@babel/plugin-syntax-numeric-separator': 7.10.4_@babel+core@7.21.0
    dev: true

  /@babel/plugin-proposal-object-rest-spread/7.20.7_@babel+core@7.21.0:
    resolution: {integrity: sha1-qmYpQO9CV3nHVTSlxB6dk27cOQo=}
    engines: {node: '>=6.9.0'}
    peerDependencies:
      '@babel/core': ^7.0.0-0
    dependencies:
      '@babel/compat-data': 7.21.0
      '@babel/core': 7.21.0
      '@babel/helper-compilation-targets': 7.20.7_@babel+core@7.21.0
      '@babel/helper-plugin-utils': 7.20.2
      '@babel/plugin-syntax-object-rest-spread': 7.8.3_@babel+core@7.21.0
      '@babel/plugin-transform-parameters': 7.20.7_@babel+core@7.21.0
    dev: true

  /@babel/plugin-proposal-optional-catch-binding/7.18.6_@babel+core@7.21.0:
    resolution: {integrity: sha1-+UANDmo+qTup73CwnnLdbaY4oss=}
    engines: {node: '>=6.9.0'}
    peerDependencies:
      '@babel/core': ^7.0.0-0
    dependencies:
      '@babel/core': 7.21.0
      '@babel/helper-plugin-utils': 7.20.2
      '@babel/plugin-syntax-optional-catch-binding': 7.8.3_@babel+core@7.21.0
    dev: true

  /@babel/plugin-proposal-optional-chaining/7.21.0_@babel+core@7.21.0:
    resolution: {integrity: sha1-iG9ciXjet9MPZ4suJDRrKHI00+o=}
    engines: {node: '>=6.9.0'}
    peerDependencies:
      '@babel/core': ^7.0.0-0
    dependencies:
      '@babel/core': 7.21.0
      '@babel/helper-plugin-utils': 7.20.2
      '@babel/helper-skip-transparent-expression-wrappers': 7.20.0
      '@babel/plugin-syntax-optional-chaining': 7.8.3_@babel+core@7.21.0
    dev: true

  /@babel/plugin-proposal-private-methods/7.18.6_@babel+core@7.21.0:
    resolution: {integrity: sha1-UgnefSE0V1SKmENvoogvUvS+a+o=}
    engines: {node: '>=6.9.0'}
    peerDependencies:
      '@babel/core': ^7.0.0-0
    dependencies:
      '@babel/core': 7.21.0
      '@babel/helper-create-class-features-plugin': 7.21.0_@babel+core@7.21.0
      '@babel/helper-plugin-utils': 7.20.2
    transitivePeerDependencies:
      - supports-color
    dev: true

  /@babel/plugin-proposal-private-property-in-object/7.21.0_@babel+core@7.21.0:
    resolution: {integrity: sha1-GUlr2Yg92Dwjx9f8RdzZrQLfodw=}
    engines: {node: '>=6.9.0'}
    peerDependencies:
      '@babel/core': ^7.0.0-0
    dependencies:
      '@babel/core': 7.21.0
      '@babel/helper-annotate-as-pure': 7.18.6
      '@babel/helper-create-class-features-plugin': 7.21.0_@babel+core@7.21.0
      '@babel/helper-plugin-utils': 7.20.2
      '@babel/plugin-syntax-private-property-in-object': 7.14.5_@babel+core@7.21.0
    transitivePeerDependencies:
      - supports-color
    dev: true

  /@babel/plugin-proposal-unicode-property-regex/7.18.6_@babel+core@7.21.0:
    resolution: {integrity: sha1-r2E9LNXmQ2Q7Zc3tZCB7Fchct44=}
    engines: {node: '>=4'}
    peerDependencies:
      '@babel/core': ^7.0.0-0
    dependencies:
      '@babel/core': 7.21.0
      '@babel/helper-create-regexp-features-plugin': 7.21.0_@babel+core@7.21.0
      '@babel/helper-plugin-utils': 7.20.2
    dev: true

  /@babel/plugin-syntax-async-generators/7.8.4_@babel+core@7.21.0:
    resolution: {integrity: sha1-qYP7Gusuw/btBCohD2QOkOeG/g0=}
    peerDependencies:
      '@babel/core': ^7.0.0-0
    dependencies:
      '@babel/core': 7.21.0
      '@babel/helper-plugin-utils': 7.20.2
    dev: true

  /@babel/plugin-syntax-bigint/7.8.3_@babel+core@7.21.0:
    resolution: {integrity: sha1-TJpvZp9dDN8bkKFnHpoUa+UwDOo=}
    peerDependencies:
      '@babel/core': ^7.0.0-0
    dependencies:
      '@babel/core': 7.21.0
      '@babel/helper-plugin-utils': 7.20.2
    dev: true

  /@babel/plugin-syntax-class-properties/7.12.13_@babel+core@7.21.0:
    resolution: {integrity: sha1-tcmHJ0xKOoK4lxR5aTGmtTVErhA=}
    peerDependencies:
      '@babel/core': ^7.0.0-0
    dependencies:
      '@babel/core': 7.21.0
      '@babel/helper-plugin-utils': 7.20.2
    dev: true

  /@babel/plugin-syntax-class-static-block/7.14.5_@babel+core@7.21.0:
    resolution: {integrity: sha1-GV34mxRrS3izv4l/16JXyEZZ1AY=}
    engines: {node: '>=6.9.0'}
    peerDependencies:
      '@babel/core': ^7.0.0-0
    dependencies:
      '@babel/core': 7.21.0
      '@babel/helper-plugin-utils': 7.20.2
    dev: true

  /@babel/plugin-syntax-dynamic-import/7.8.3_@babel+core@7.21.0:
    resolution: {integrity: sha1-Yr+Ysto80h1iYVT8lu5bPLaOrLM=}
    peerDependencies:
      '@babel/core': ^7.0.0-0
    dependencies:
      '@babel/core': 7.21.0
      '@babel/helper-plugin-utils': 7.20.2
    dev: true

  /@babel/plugin-syntax-export-namespace-from/7.8.3_@babel+core@7.21.0:
    resolution: {integrity: sha1-AolkqbqA28CUyRXEh618TnpmRlo=}
    peerDependencies:
      '@babel/core': ^7.0.0-0
    dependencies:
      '@babel/core': 7.21.0
      '@babel/helper-plugin-utils': 7.20.2
    dev: true

  /@babel/plugin-syntax-import-assertions/7.20.0_@babel+core@7.21.0:
    resolution: {integrity: sha1-u1Dg1L6glXI1OQZBIJOU6HvbnMQ=}
    engines: {node: '>=6.9.0'}
    peerDependencies:
      '@babel/core': ^7.0.0-0
    dependencies:
      '@babel/core': 7.21.0
      '@babel/helper-plugin-utils': 7.20.2
    dev: true

  /@babel/plugin-syntax-import-meta/7.10.4_@babel+core@7.21.0:
    resolution: {integrity: sha1-7mATSMNw+jNNIge+FYd3SWUh/VE=}
    peerDependencies:
      '@babel/core': ^7.0.0-0
    dependencies:
      '@babel/core': 7.21.0
      '@babel/helper-plugin-utils': 7.20.2
    dev: true

  /@babel/plugin-syntax-json-strings/7.8.3_@babel+core@7.21.0:
    resolution: {integrity: sha1-AcohtmjNghjJ5kDLbdiMVBKyyWo=}
    peerDependencies:
      '@babel/core': ^7.0.0-0
    dependencies:
      '@babel/core': 7.21.0
      '@babel/helper-plugin-utils': 7.20.2
    dev: true

  /@babel/plugin-syntax-jsx/7.18.6_@babel+core@7.21.0:
    resolution: {integrity: sha1-qP7vY7AQFQq9l/FknsKW6EmUPKA=}
    engines: {node: '>=6.9.0'}
    peerDependencies:
      '@babel/core': ^7.0.0-0
    dependencies:
      '@babel/core': 7.21.0
      '@babel/helper-plugin-utils': 7.20.2
    dev: true

  /@babel/plugin-syntax-logical-assignment-operators/7.10.4_@babel+core@7.21.0:
    resolution: {integrity: sha1-ypHvRjA1MESLkGZSusLp/plB9pk=}
    peerDependencies:
      '@babel/core': ^7.0.0-0
    dependencies:
      '@babel/core': 7.21.0
      '@babel/helper-plugin-utils': 7.20.2
    dev: true

  /@babel/plugin-syntax-nullish-coalescing-operator/7.8.3_@babel+core@7.21.0:
    resolution: {integrity: sha1-Fn7XA2iIYIH3S1w2xlqIwDtm0ak=}
    peerDependencies:
      '@babel/core': ^7.0.0-0
    dependencies:
      '@babel/core': 7.21.0
      '@babel/helper-plugin-utils': 7.20.2
    dev: true

  /@babel/plugin-syntax-numeric-separator/7.10.4_@babel+core@7.21.0:
    resolution: {integrity: sha1-ubBws+M1cM2f0Hun+pHA3Te5r5c=}
    peerDependencies:
      '@babel/core': ^7.0.0-0
    dependencies:
      '@babel/core': 7.21.0
      '@babel/helper-plugin-utils': 7.20.2
    dev: true

  /@babel/plugin-syntax-object-rest-spread/7.8.3_@babel+core@7.21.0:
    resolution: {integrity: sha1-YOIl7cvZimQDMqLnLdPmbxr1WHE=}
    peerDependencies:
      '@babel/core': ^7.0.0-0
    dependencies:
      '@babel/core': 7.21.0
      '@babel/helper-plugin-utils': 7.20.2
    dev: true

  /@babel/plugin-syntax-optional-catch-binding/7.8.3_@babel+core@7.21.0:
    resolution: {integrity: sha1-YRGiZbz7Ag6579D9/X0mQCue1sE=}
    peerDependencies:
      '@babel/core': ^7.0.0-0
    dependencies:
      '@babel/core': 7.21.0
      '@babel/helper-plugin-utils': 7.20.2
    dev: true

  /@babel/plugin-syntax-optional-chaining/7.8.3_@babel+core@7.21.0:
    resolution: {integrity: sha1-T2nCq5UWfgGAzVM2YT+MV4j31Io=}
    peerDependencies:
      '@babel/core': ^7.0.0-0
    dependencies:
      '@babel/core': 7.21.0
      '@babel/helper-plugin-utils': 7.20.2
    dev: true

  /@babel/plugin-syntax-private-property-in-object/7.14.5_@babel+core@7.21.0:
    resolution: {integrity: sha1-DcZnHsDqIrbpShEU+FeXDNOd4a0=}
    engines: {node: '>=6.9.0'}
    peerDependencies:
      '@babel/core': ^7.0.0-0
    dependencies:
      '@babel/core': 7.21.0
      '@babel/helper-plugin-utils': 7.20.2
    dev: true

  /@babel/plugin-syntax-top-level-await/7.14.5_@babel+core@7.21.0:
    resolution: {integrity: sha1-wc/a3DWmRiQAAfBhOCR7dBw02Uw=}
    engines: {node: '>=6.9.0'}
    peerDependencies:
      '@babel/core': ^7.0.0-0
    dependencies:
      '@babel/core': 7.21.0
      '@babel/helper-plugin-utils': 7.20.2
    dev: true

  /@babel/plugin-syntax-typescript/7.20.0_@babel+core@7.21.0:
    resolution: {integrity: sha1-TpoM/HachWibd6LmQtJOn2l/yMc=}
    engines: {node: '>=6.9.0'}
    peerDependencies:
      '@babel/core': ^7.0.0-0
    dependencies:
      '@babel/core': 7.21.0
      '@babel/helper-plugin-utils': 7.20.2
    dev: true

  /@babel/plugin-transform-arrow-functions/7.20.7_@babel+core@7.21.0:
    resolution: {integrity: sha1-vqMysOiy2rPa/lWhY9gidTGrBVE=}
    engines: {node: '>=6.9.0'}
    peerDependencies:
      '@babel/core': ^7.0.0-0
    dependencies:
      '@babel/core': 7.21.0
      '@babel/helper-plugin-utils': 7.20.2
    dev: true

  /@babel/plugin-transform-async-to-generator/7.20.7_@babel+core@7.21.0:
    resolution: {integrity: sha1-3+4YYjyMsx3reWqjyoTdqc6pQ1Q=}
    engines: {node: '>=6.9.0'}
    peerDependencies:
      '@babel/core': ^7.0.0-0
    dependencies:
      '@babel/core': 7.21.0
      '@babel/helper-module-imports': 7.18.6
      '@babel/helper-plugin-utils': 7.20.2
      '@babel/helper-remap-async-to-generator': 7.18.9_@babel+core@7.21.0
    transitivePeerDependencies:
      - supports-color
    dev: true

  /@babel/plugin-transform-block-scoped-functions/7.18.6_@babel+core@7.21.0:
    resolution: {integrity: sha1-kYe/S6MCY1udcNmGrXDwOHJiFqg=}
    engines: {node: '>=6.9.0'}
    peerDependencies:
      '@babel/core': ^7.0.0-0
    dependencies:
      '@babel/core': 7.21.0
      '@babel/helper-plugin-utils': 7.20.2
    dev: true

  /@babel/plugin-transform-block-scoping/7.21.0_@babel+core@7.21.0:
    resolution: {integrity: sha1-5ze5EDflGG7ha3bnrgkzWKVjTwI=}
    engines: {node: '>=6.9.0'}
    peerDependencies:
      '@babel/core': ^7.0.0-0
    dependencies:
      '@babel/core': 7.21.0
      '@babel/helper-plugin-utils': 7.20.2
    dev: true

  /@babel/plugin-transform-classes/7.21.0_@babel+core@7.21.0:
    resolution: {integrity: sha1-9GnQsHpMWn27Ia+tnifle0cDFmU=}
    engines: {node: '>=6.9.0'}
    peerDependencies:
      '@babel/core': ^7.0.0-0
    dependencies:
      '@babel/core': 7.21.0
      '@babel/helper-annotate-as-pure': 7.18.6
      '@babel/helper-compilation-targets': 7.20.7_@babel+core@7.21.0
      '@babel/helper-environment-visitor': 7.18.9
      '@babel/helper-function-name': 7.21.0
      '@babel/helper-optimise-call-expression': 7.18.6
      '@babel/helper-plugin-utils': 7.20.2
      '@babel/helper-replace-supers': 7.20.7
      '@babel/helper-split-export-declaration': 7.18.6
      globals: 11.12.0
    transitivePeerDependencies:
      - supports-color
    dev: true

  /@babel/plugin-transform-computed-properties/7.20.7_@babel+core@7.21.0:
    resolution: {integrity: sha1-cEzC/RVdHJllUduCdtVbnUbk0Ko=}
    engines: {node: '>=6.9.0'}
    peerDependencies:
      '@babel/core': ^7.0.0-0
    dependencies:
      '@babel/core': 7.21.0
      '@babel/helper-plugin-utils': 7.20.2
      '@babel/template': 7.20.7
    dev: true

  /@babel/plugin-transform-destructuring/7.20.7_@babel+core@7.21.0:
    resolution: {integrity: sha1-i9pXj3FiDH3nyTr1kBVLozFBVFQ=}
    engines: {node: '>=6.9.0'}
    peerDependencies:
      '@babel/core': ^7.0.0-0
    dependencies:
      '@babel/core': 7.21.0
      '@babel/helper-plugin-utils': 7.20.2
    dev: true

  /@babel/plugin-transform-dotall-regex/7.18.6_@babel+core@7.21.0:
    resolution: {integrity: sha1-soaz56rmx7hh5FvtCi+v1rGk/vg=}
    engines: {node: '>=6.9.0'}
    peerDependencies:
      '@babel/core': ^7.0.0-0
    dependencies:
      '@babel/core': 7.21.0
      '@babel/helper-create-regexp-features-plugin': 7.21.0_@babel+core@7.21.0
      '@babel/helper-plugin-utils': 7.20.2
    dev: true

  /@babel/plugin-transform-duplicate-keys/7.18.9_@babel+core@7.21.0:
    resolution: {integrity: sha1-aH8V7jza1thRkesqNyxFKOqgrg4=}
    engines: {node: '>=6.9.0'}
    peerDependencies:
      '@babel/core': ^7.0.0-0
    dependencies:
      '@babel/core': 7.21.0
      '@babel/helper-plugin-utils': 7.20.2
    dev: true

  /@babel/plugin-transform-exponentiation-operator/7.18.6_@babel+core@7.21.0:
    resolution: {integrity: sha1-QhxwX0UhiIxl6R/dGvlRv+/U2s0=}
    engines: {node: '>=6.9.0'}
    peerDependencies:
      '@babel/core': ^7.0.0-0
    dependencies:
      '@babel/core': 7.21.0
      '@babel/helper-builder-binary-assignment-operator-visitor': 7.18.9
      '@babel/helper-plugin-utils': 7.20.2
    dev: true

  /@babel/plugin-transform-for-of/7.21.0_@babel+core@7.21.0:
    resolution: {integrity: sha1-lkEIyZiN4aYLS+I1Sn1+JF826G4=}
    engines: {node: '>=6.9.0'}
    peerDependencies:
      '@babel/core': ^7.0.0-0
    dependencies:
      '@babel/core': 7.21.0
      '@babel/helper-plugin-utils': 7.20.2
    dev: true

  /@babel/plugin-transform-function-name/7.18.9_@babel+core@7.21.0:
    resolution: {integrity: sha1-zDVPgjTmKWiUbGGkbWNlRA/HZOA=}
    engines: {node: '>=6.9.0'}
    peerDependencies:
      '@babel/core': ^7.0.0-0
    dependencies:
      '@babel/core': 7.21.0
      '@babel/helper-compilation-targets': 7.20.7_@babel+core@7.21.0
      '@babel/helper-function-name': 7.21.0
      '@babel/helper-plugin-utils': 7.20.2
    dev: true

  /@babel/plugin-transform-literals/7.18.9_@babel+core@7.21.0:
    resolution: {integrity: sha1-cnlv2++A5W+6PGppnVTw3lV0RLw=}
    engines: {node: '>=6.9.0'}
    peerDependencies:
      '@babel/core': ^7.0.0-0
    dependencies:
      '@babel/core': 7.21.0
      '@babel/helper-plugin-utils': 7.20.2
    dev: true

  /@babel/plugin-transform-member-expression-literals/7.18.6_@babel+core@7.21.0:
    resolution: {integrity: sha1-rJ/cGhGGIKxJt+el0twXehv+6I4=}
    engines: {node: '>=6.9.0'}
    peerDependencies:
      '@babel/core': ^7.0.0-0
    dependencies:
      '@babel/core': 7.21.0
      '@babel/helper-plugin-utils': 7.20.2
    dev: true

  /@babel/plugin-transform-modules-amd/7.20.11_@babel+core@7.21.0:
    resolution: {integrity: sha1-PazMqOTMMJ8Dw6DEtB3Esm9VIUo=}
    engines: {node: '>=6.9.0'}
    peerDependencies:
      '@babel/core': ^7.0.0-0
    dependencies:
      '@babel/core': 7.21.0
      '@babel/helper-module-transforms': 7.21.2
      '@babel/helper-plugin-utils': 7.20.2
    transitivePeerDependencies:
      - supports-color
    dev: true

  /@babel/plugin-transform-modules-commonjs/7.21.2_@babel+core@7.21.0:
    resolution: {integrity: sha1-b/UHDnHjGS7yt+OYIKBvt44wWOc=}
    engines: {node: '>=6.9.0'}
    peerDependencies:
      '@babel/core': ^7.0.0-0
    dependencies:
      '@babel/core': 7.21.0
      '@babel/helper-module-transforms': 7.21.2
      '@babel/helper-plugin-utils': 7.20.2
      '@babel/helper-simple-access': 7.20.2
    transitivePeerDependencies:
      - supports-color
    dev: true

  /@babel/plugin-transform-modules-systemjs/7.20.11_@babel+core@7.21.0:
    resolution: {integrity: sha1-Rn7Gu6a2pQY07qYcnCMmVNikaW4=}
    engines: {node: '>=6.9.0'}
    peerDependencies:
      '@babel/core': ^7.0.0-0
    dependencies:
      '@babel/core': 7.21.0
      '@babel/helper-hoist-variables': 7.18.6
      '@babel/helper-module-transforms': 7.21.2
      '@babel/helper-plugin-utils': 7.20.2
      '@babel/helper-validator-identifier': 7.19.1
    transitivePeerDependencies:
      - supports-color
    dev: true

  /@babel/plugin-transform-modules-umd/7.18.6_@babel+core@7.21.0:
    resolution: {integrity: sha1-gdODLWA0t1tU5ighuljyjtCqtLk=}
    engines: {node: '>=6.9.0'}
    peerDependencies:
      '@babel/core': ^7.0.0-0
    dependencies:
      '@babel/core': 7.21.0
      '@babel/helper-module-transforms': 7.21.2
      '@babel/helper-plugin-utils': 7.20.2
    transitivePeerDependencies:
      - supports-color
    dev: true

  /@babel/plugin-transform-named-capturing-groups-regex/7.20.5_@babel+core@7.21.0:
    resolution: {integrity: sha1-YmKY3WLqUdRSw75YsoXSMZW6aag=}
    engines: {node: '>=6.9.0'}
    peerDependencies:
      '@babel/core': ^7.0.0
    dependencies:
      '@babel/core': 7.21.0
      '@babel/helper-create-regexp-features-plugin': 7.21.0_@babel+core@7.21.0
      '@babel/helper-plugin-utils': 7.20.2
    dev: true

  /@babel/plugin-transform-new-target/7.18.6_@babel+core@7.21.0:
    resolution: {integrity: sha1-0Sjzdq4gBHfzfE3fzHIqihsyRqg=}
    engines: {node: '>=6.9.0'}
    peerDependencies:
      '@babel/core': ^7.0.0-0
    dependencies:
      '@babel/core': 7.21.0
      '@babel/helper-plugin-utils': 7.20.2
    dev: true

  /@babel/plugin-transform-object-super/7.18.6_@babel+core@7.21.0:
    resolution: {integrity: sha1-+zxszdFZObb/eTmUS1GXHdw1kSw=}
    engines: {node: '>=6.9.0'}
    peerDependencies:
      '@babel/core': ^7.0.0-0
    dependencies:
      '@babel/core': 7.21.0
      '@babel/helper-plugin-utils': 7.20.2
      '@babel/helper-replace-supers': 7.20.7
    transitivePeerDependencies:
      - supports-color
    dev: true

  /@babel/plugin-transform-parameters/7.20.7_@babel+core@7.21.0:
    resolution: {integrity: sha1-DuNJ6dG8lueOOzenr0I6QHinCD8=}
    engines: {node: '>=6.9.0'}
    peerDependencies:
      '@babel/core': ^7.0.0-0
    dependencies:
      '@babel/core': 7.21.0
      '@babel/helper-plugin-utils': 7.20.2
    dev: true

  /@babel/plugin-transform-property-literals/7.18.6_@babel+core@7.21.0:
    resolution: {integrity: sha1-4iSYkDpINEjpTgMum7ucXMv8k6M=}
    engines: {node: '>=6.9.0'}
    peerDependencies:
      '@babel/core': ^7.0.0-0
    dependencies:
      '@babel/core': 7.21.0
      '@babel/helper-plugin-utils': 7.20.2
    dev: true

  /@babel/plugin-transform-react-display-name/7.18.6_@babel+core@7.21.0:
    resolution: {integrity: sha1-ixEl+RnvNuvf/wYdZk4mbGZrlBU=}
    engines: {node: '>=6.9.0'}
    peerDependencies:
      '@babel/core': ^7.0.0-0
    dependencies:
      '@babel/core': 7.21.0
      '@babel/helper-plugin-utils': 7.20.2
    dev: true

  /@babel/plugin-transform-react-jsx-development/7.18.6_@babel+core@7.21.0:
    resolution: {integrity: sha1-2+XJcoEeScdAW2MOTQ0uE4DA3cU=}
    engines: {node: '>=6.9.0'}
    peerDependencies:
      '@babel/core': ^7.0.0-0
    dependencies:
      '@babel/core': 7.21.0
      '@babel/plugin-transform-react-jsx': 7.21.0_@babel+core@7.21.0
    dev: true

  /@babel/plugin-transform-react-jsx/7.21.0_@babel+core@7.21.0:
    resolution: {integrity: sha1-ZWtCwv3qCm2HYgddWO+dTjxKuKI=}
    engines: {node: '>=6.9.0'}
    peerDependencies:
      '@babel/core': ^7.0.0-0
    dependencies:
      '@babel/core': 7.21.0
      '@babel/helper-annotate-as-pure': 7.18.6
      '@babel/helper-module-imports': 7.18.6
      '@babel/helper-plugin-utils': 7.20.2
      '@babel/plugin-syntax-jsx': 7.18.6_@babel+core@7.21.0
      '@babel/types': 7.21.2
    dev: true

  /@babel/plugin-transform-react-pure-annotations/7.18.6_@babel+core@7.21.0:
    resolution: {integrity: sha1-VhryZ/GfPl1ZKR+ZUP17lmPQ2EQ=}
    engines: {node: '>=6.9.0'}
    peerDependencies:
      '@babel/core': ^7.0.0-0
    dependencies:
      '@babel/core': 7.21.0
      '@babel/helper-annotate-as-pure': 7.18.6
      '@babel/helper-plugin-utils': 7.20.2
    dev: true

  /@babel/plugin-transform-regenerator/7.20.5_@babel+core@7.21.0:
    resolution: {integrity: sha1-V82liMf/t/T4SDzIO9zqAqkH8E0=}
    engines: {node: '>=6.9.0'}
    peerDependencies:
      '@babel/core': ^7.0.0-0
    dependencies:
      '@babel/core': 7.21.0
      '@babel/helper-plugin-utils': 7.20.2
      regenerator-transform: 0.15.1
    dev: true

  /@babel/plugin-transform-reserved-words/7.18.6_@babel+core@7.21.0:
    resolution: {integrity: sha1-savY6/jtql9/5ru40hM9I7am92o=}
    engines: {node: '>=6.9.0'}
    peerDependencies:
      '@babel/core': ^7.0.0-0
    dependencies:
      '@babel/core': 7.21.0
      '@babel/helper-plugin-utils': 7.20.2
    dev: true

  /@babel/plugin-transform-runtime/7.21.0_@babel+core@7.21.0:
    resolution: {integrity: sha1-KohPKVVtCmjNPRUtzJ5scd+27ug=}
    engines: {node: '>=6.9.0'}
    peerDependencies:
      '@babel/core': ^7.0.0-0
    dependencies:
      '@babel/core': 7.21.0
      '@babel/helper-module-imports': 7.18.6
      '@babel/helper-plugin-utils': 7.20.2
      babel-plugin-polyfill-corejs2: 0.3.3_@babel+core@7.21.0
      babel-plugin-polyfill-corejs3: 0.6.0_@babel+core@7.21.0
      babel-plugin-polyfill-regenerator: 0.4.1_@babel+core@7.21.0
      semver: 6.3.0
    transitivePeerDependencies:
      - supports-color
    dev: true

  /@babel/plugin-transform-shorthand-properties/7.18.6_@babel+core@7.21.0:
    resolution: {integrity: sha1-bW33mD1nsZUom+JJCePxKo9mTck=}
    engines: {node: '>=6.9.0'}
    peerDependencies:
      '@babel/core': ^7.0.0-0
    dependencies:
      '@babel/core': 7.21.0
      '@babel/helper-plugin-utils': 7.20.2
    dev: true

  /@babel/plugin-transform-spread/7.20.7_@babel+core@7.21.0:
    resolution: {integrity: sha1-wtg+C5nTv4PgexGZXuJL98oJQB4=}
    engines: {node: '>=6.9.0'}
    peerDependencies:
      '@babel/core': ^7.0.0-0
    dependencies:
      '@babel/core': 7.21.0
      '@babel/helper-plugin-utils': 7.20.2
      '@babel/helper-skip-transparent-expression-wrappers': 7.20.0
    dev: true

  /@babel/plugin-transform-sticky-regex/7.18.6_@babel+core@7.21.0:
    resolution: {integrity: sha1-xnBusrFSQCjjF3IDOVg60PRErcw=}
    engines: {node: '>=6.9.0'}
    peerDependencies:
      '@babel/core': ^7.0.0-0
    dependencies:
      '@babel/core': 7.21.0
      '@babel/helper-plugin-utils': 7.20.2
    dev: true

  /@babel/plugin-transform-template-literals/7.18.9_@babel+core@7.21.0:
    resolution: {integrity: sha1-BOxvEKzaqBhGaJ1j+uEX3ZwkOl4=}
    engines: {node: '>=6.9.0'}
    peerDependencies:
      '@babel/core': ^7.0.0-0
    dependencies:
      '@babel/core': 7.21.0
      '@babel/helper-plugin-utils': 7.20.2
    dev: true

  /@babel/plugin-transform-typeof-symbol/7.18.9_@babel+core@7.21.0:
    resolution: {integrity: sha1-yM6mgmPkWt3NavyQkUKfgJJXYsA=}
    engines: {node: '>=6.9.0'}
    peerDependencies:
      '@babel/core': ^7.0.0-0
    dependencies:
      '@babel/core': 7.21.0
      '@babel/helper-plugin-utils': 7.20.2
    dev: true

  /@babel/plugin-transform-typescript/7.21.0_@babel+core@7.21.0:
    resolution: {integrity: sha1-8JVqFTZ547N3rlt/AUNCcVHkyEg=}
    engines: {node: '>=6.9.0'}
    peerDependencies:
      '@babel/core': ^7.0.0-0
    dependencies:
      '@babel/core': 7.21.0
      '@babel/helper-create-class-features-plugin': 7.21.0_@babel+core@7.21.0
      '@babel/helper-plugin-utils': 7.20.2
      '@babel/plugin-syntax-typescript': 7.20.0_@babel+core@7.21.0
    transitivePeerDependencies:
      - supports-color
    dev: true

  /@babel/plugin-transform-unicode-escapes/7.18.10_@babel+core@7.21.0:
    resolution: {integrity: sha1-Hs+w7ag9CbvLd8CZcMLdVYMqokY=}
    engines: {node: '>=6.9.0'}
    peerDependencies:
      '@babel/core': ^7.0.0-0
    dependencies:
      '@babel/core': 7.21.0
      '@babel/helper-plugin-utils': 7.20.2
    dev: true

  /@babel/plugin-transform-unicode-regex/7.18.6_@babel+core@7.21.0:
    resolution: {integrity: sha1-GUMXIl2MIBu64QM2T/6eLOo2zco=}
    engines: {node: '>=6.9.0'}
    peerDependencies:
      '@babel/core': ^7.0.0-0
    dependencies:
      '@babel/core': 7.21.0
      '@babel/helper-create-regexp-features-plugin': 7.21.0_@babel+core@7.21.0
      '@babel/helper-plugin-utils': 7.20.2
    dev: true

  /@babel/preset-env/7.20.2_@babel+core@7.21.0:
    resolution: {integrity: sha1-mxZCqke7n0Oob5YwAReA2rf4ZQY=}
    engines: {node: '>=6.9.0'}
    peerDependencies:
      '@babel/core': ^7.0.0-0
    dependencies:
      '@babel/compat-data': 7.21.0
      '@babel/core': 7.21.0
      '@babel/helper-compilation-targets': 7.20.7_@babel+core@7.21.0
      '@babel/helper-plugin-utils': 7.20.2
      '@babel/helper-validator-option': 7.21.0
      '@babel/plugin-bugfix-safari-id-destructuring-collision-in-function-expression': 7.18.6_@babel+core@7.21.0
      '@babel/plugin-bugfix-v8-spread-parameters-in-optional-chaining': 7.20.7_@babel+core@7.21.0
      '@babel/plugin-proposal-async-generator-functions': 7.20.7_@babel+core@7.21.0
      '@babel/plugin-proposal-class-properties': 7.18.6_@babel+core@7.21.0
      '@babel/plugin-proposal-class-static-block': 7.21.0_@babel+core@7.21.0
      '@babel/plugin-proposal-dynamic-import': 7.18.6_@babel+core@7.21.0
      '@babel/plugin-proposal-export-namespace-from': 7.18.9_@babel+core@7.21.0
      '@babel/plugin-proposal-json-strings': 7.18.6_@babel+core@7.21.0
      '@babel/plugin-proposal-logical-assignment-operators': 7.20.7_@babel+core@7.21.0
      '@babel/plugin-proposal-nullish-coalescing-operator': 7.18.6_@babel+core@7.21.0
      '@babel/plugin-proposal-numeric-separator': 7.18.6_@babel+core@7.21.0
      '@babel/plugin-proposal-object-rest-spread': 7.20.7_@babel+core@7.21.0
      '@babel/plugin-proposal-optional-catch-binding': 7.18.6_@babel+core@7.21.0
      '@babel/plugin-proposal-optional-chaining': 7.21.0_@babel+core@7.21.0
      '@babel/plugin-proposal-private-methods': 7.18.6_@babel+core@7.21.0
      '@babel/plugin-proposal-private-property-in-object': 7.21.0_@babel+core@7.21.0
      '@babel/plugin-proposal-unicode-property-regex': 7.18.6_@babel+core@7.21.0
      '@babel/plugin-syntax-async-generators': 7.8.4_@babel+core@7.21.0
      '@babel/plugin-syntax-class-properties': 7.12.13_@babel+core@7.21.0
      '@babel/plugin-syntax-class-static-block': 7.14.5_@babel+core@7.21.0
      '@babel/plugin-syntax-dynamic-import': 7.8.3_@babel+core@7.21.0
      '@babel/plugin-syntax-export-namespace-from': 7.8.3_@babel+core@7.21.0
      '@babel/plugin-syntax-import-assertions': 7.20.0_@babel+core@7.21.0
      '@babel/plugin-syntax-json-strings': 7.8.3_@babel+core@7.21.0
      '@babel/plugin-syntax-logical-assignment-operators': 7.10.4_@babel+core@7.21.0
      '@babel/plugin-syntax-nullish-coalescing-operator': 7.8.3_@babel+core@7.21.0
      '@babel/plugin-syntax-numeric-separator': 7.10.4_@babel+core@7.21.0
      '@babel/plugin-syntax-object-rest-spread': 7.8.3_@babel+core@7.21.0
      '@babel/plugin-syntax-optional-catch-binding': 7.8.3_@babel+core@7.21.0
      '@babel/plugin-syntax-optional-chaining': 7.8.3_@babel+core@7.21.0
      '@babel/plugin-syntax-private-property-in-object': 7.14.5_@babel+core@7.21.0
      '@babel/plugin-syntax-top-level-await': 7.14.5_@babel+core@7.21.0
      '@babel/plugin-transform-arrow-functions': 7.20.7_@babel+core@7.21.0
      '@babel/plugin-transform-async-to-generator': 7.20.7_@babel+core@7.21.0
      '@babel/plugin-transform-block-scoped-functions': 7.18.6_@babel+core@7.21.0
      '@babel/plugin-transform-block-scoping': 7.21.0_@babel+core@7.21.0
      '@babel/plugin-transform-classes': 7.21.0_@babel+core@7.21.0
      '@babel/plugin-transform-computed-properties': 7.20.7_@babel+core@7.21.0
      '@babel/plugin-transform-destructuring': 7.20.7_@babel+core@7.21.0
      '@babel/plugin-transform-dotall-regex': 7.18.6_@babel+core@7.21.0
      '@babel/plugin-transform-duplicate-keys': 7.18.9_@babel+core@7.21.0
      '@babel/plugin-transform-exponentiation-operator': 7.18.6_@babel+core@7.21.0
      '@babel/plugin-transform-for-of': 7.21.0_@babel+core@7.21.0
      '@babel/plugin-transform-function-name': 7.18.9_@babel+core@7.21.0
      '@babel/plugin-transform-literals': 7.18.9_@babel+core@7.21.0
      '@babel/plugin-transform-member-expression-literals': 7.18.6_@babel+core@7.21.0
      '@babel/plugin-transform-modules-amd': 7.20.11_@babel+core@7.21.0
      '@babel/plugin-transform-modules-commonjs': 7.21.2_@babel+core@7.21.0
      '@babel/plugin-transform-modules-systemjs': 7.20.11_@babel+core@7.21.0
      '@babel/plugin-transform-modules-umd': 7.18.6_@babel+core@7.21.0
      '@babel/plugin-transform-named-capturing-groups-regex': 7.20.5_@babel+core@7.21.0
      '@babel/plugin-transform-new-target': 7.18.6_@babel+core@7.21.0
      '@babel/plugin-transform-object-super': 7.18.6_@babel+core@7.21.0
      '@babel/plugin-transform-parameters': 7.20.7_@babel+core@7.21.0
      '@babel/plugin-transform-property-literals': 7.18.6_@babel+core@7.21.0
      '@babel/plugin-transform-regenerator': 7.20.5_@babel+core@7.21.0
      '@babel/plugin-transform-reserved-words': 7.18.6_@babel+core@7.21.0
      '@babel/plugin-transform-shorthand-properties': 7.18.6_@babel+core@7.21.0
      '@babel/plugin-transform-spread': 7.20.7_@babel+core@7.21.0
      '@babel/plugin-transform-sticky-regex': 7.18.6_@babel+core@7.21.0
      '@babel/plugin-transform-template-literals': 7.18.9_@babel+core@7.21.0
      '@babel/plugin-transform-typeof-symbol': 7.18.9_@babel+core@7.21.0
      '@babel/plugin-transform-unicode-escapes': 7.18.10_@babel+core@7.21.0
      '@babel/plugin-transform-unicode-regex': 7.18.6_@babel+core@7.21.0
      '@babel/preset-modules': 0.1.5_@babel+core@7.21.0
      '@babel/types': 7.21.2
      babel-plugin-polyfill-corejs2: 0.3.3_@babel+core@7.21.0
      babel-plugin-polyfill-corejs3: 0.6.0_@babel+core@7.21.0
      babel-plugin-polyfill-regenerator: 0.4.1_@babel+core@7.21.0
      core-js-compat: 3.29.0
      semver: 6.3.0
    transitivePeerDependencies:
      - supports-color
    dev: true

  /@babel/preset-modules/0.1.5_@babel+core@7.21.0:
    resolution: {integrity: sha1-75Odbn8miCfhhBY43G/5VRXhFdk=}
    peerDependencies:
      '@babel/core': ^7.0.0-0
    dependencies:
      '@babel/core': 7.21.0
      '@babel/helper-plugin-utils': 7.20.2
      '@babel/plugin-proposal-unicode-property-regex': 7.18.6_@babel+core@7.21.0
      '@babel/plugin-transform-dotall-regex': 7.18.6_@babel+core@7.21.0
      '@babel/types': 7.21.2
      esutils: 2.0.3
    dev: true

  /@babel/preset-react/7.18.6_@babel+core@7.21.0:
    resolution: {integrity: sha1-l5921idwSNwZCUwhe1B/OtUX3S0=}
    engines: {node: '>=6.9.0'}
    peerDependencies:
      '@babel/core': ^7.0.0-0
    dependencies:
      '@babel/core': 7.21.0
      '@babel/helper-plugin-utils': 7.20.2
      '@babel/helper-validator-option': 7.21.0
      '@babel/plugin-transform-react-display-name': 7.18.6_@babel+core@7.21.0
      '@babel/plugin-transform-react-jsx': 7.21.0_@babel+core@7.21.0
      '@babel/plugin-transform-react-jsx-development': 7.18.6_@babel+core@7.21.0
      '@babel/plugin-transform-react-pure-annotations': 7.18.6_@babel+core@7.21.0
    dev: true

  /@babel/preset-typescript/7.21.0_@babel+core@7.21.0:
    resolution: {integrity: sha1-vLvKUT6CE2kf5dSyPZJR4B8A6/8=}
    engines: {node: '>=6.9.0'}
    peerDependencies:
      '@babel/core': ^7.0.0-0
    dependencies:
      '@babel/core': 7.21.0
      '@babel/helper-plugin-utils': 7.20.2
      '@babel/helper-validator-option': 7.21.0
      '@babel/plugin-transform-typescript': 7.21.0_@babel+core@7.21.0
    transitivePeerDependencies:
      - supports-color
    dev: true

  /@babel/regjsgen/0.8.0:
    resolution: {integrity: sha1-8LppsHXh8F+yglt/rZkeetuxgxA=}
    dev: true

  /@babel/runtime/7.21.0:
    resolution: {integrity: sha1-W1XJ05Tl/PMEkJqLAMB9whe1ZnM=}
    engines: {node: '>=6.9.0'}
    dependencies:
      regenerator-runtime: 0.13.11

  /@babel/template/7.20.7:
    resolution: {integrity: sha1-oVCQwoOag7AqqZbAtJlABYQf1ag=}
    engines: {node: '>=6.9.0'}
    dependencies:
      '@babel/code-frame': 7.18.6
      '@babel/parser': 7.21.2
      '@babel/types': 7.21.2
    dev: true

  /@babel/traverse/7.21.2:
    resolution: {integrity: sha1-rH4fJ2WHUIkugV5grpDzgqRtjnU=}
    engines: {node: '>=6.9.0'}
    dependencies:
      '@babel/code-frame': 7.18.6
      '@babel/generator': 7.21.1
      '@babel/helper-environment-visitor': 7.18.9
      '@babel/helper-function-name': 7.21.0
      '@babel/helper-hoist-variables': 7.18.6
      '@babel/helper-split-export-declaration': 7.18.6
      '@babel/parser': 7.21.2
      '@babel/types': 7.21.2
      debug: 4.3.4
      globals: 11.12.0
    transitivePeerDependencies:
      - supports-color
    dev: true

  /@babel/types/7.21.2:
    resolution: {integrity: sha1-kiRvbgD5F1WJPCh2rWU9twyDENE=}
    engines: {node: '>=6.9.0'}
    dependencies:
      '@babel/helper-string-parser': 7.19.4
      '@babel/helper-validator-identifier': 7.19.1
      to-fast-properties: 2.0.0
    dev: true

  /@bcoe/v8-coverage/0.2.3:
    resolution: {integrity: sha1-daLotRy3WKdVPWgEpZMteqznXDk=}
    dev: true

  /@cspotcode/source-map-support/0.8.1:
    resolution: {integrity: sha1-AGKcNaaI4FqIsc2mhPudXnPwAKE=}
    engines: {node: '>=12'}
    dependencies:
      '@jridgewell/trace-mapping': 0.3.9
    dev: true

  /@discoveryjs/json-ext/0.5.7:
    resolution: {integrity: sha1-HVcr+74Ut3BOC6Dzm3SBW4SHDXA=}
    engines: {node: '>=10.0.0'}
    dev: true

  /@emotion/hash/0.9.0:
    resolution: {integrity: sha1-xRU9UEAe48AnpXoXe8JpsW2InLc=}
    dev: false

  /@eslint/eslintrc/0.4.3:
    resolution: {integrity: sha1-nkKYHvA1vrPdSa3ResuW6P9vOUw=}
    engines: {node: ^10.12.0 || >=12.0.0}
    dependencies:
      ajv: 6.12.6
      debug: 4.3.4
      espree: 7.3.1
      globals: 13.20.0
      ignore: 4.0.6
      import-fresh: 3.3.0
      js-yaml: 3.14.1
      minimatch: 3.1.2
      strip-json-comments: 3.1.1
    transitivePeerDependencies:
      - supports-color
    dev: true

  /@floating-ui/core/1.2.2:
    resolution: {integrity: sha1-ZvYs8bfeLtI6CcEBgIU25oyv+uw=}
    dev: false

  /@floating-ui/dom/1.2.3:
    resolution: {integrity: sha1-jcb795n7tcKfcFtUvdUfOrDuA6I=}
    dependencies:
      '@floating-ui/core': 1.2.2
    dev: false

  /@fluentui/date-time-utilities/8.5.5:
    resolution: {integrity: sha1-YkoxLpYuRQaq83qsomFy+2kv9Io=}
    dependencies:
      '@fluentui/set-version': 8.2.5
      tslib: 2.5.0
    dev: false

  /@fluentui/dom-utilities/2.2.5:
    resolution: {integrity: sha1-cAYqRbf7U2Jifiiy6JGCO4vp9KY=}
    dependencies:
      '@fluentui/set-version': 8.2.5
      tslib: 2.5.0
    dev: false

  /@fluentui/font-icons-mdl2/8.5.10_react@17.0.2:
    resolution: {integrity: sha1-Do+PvavH9HPMuMvJj8ZjSCvGm+M=}
    dependencies:
      '@fluentui/set-version': 8.2.5
      '@fluentui/style-utilities': 8.9.3_react@17.0.2
      '@fluentui/utilities': 8.13.8_react@17.0.2
      tslib: 2.5.0
    transitivePeerDependencies:
      - '@types/react'
      - react
    dev: false

  /@fluentui/foundation-legacy/8.2.30_react@17.0.2:
    resolution: {integrity: sha1-+x5yzMwXU/vtUPpjwPgNfHOhFcY=}
    peerDependencies:
      '@types/react': '>=16.8.0 <19.0.0'
      react: '>=16.8.0 <19.0.0'
    dependencies:
      '@fluentui/merge-styles': 8.5.6
      '@fluentui/set-version': 8.2.5
      '@fluentui/style-utilities': 8.9.3_react@17.0.2
      '@fluentui/utilities': 8.13.8_react@17.0.2
      react: 17.0.2
      tslib: 2.5.0
    dev: false

  /@fluentui/keyboard-key/0.4.5:
    resolution: {integrity: sha1-BoqlCNWi1ftyx8laH/ov/JMD7tE=}
    dependencies:
      tslib: 2.5.0
    dev: false

  /@fluentui/keyboard-keys/9.0.1:
    resolution: {integrity: sha1-VuVVfJlve4LVLoGCvI3BqkVU1YE=}
    dependencies:
      tslib: 2.5.0
    dev: false

  /@fluentui/merge-styles/8.5.6:
    resolution: {integrity: sha1-i0T2R3tRd0wVUfDs7EtBT+Yuz/Y=}
    dependencies:
      '@fluentui/set-version': 8.2.5
      tslib: 2.5.0
    dev: false

  /@fluentui/priority-overflow/9.0.1:
    resolution: {integrity: sha1-HPYzCTgqQ11rIznzhCCLiGV8bzQ=}
    dependencies:
      tslib: 2.5.0
    dev: false

  /@fluentui/react-accordion/9.0.26_sfoxds7t5ydpegc3knd667wn6m:
    resolution: {integrity: sha1-2+ks6qfvUgmuKbAKYmU4DI9xcC8=}
    peerDependencies:
      '@types/react': '>=16.8.0 <19.0.0'
      '@types/react-dom': '>=16.8.0 <19.0.0'
      react: '>=16.8.0 <19.0.0'
      react-dom: '>=16.8.0 <19.0.0'
      scheduler: ^0.19.0 || ^0.20.0
    dependencies:
      '@fluentui/react-aria': 9.3.10_sfoxds7t5ydpegc3knd667wn6m
      '@fluentui/react-context-selector': 9.1.10_sfoxds7t5ydpegc3knd667wn6m
      '@fluentui/react-icons': 2.0.195_react@17.0.2
      '@fluentui/react-shared-contexts': 9.2.0_react@17.0.2
      '@fluentui/react-tabster': 9.5.3_sfoxds7t5ydpegc3knd667wn6m
      '@fluentui/react-theme': 9.1.5
      '@fluentui/react-utilities': 9.6.0_react@17.0.2
      '@griffel/react': 1.5.5_react@17.0.2
      react: 17.0.2
      react-dom: 17.0.2_react@17.0.2
      tslib: 2.5.0
    dev: false

  /@fluentui/react-alert/9.0.0-beta.35_sfoxds7t5ydpegc3knd667wn6m:
    resolution: {integrity: sha1-pbE0cAZCLtLoPlzbJWPG+m2hkAA=}
    peerDependencies:
      '@types/react': '>=16.8.0 <19.0.0'
      '@types/react-dom': '>=16.8.0 <19.0.0'
      react: '>=16.8.0 <19.0.0'
      react-dom: '>=16.8.0 <19.0.0'
    dependencies:
      '@fluentui/react-avatar': 9.3.7_sfoxds7t5ydpegc3knd667wn6m
      '@fluentui/react-button': 9.2.5_sfoxds7t5ydpegc3knd667wn6m
      '@fluentui/react-icons': 2.0.195_react@17.0.2
      '@fluentui/react-tabster': 9.5.3_sfoxds7t5ydpegc3knd667wn6m
      '@fluentui/react-theme': 9.1.5
      '@fluentui/react-utilities': 9.6.0_react@17.0.2
      '@griffel/react': 1.5.5_react@17.0.2
      react: 17.0.2
      react-dom: 17.0.2_react@17.0.2
      tslib: 2.5.0
    transitivePeerDependencies:
      - scheduler
    dev: false

  /@fluentui/react-aria/9.3.10_sfoxds7t5ydpegc3knd667wn6m:
    resolution: {integrity: sha1-7tF38i2c/hD8MD6wwOhtBN+jdRM=}
    peerDependencies:
      '@types/react': '>=16.8.0 <19.0.0'
      '@types/react-dom': '>=16.8.0 <19.0.0'
      react: '>=16.8.0 <19.0.0'
      react-dom: '>=16.8.0 <19.0.0'
    dependencies:
      '@fluentui/keyboard-keys': 9.0.1
      '@fluentui/react-utilities': 9.6.0_react@17.0.2
      react: 17.0.2
      react-dom: 17.0.2_react@17.0.2
      tslib: 2.5.0
    dev: false

  /@fluentui/react-avatar/9.3.7_sfoxds7t5ydpegc3knd667wn6m:
    resolution: {integrity: sha1-zJdsy3kNCgKi64FOmgxXJ+i9h4Q=}
    peerDependencies:
      '@types/react': '>=16.8.0 <19.0.0'
      '@types/react-dom': '>=16.8.0 <19.0.0'
      react: '>=16.8.0 <19.0.0'
      react-dom: '>=16.8.0 <19.0.0'
      scheduler: ^0.19.0 || ^0.20.0
    dependencies:
      '@fluentui/react-badge': 9.0.26_sfoxds7t5ydpegc3knd667wn6m
      '@fluentui/react-context-selector': 9.1.10_sfoxds7t5ydpegc3knd667wn6m
      '@fluentui/react-icons': 2.0.195_react@17.0.2
      '@fluentui/react-popover': 9.4.11_sfoxds7t5ydpegc3knd667wn6m
      '@fluentui/react-shared-contexts': 9.2.0_react@17.0.2
      '@fluentui/react-tabster': 9.5.3_sfoxds7t5ydpegc3knd667wn6m
      '@fluentui/react-theme': 9.1.5
      '@fluentui/react-tooltip': 9.1.18_sfoxds7t5ydpegc3knd667wn6m
      '@fluentui/react-utilities': 9.6.0_react@17.0.2
      '@griffel/react': 1.5.5_react@17.0.2
      react: 17.0.2
      react-dom: 17.0.2_react@17.0.2
      tslib: 2.5.0
    dev: false

  /@fluentui/react-badge/9.0.26_sfoxds7t5ydpegc3knd667wn6m:
    resolution: {integrity: sha1-qY5kUKvkz/XY6mUYmcguguIJaQs=}
    peerDependencies:
      '@types/react': '>=16.8.0 <19.0.0'
      '@types/react-dom': '>=16.8.0 <19.0.0'
      react: '>=16.8.0 <19.0.0'
      react-dom: '>=16.8.0 <19.0.0'
    dependencies:
      '@fluentui/react-icons': 2.0.195_react@17.0.2
      '@fluentui/react-theme': 9.1.5
      '@fluentui/react-utilities': 9.6.0_react@17.0.2
      '@griffel/react': 1.5.5_react@17.0.2
      react: 17.0.2
      react-dom: 17.0.2_react@17.0.2
      tslib: 2.5.0
    dev: false

  /@fluentui/react-button/9.2.5_sfoxds7t5ydpegc3knd667wn6m:
    resolution: {integrity: sha1-IESs1NCEv0+0ouoOscieHasM8wI=}
    peerDependencies:
      '@types/react': '>=16.8.0 <19.0.0'
      '@types/react-dom': '>=16.8.0 <19.0.0'
      react: '>=16.8.0 <19.0.0'
      react-dom: '>=16.8.0 <19.0.0'
    dependencies:
      '@fluentui/keyboard-keys': 9.0.1
      '@fluentui/react-aria': 9.3.10_sfoxds7t5ydpegc3knd667wn6m
      '@fluentui/react-icons': 2.0.195_react@17.0.2
      '@fluentui/react-tabster': 9.5.3_sfoxds7t5ydpegc3knd667wn6m
      '@fluentui/react-theme': 9.1.5
      '@fluentui/react-utilities': 9.6.0_react@17.0.2
      '@griffel/react': 1.5.5_react@17.0.2
      react: 17.0.2
      react-dom: 17.0.2_react@17.0.2
      tslib: 2.5.0
    dev: false

  /@fluentui/react-card/9.0.0-beta.47_sfoxds7t5ydpegc3knd667wn6m:
    resolution: {integrity: sha1-Cf3SjbZG1BXlmcPtvNapUJTP0X0=}
    peerDependencies:
      '@types/react': '>=16.8.0 <19.0.0'
      '@types/react-dom': '>=16.8.0 <19.0.0'
      react: '>=16.8.0 <19.0.0'
      react-dom: '>=16.8.0 <19.0.0'
    dependencies:
      '@fluentui/keyboard-keys': 9.0.1
      '@fluentui/react-tabster': 9.5.3_sfoxds7t5ydpegc3knd667wn6m
      '@fluentui/react-theme': 9.1.5
      '@fluentui/react-utilities': 9.6.0_react@17.0.2
      '@griffel/react': 1.5.5_react@17.0.2
      react: 17.0.2
      react-dom: 17.0.2_react@17.0.2
      tslib: 2.5.0
    dev: false

  /@fluentui/react-checkbox/9.0.28_sfoxds7t5ydpegc3knd667wn6m:
    resolution: {integrity: sha1-yJXl/9tbswLUNGQCPFUXTw4lWAM=}
    peerDependencies:
      '@types/react': '>=16.8.0 <19.0.0'
      '@types/react-dom': '>=16.8.0 <19.0.0'
      react: '>=16.8.0 <19.0.0'
      react-dom: '>=16.8.0 <19.0.0'
    dependencies:
      '@fluentui/react-field': 9.0.0-alpha.21_sfoxds7t5ydpegc3knd667wn6m
      '@fluentui/react-icons': 2.0.195_react@17.0.2
      '@fluentui/react-label': 9.0.22_sfoxds7t5ydpegc3knd667wn6m
      '@fluentui/react-tabster': 9.5.3_sfoxds7t5ydpegc3knd667wn6m
      '@fluentui/react-theme': 9.1.5
      '@fluentui/react-utilities': 9.6.0_react@17.0.2
      '@griffel/react': 1.5.5_react@17.0.2
      react: 17.0.2
      react-dom: 17.0.2_react@17.0.2
      tslib: 2.5.0
    transitivePeerDependencies:
      - scheduler
    dev: false

  /@fluentui/react-combobox/9.1.5_sfoxds7t5ydpegc3knd667wn6m:
    resolution: {integrity: sha1-geTuARWbKMkkDD3fEtuMRpCgyc0=}
    peerDependencies:
      '@types/react': '>=16.8.0 <19.0.0'
      '@types/react-dom': '>=16.8.0 <19.0.0'
      react: '>=16.8.0 <19.0.0'
      react-dom: '>=16.8.0 <19.0.0'
      scheduler: ^0.19.0 || ^0.20.0
    dependencies:
      '@fluentui/keyboard-keys': 9.0.1
      '@fluentui/react-context-selector': 9.1.10_sfoxds7t5ydpegc3knd667wn6m
      '@fluentui/react-field': 9.0.0-alpha.21_sfoxds7t5ydpegc3knd667wn6m
      '@fluentui/react-icons': 2.0.195_react@17.0.2
      '@fluentui/react-portal': 9.1.9_sfoxds7t5ydpegc3knd667wn6m
      '@fluentui/react-positioning': 9.5.0_sfoxds7t5ydpegc3knd667wn6m
      '@fluentui/react-theme': 9.1.5
      '@fluentui/react-utilities': 9.6.0_react@17.0.2
      '@griffel/react': 1.5.5_react@17.0.2
      react: 17.0.2
      react-dom: 17.0.2_react@17.0.2
      tslib: 2.5.0
    dev: false

  /@fluentui/react-components/9.15.6_sfoxds7t5ydpegc3knd667wn6m:
    resolution: {integrity: sha1-51zoSwEG6zPmB9V7iTN2fmzK+h8=}
    peerDependencies:
      '@types/react': '>=16.8.0 <19.0.0'
      '@types/react-dom': '>=16.8.0 <19.0.0'
      react: '>=16.8.0 <19.0.0'
      react-dom: '>=16.8.0 <19.0.0'
      scheduler: ^0.19.0 || ^0.20.0
    dependencies:
      '@fluentui/react-accordion': 9.0.26_sfoxds7t5ydpegc3knd667wn6m
      '@fluentui/react-alert': 9.0.0-beta.35_sfoxds7t5ydpegc3knd667wn6m
      '@fluentui/react-avatar': 9.3.7_sfoxds7t5ydpegc3knd667wn6m
      '@fluentui/react-badge': 9.0.26_sfoxds7t5ydpegc3knd667wn6m
      '@fluentui/react-button': 9.2.5_sfoxds7t5ydpegc3knd667wn6m
      '@fluentui/react-card': 9.0.0-beta.47_sfoxds7t5ydpegc3knd667wn6m
      '@fluentui/react-checkbox': 9.0.28_sfoxds7t5ydpegc3knd667wn6m
      '@fluentui/react-combobox': 9.1.5_sfoxds7t5ydpegc3knd667wn6m
      '@fluentui/react-dialog': 9.1.16_sfoxds7t5ydpegc3knd667wn6m
      '@fluentui/react-divider': 9.1.16_sfoxds7t5ydpegc3knd667wn6m
      '@fluentui/react-field': 9.0.0-alpha.21_sfoxds7t5ydpegc3knd667wn6m
      '@fluentui/react-image': 9.0.23_sfoxds7t5ydpegc3knd667wn6m
      '@fluentui/react-infobutton': 9.0.0-beta.17_sfoxds7t5ydpegc3knd667wn6m
      '@fluentui/react-input': 9.3.7_sfoxds7t5ydpegc3knd667wn6m
      '@fluentui/react-label': 9.0.22_sfoxds7t5ydpegc3knd667wn6m
      '@fluentui/react-link': 9.0.25_sfoxds7t5ydpegc3knd667wn6m
      '@fluentui/react-menu': 9.6.12_sfoxds7t5ydpegc3knd667wn6m
      '@fluentui/react-overflow': 9.0.6_sfoxds7t5ydpegc3knd667wn6m
      '@fluentui/react-persona': 9.1.13_sfoxds7t5ydpegc3knd667wn6m
      '@fluentui/react-popover': 9.4.11_sfoxds7t5ydpegc3knd667wn6m
      '@fluentui/react-portal': 9.1.9_sfoxds7t5ydpegc3knd667wn6m
      '@fluentui/react-positioning': 9.5.0_sfoxds7t5ydpegc3knd667wn6m
      '@fluentui/react-progress': 9.0.0_sfoxds7t5ydpegc3knd667wn6m
      '@fluentui/react-provider': 9.3.5_sfoxds7t5ydpegc3knd667wn6m
      '@fluentui/react-radio': 9.0.26_sfoxds7t5ydpegc3knd667wn6m
      '@fluentui/react-select': 9.0.3_sfoxds7t5ydpegc3knd667wn6m
      '@fluentui/react-shared-contexts': 9.2.0_react@17.0.2
      '@fluentui/react-slider': 9.0.25_sfoxds7t5ydpegc3knd667wn6m
      '@fluentui/react-spinbutton': 9.1.7_sfoxds7t5ydpegc3knd667wn6m
      '@fluentui/react-spinner': 9.0.22_sfoxds7t5ydpegc3knd667wn6m
      '@fluentui/react-switch': 9.0.26_sfoxds7t5ydpegc3knd667wn6m
      '@fluentui/react-table': 9.0.4_sfoxds7t5ydpegc3knd667wn6m
      '@fluentui/react-tabs': 9.2.4_sfoxds7t5ydpegc3knd667wn6m
      '@fluentui/react-tabster': 9.5.3_sfoxds7t5ydpegc3knd667wn6m
      '@fluentui/react-text': 9.2.3_sfoxds7t5ydpegc3knd667wn6m
      '@fluentui/react-textarea': 9.2.4_sfoxds7t5ydpegc3knd667wn6m
      '@fluentui/react-theme': 9.1.5
      '@fluentui/react-toolbar': 9.0.7_sfoxds7t5ydpegc3knd667wn6m
      '@fluentui/react-tooltip': 9.1.18_sfoxds7t5ydpegc3knd667wn6m
      '@fluentui/react-utilities': 9.6.0_react@17.0.2
      '@fluentui/react-virtualizer': 9.0.0-alpha.8_sfoxds7t5ydpegc3knd667wn6m
      '@griffel/react': 1.5.5_react@17.0.2
      react: 17.0.2
      react-dom: 17.0.2_react@17.0.2
      tslib: 2.5.0
    dev: false

  /@fluentui/react-context-selector/9.1.10_sfoxds7t5ydpegc3knd667wn6m:
    resolution: {integrity: sha1-I5v7lU2Ctfy3sq2E1NHuji7BRvk=}
    peerDependencies:
      '@types/react': '>=16.8.0 <19.0.0'
      '@types/react-dom': '>=16.8.0 <19.0.0'
      react: '>=16.8.0 <19.0.0'
      react-dom: '>=16.8.0 <19.0.0'
      scheduler: ^0.19.0 || ^0.20.0
    dependencies:
      '@fluentui/react-utilities': 9.6.0_react@17.0.2
      react: 17.0.2
      react-dom: 17.0.2_react@17.0.2
      tslib: 2.5.0
    dev: false

  /@fluentui/react-dialog/9.1.16_sfoxds7t5ydpegc3knd667wn6m:
    resolution: {integrity: sha1-dgf0Iq+kAFty2xKOVBB7fG6LGNc=}
    peerDependencies:
      '@types/react': '>=16.8.0 <19.0.0'
      '@types/react-dom': '>=16.8.0 <19.0.0'
      react: '>=16.8.0 <19.0.0'
      react-dom: '>=16.8.0 <19.0.0'
    dependencies:
      '@fluentui/keyboard-keys': 9.0.1
      '@fluentui/react-aria': 9.3.10_sfoxds7t5ydpegc3knd667wn6m
      '@fluentui/react-context-selector': 9.1.10_sfoxds7t5ydpegc3knd667wn6m
      '@fluentui/react-icons': 2.0.195_react@17.0.2
      '@fluentui/react-portal': 9.1.9_sfoxds7t5ydpegc3knd667wn6m
      '@fluentui/react-shared-contexts': 9.2.0_react@17.0.2
      '@fluentui/react-tabster': 9.5.3_sfoxds7t5ydpegc3knd667wn6m
      '@fluentui/react-theme': 9.1.5
      '@fluentui/react-utilities': 9.6.0_react@17.0.2
      '@griffel/react': 1.5.5_react@17.0.2
      react: 17.0.2
      react-dom: 17.0.2_react@17.0.2
      tslib: 2.5.0
    transitivePeerDependencies:
      - scheduler
    dev: false

  /@fluentui/react-divider/9.1.16_sfoxds7t5ydpegc3knd667wn6m:
    resolution: {integrity: sha1-o7PsHzECO2Z8k3ZIORmYwfSN6ZM=}
    peerDependencies:
      '@types/react': '>=16.8.0 <19.0.0'
      '@types/react-dom': '>=16.8.0 <19.0.0'
      react: '>=16.8.0 <19.0.0'
      react-dom: '>=16.8.0 <19.0.0'
    dependencies:
      '@fluentui/react-theme': 9.1.5
      '@fluentui/react-utilities': 9.6.0_react@17.0.2
      '@griffel/react': 1.5.5_react@17.0.2
      react: 17.0.2
      react-dom: 17.0.2_react@17.0.2
      tslib: 2.5.0
    dev: false

  /@fluentui/react-field/9.0.0-alpha.21_sfoxds7t5ydpegc3knd667wn6m:
    resolution: {integrity: sha1-JCF4yYGm+KGANjmLsdPlx2+L030=}
    peerDependencies:
      '@types/react': '>=16.8.0 <19.0.0'
      '@types/react-dom': '>=16.8.0 <19.0.0'
      react: '>=16.8.0 <19.0.0'
      react-dom: '>=16.8.0 <19.0.0'
    dependencies:
      '@fluentui/react-context-selector': 9.1.10_sfoxds7t5ydpegc3knd667wn6m
      '@fluentui/react-icons': 2.0.195_react@17.0.2
      '@fluentui/react-label': 9.0.22_sfoxds7t5ydpegc3knd667wn6m
      '@fluentui/react-theme': 9.1.5
      '@fluentui/react-utilities': 9.6.0_react@17.0.2
      '@griffel/react': 1.5.5_react@17.0.2
      react: 17.0.2
      react-dom: 17.0.2_react@17.0.2
      tslib: 2.5.0
    transitivePeerDependencies:
      - scheduler
    dev: false

  /@fluentui/react-focus/8.8.16_react@17.0.2:
    resolution: {integrity: sha1-oZHj6cdkic3SbgvNMYzvdgQBPF0=}
    peerDependencies:
      '@types/react': '>=16.8.0 <19.0.0'
      react: '>=16.8.0 <19.0.0'
    dependencies:
      '@fluentui/keyboard-key': 0.4.5
      '@fluentui/merge-styles': 8.5.6
      '@fluentui/set-version': 8.2.5
      '@fluentui/style-utilities': 8.9.3_react@17.0.2
      '@fluentui/utilities': 8.13.8_react@17.0.2
      react: 17.0.2
      tslib: 2.5.0
    dev: false

  /@fluentui/react-hooks/8.6.18_react@17.0.2:
    resolution: {integrity: sha1-yuvsfev+/DsQcUBhmNrqDXSwfyg=}
    peerDependencies:
      '@types/react': '>=16.8.0 <19.0.0'
      react: '>=16.8.0 <19.0.0'
    dependencies:
      '@fluentui/react-window-provider': 2.2.7_react@17.0.2
      '@fluentui/set-version': 8.2.5
      '@fluentui/utilities': 8.13.8_react@17.0.2
      react: 17.0.2
      tslib: 2.5.0
    dev: false

  /@fluentui/react-icons/2.0.195_react@17.0.2:
    resolution: {integrity: sha1-0m4fWQS1uAPZq3EX7/HpRglBexg=}
    peerDependencies:
      react: '>=16.8.0 <19.0.0'
    dependencies:
      '@griffel/react': 1.5.5_react@17.0.2
      react: 17.0.2
      tslib: 2.5.0
    dev: false

  /@fluentui/react-image/9.0.23_sfoxds7t5ydpegc3knd667wn6m:
    resolution: {integrity: sha1-vYFEPqp4vT9lj5AkyHWto4vwABo=}
    peerDependencies:
      '@types/react': '>=16.8.0 <19.0.0'
      '@types/react-dom': '>=16.8.0 <19.0.0'
      react: '>=16.8.0 <19.0.0'
      react-dom: '>=16.8.0 <19.0.0'
    dependencies:
      '@fluentui/react-theme': 9.1.5
      '@fluentui/react-utilities': 9.6.0_react@17.0.2
      '@griffel/react': 1.5.5_react@17.0.2
      react: 17.0.2
      react-dom: 17.0.2_react@17.0.2
      tslib: 2.5.0
    dev: false

  /@fluentui/react-infobutton/9.0.0-beta.17_sfoxds7t5ydpegc3knd667wn6m:
    resolution: {integrity: sha1-e7WkUXhoWF4wgTFIb1r5cp+nitM=}
    peerDependencies:
      '@types/react': '>=16.8.0 <19.0.0'
      '@types/react-dom': '>=16.8.0 <19.0.0'
      react: '>=16.8.0 <19.0.0'
      react-dom: '>=16.8.0 <19.0.0'
    dependencies:
      '@fluentui/react-icons': 2.0.195_react@17.0.2
      '@fluentui/react-popover': 9.4.11_sfoxds7t5ydpegc3knd667wn6m
      '@fluentui/react-tabster': 9.5.3_sfoxds7t5ydpegc3knd667wn6m
      '@fluentui/react-theme': 9.1.5
      '@fluentui/react-utilities': 9.6.0_react@17.0.2
      '@griffel/react': 1.5.5_react@17.0.2
      react: 17.0.2
      react-dom: 17.0.2_react@17.0.2
      tslib: 2.5.0
    transitivePeerDependencies:
      - scheduler
    dev: false

  /@fluentui/react-input/9.3.7_sfoxds7t5ydpegc3knd667wn6m:
    resolution: {integrity: sha1-J3wiFLwtl7ksvOIWqirAs+6Ip5Y=}
    peerDependencies:
      '@types/react': '>=16.8.0 <19.0.0'
      '@types/react-dom': '>=16.8.0 <19.0.0'
      react: '>=16.8.0 <19.0.0'
      react-dom: '>=16.8.0 <19.0.0'
    dependencies:
      '@fluentui/react-field': 9.0.0-alpha.21_sfoxds7t5ydpegc3knd667wn6m
      '@fluentui/react-shared-contexts': 9.2.0_react@17.0.2
      '@fluentui/react-theme': 9.1.5
      '@fluentui/react-utilities': 9.6.0_react@17.0.2
      '@griffel/react': 1.5.5_react@17.0.2
      react: 17.0.2
      react-dom: 17.0.2_react@17.0.2
      tslib: 2.5.0
    transitivePeerDependencies:
      - scheduler
    dev: false

  /@fluentui/react-label/9.0.22_sfoxds7t5ydpegc3knd667wn6m:
    resolution: {integrity: sha1-+gdAX727W/HGkxs0/QqsIZnSWR0=}
    peerDependencies:
      '@types/react': '>=16.8.0 <19.0.0'
      '@types/react-dom': '>=16.8.0 <19.0.0'
      react: '>=16.8.0 <19.0.0'
      react-dom: '>=16.8.0 <19.0.0'
    dependencies:
      '@fluentui/react-theme': 9.1.5
      '@fluentui/react-utilities': 9.6.0_react@17.0.2
      '@griffel/react': 1.5.5_react@17.0.2
      react: 17.0.2
      react-dom: 17.0.2_react@17.0.2
      tslib: 2.5.0
    dev: false

  /@fluentui/react-link/9.0.25_sfoxds7t5ydpegc3knd667wn6m:
    resolution: {integrity: sha1-whwc8hyXGD8Ol2n4qWOjQio/jv8=}
    peerDependencies:
      '@types/react': '>=16.8.0 <19.0.0'
      '@types/react-dom': '>=16.8.0 <19.0.0'
      react: '>=16.8.0 <19.0.0'
      react-dom: '>=16.8.0 <19.0.0'
    dependencies:
      '@fluentui/keyboard-keys': 9.0.1
      '@fluentui/react-tabster': 9.5.3_sfoxds7t5ydpegc3knd667wn6m
      '@fluentui/react-theme': 9.1.5
      '@fluentui/react-utilities': 9.6.0_react@17.0.2
      '@griffel/react': 1.5.5_react@17.0.2
      react: 17.0.2
      react-dom: 17.0.2_react@17.0.2
      tslib: 2.5.0
    dev: false

  /@fluentui/react-menu/9.6.12_sfoxds7t5ydpegc3knd667wn6m:
    resolution: {integrity: sha1-J4ANTLueN+vpSU2Mu41V5RKU78w=}
    peerDependencies:
      '@types/react': '>=16.8.0 <19.0.0'
      '@types/react-dom': '>=16.8.0 <19.0.0'
      react: '>=16.8.0 <19.0.0'
      react-dom: '>=16.8.0 <19.0.0'
      scheduler: ^0.19.0 || ^0.20.0
    dependencies:
      '@fluentui/keyboard-keys': 9.0.1
      '@fluentui/react-aria': 9.3.10_sfoxds7t5ydpegc3knd667wn6m
      '@fluentui/react-context-selector': 9.1.10_sfoxds7t5ydpegc3knd667wn6m
      '@fluentui/react-icons': 2.0.195_react@17.0.2
      '@fluentui/react-portal': 9.1.9_sfoxds7t5ydpegc3knd667wn6m
      '@fluentui/react-positioning': 9.5.0_sfoxds7t5ydpegc3knd667wn6m
      '@fluentui/react-shared-contexts': 9.2.0_react@17.0.2
      '@fluentui/react-tabster': 9.5.3_sfoxds7t5ydpegc3knd667wn6m
      '@fluentui/react-theme': 9.1.5
      '@fluentui/react-utilities': 9.6.0_react@17.0.2
      '@griffel/react': 1.5.5_react@17.0.2
      react: 17.0.2
      react-dom: 17.0.2_react@17.0.2
      tslib: 2.5.0
    dev: false

  /@fluentui/react-overflow/9.0.6_sfoxds7t5ydpegc3knd667wn6m:
    resolution: {integrity: sha1-yvHY68TEUS8dkvgvjpf6rTn0qDI=}
    peerDependencies:
      '@types/react': '>=16.8.0 <19.0.0'
      '@types/react-dom': '>=16.8.0 <19.0.0'
      react: '>=16.8.0 <19.0.0'
      react-dom: '>=16.8.0 <19.0.0'
      scheduler: ^0.19.0 || ^0.20.0
    dependencies:
      '@fluentui/priority-overflow': 9.0.1
      '@fluentui/react-context-selector': 9.1.10_sfoxds7t5ydpegc3knd667wn6m
      '@fluentui/react-theme': 9.1.5
      '@fluentui/react-utilities': 9.6.0_react@17.0.2
      '@griffel/react': 1.5.5_react@17.0.2
      react: 17.0.2
      react-dom: 17.0.2_react@17.0.2
      tslib: 2.5.0
    dev: false

  /@fluentui/react-persona/9.1.13_sfoxds7t5ydpegc3knd667wn6m:
    resolution: {integrity: sha1-9hCv93ACNpPePR3DfFKzI7xmt90=}
    peerDependencies:
      '@types/react': '>=16.8.0 <19.0.0'
      '@types/react-dom': '>=16.8.0 <19.0.0'
      react: '>=16.8.0 <19.0.0'
      react-dom: '>=16.8.0 <19.0.0'
    dependencies:
      '@fluentui/react-avatar': 9.3.7_sfoxds7t5ydpegc3knd667wn6m
      '@fluentui/react-badge': 9.0.26_sfoxds7t5ydpegc3knd667wn6m
      '@fluentui/react-theme': 9.1.5
      '@fluentui/react-utilities': 9.6.0_react@17.0.2
      '@griffel/react': 1.5.5_react@17.0.2
      react: 17.0.2
      react-dom: 17.0.2_react@17.0.2
      tslib: 2.5.0
    transitivePeerDependencies:
      - scheduler
    dev: false

  /@fluentui/react-popover/9.4.11_sfoxds7t5ydpegc3knd667wn6m:
    resolution: {integrity: sha1-XfNHAip24F8pQpMP5P0xj8UxXWU=}
    peerDependencies:
      '@types/react': '>=16.8.0 <19.0.0'
      '@types/react-dom': '>=16.8.0 <19.0.0'
      react: '>=16.8.0 <19.0.0'
      react-dom: '>=16.8.0 <19.0.0'
      scheduler: ^0.19.0 || ^0.20.0
    dependencies:
      '@fluentui/keyboard-keys': 9.0.1
      '@fluentui/react-aria': 9.3.10_sfoxds7t5ydpegc3knd667wn6m
      '@fluentui/react-context-selector': 9.1.10_sfoxds7t5ydpegc3knd667wn6m
      '@fluentui/react-portal': 9.1.9_sfoxds7t5ydpegc3knd667wn6m
      '@fluentui/react-positioning': 9.5.0_sfoxds7t5ydpegc3knd667wn6m
      '@fluentui/react-shared-contexts': 9.2.0_react@17.0.2
      '@fluentui/react-tabster': 9.5.3_sfoxds7t5ydpegc3knd667wn6m
      '@fluentui/react-theme': 9.1.5
      '@fluentui/react-utilities': 9.6.0_react@17.0.2
      '@griffel/react': 1.5.5_react@17.0.2
      react: 17.0.2
      react-dom: 17.0.2_react@17.0.2
      tslib: 2.5.0
    dev: false

  /@fluentui/react-portal-compat-context/9.0.4_react@17.0.2:
    resolution: {integrity: sha1-Pt1bxmbd5ziwbuzrLUiep6EAs+8=}
    peerDependencies:
      '@types/react': '>=16.8.0 <19.0.0'
      react: '>=16.8.0 <19.0.0'
    dependencies:
      react: 17.0.2
      tslib: 2.5.0
    dev: false

  /@fluentui/react-portal/9.1.9_sfoxds7t5ydpegc3knd667wn6m:
    resolution: {integrity: sha1-/xEzK87/Xipkmq0WFFdAAvhZOn4=}
    peerDependencies:
      '@types/react': '>=16.8.0 <19.0.0'
      '@types/react-dom': '>=16.8.0 <19.0.0'
      react: '>=16.8.0 <19.0.0'
      react-dom: '>=16.8.0 <19.0.0'
    dependencies:
      '@fluentui/react-shared-contexts': 9.2.0_react@17.0.2
      '@fluentui/react-tabster': 9.5.3_sfoxds7t5ydpegc3knd667wn6m
      '@fluentui/react-utilities': 9.6.0_react@17.0.2
      '@griffel/react': 1.5.5_react@17.0.2
      react: 17.0.2
      react-dom: 17.0.2_react@17.0.2
      tslib: 2.5.0
      use-disposable: 1.0.1_sfoxds7t5ydpegc3knd667wn6m
    dev: false

  /@fluentui/react-positioning/9.5.0_sfoxds7t5ydpegc3knd667wn6m:
    resolution: {integrity: sha1-5SNl7aiXKacBfBsKUmlbFGx1NDs=}
    peerDependencies:
      '@types/react': '>=16.8.0 <19.0.0'
      '@types/react-dom': '>=16.8.0 <19.0.0'
      react: '>=16.8.0 <19.0.0'
      react-dom: '>=16.8.0 <19.0.0'
    dependencies:
      '@floating-ui/dom': 1.2.3
      '@fluentui/react-shared-contexts': 9.2.0_react@17.0.2
      '@fluentui/react-theme': 9.1.5
      '@fluentui/react-utilities': 9.6.0_react@17.0.2
      '@griffel/react': 1.5.5_react@17.0.2
      react: 17.0.2
      react-dom: 17.0.2_react@17.0.2
      tslib: 2.5.0
    dev: false

  /@fluentui/react-progress/9.0.0_sfoxds7t5ydpegc3knd667wn6m:
    resolution: {integrity: sha1-alDncN1ofBtJmH0rPxVN8vTQZVE=}
    peerDependencies:
      '@types/react': '>=16.8.0 <19.0.0'
      '@types/react-dom': '>=16.8.0 <19.0.0'
      react: '>=16.8.0 <19.0.0'
      react-dom: '>=16.8.0 <19.0.0'
    dependencies:
      '@fluentui/react-field': 9.0.0-alpha.21_sfoxds7t5ydpegc3knd667wn6m
      '@fluentui/react-shared-contexts': 9.2.0_react@17.0.2
      '@fluentui/react-theme': 9.1.5
      '@fluentui/react-utilities': 9.6.0_react@17.0.2
      '@griffel/react': 1.5.5_react@17.0.2
      react: 17.0.2
      react-dom: 17.0.2_react@17.0.2
      tslib: 2.5.0
    transitivePeerDependencies:
      - scheduler
    dev: false

  /@fluentui/react-provider/9.3.5_sfoxds7t5ydpegc3knd667wn6m:
    resolution: {integrity: sha1-uja4lJq+UaNI7whvkdhRXrDEMCI=}
    peerDependencies:
      '@types/react': '>=16.8.0 <19.0.0'
      '@types/react-dom': '>=16.8.0 <19.0.0'
      react: '>=16.8.0 <19.0.0'
      react-dom: '>=16.8.0 <19.0.0'
    dependencies:
      '@fluentui/react-shared-contexts': 9.2.0_react@17.0.2
      '@fluentui/react-tabster': 9.5.3_sfoxds7t5ydpegc3knd667wn6m
      '@fluentui/react-theme': 9.1.5
      '@fluentui/react-utilities': 9.6.0_react@17.0.2
      '@griffel/core': 1.10.0
      '@griffel/react': 1.5.5_react@17.0.2
      react: 17.0.2
      react-dom: 17.0.2_react@17.0.2
      tslib: 2.5.0
    dev: false

  /@fluentui/react-radio/9.0.26_sfoxds7t5ydpegc3knd667wn6m:
    resolution: {integrity: sha1-AtDsGlQ5HnSnJunxIm3X27fVge0=}
    peerDependencies:
      '@types/react': '>=16.8.0 <19.0.0'
      '@types/react-dom': '>=16.8.0 <19.0.0'
      react: '>=16.8.0 <19.0.0'
      react-dom: '>=16.8.0 <19.0.0'
      scheduler: ^0.19.0 || ^0.20.0
    dependencies:
      '@fluentui/react-context-selector': 9.1.10_sfoxds7t5ydpegc3knd667wn6m
      '@fluentui/react-field': 9.0.0-alpha.21_sfoxds7t5ydpegc3knd667wn6m
      '@fluentui/react-icons': 2.0.195_react@17.0.2
      '@fluentui/react-label': 9.0.22_sfoxds7t5ydpegc3knd667wn6m
      '@fluentui/react-tabster': 9.5.3_sfoxds7t5ydpegc3knd667wn6m
      '@fluentui/react-theme': 9.1.5
      '@fluentui/react-utilities': 9.6.0_react@17.0.2
      '@griffel/react': 1.5.5_react@17.0.2
      react: 17.0.2
      react-dom: 17.0.2_react@17.0.2
      tslib: 2.5.0
    dev: false

  /@fluentui/react-select/9.0.3_sfoxds7t5ydpegc3knd667wn6m:
    resolution: {integrity: sha1-QtJqXvIKqpvREf2Um2adQDVACxM=}
    peerDependencies:
      '@types/react': '>=16.8.0 <19.0.0'
      '@types/react-dom': '>=16.8.0 <19.0.0'
      react: '>=16.8.0 <19.0.0'
      react-dom: '>=16.8.0 <19.0.0'
    dependencies:
      '@fluentui/react-field': 9.0.0-alpha.21_sfoxds7t5ydpegc3knd667wn6m
      '@fluentui/react-icons': 2.0.195_react@17.0.2
      '@fluentui/react-shared-contexts': 9.2.0_react@17.0.2
      '@fluentui/react-theme': 9.1.5
      '@fluentui/react-utilities': 9.6.0_react@17.0.2
      '@griffel/react': 1.5.5_react@17.0.2
      react: 17.0.2
      react-dom: 17.0.2_react@17.0.2
      tslib: 2.5.0
    transitivePeerDependencies:
      - scheduler
    dev: false

  /@fluentui/react-shared-contexts/9.2.0_react@17.0.2:
    resolution: {integrity: sha1-ZVkiA/IcMjJRQF3M+EhLwoDXJX8=}
    peerDependencies:
      '@types/react': '>=16.8.0 <19.0.0'
      react: '>=16.8.0 <19.0.0'
    dependencies:
      '@fluentui/react-theme': 9.1.5
      react: 17.0.2
      tslib: 2.5.0
    dev: false

  /@fluentui/react-slider/9.0.25_sfoxds7t5ydpegc3knd667wn6m:
    resolution: {integrity: sha1-yAcrlKtUyWQGd0ZFRgBXeeOlRc4=}
    peerDependencies:
      '@types/react': '>=16.8.0 <19.0.0'
      '@types/react-dom': '>=16.8.0 <19.0.0'
      react: '>=16.8.0 <19.0.0'
      react-dom: '>=16.8.0 <19.0.0'
    dependencies:
      '@fluentui/react-field': 9.0.0-alpha.21_sfoxds7t5ydpegc3knd667wn6m
      '@fluentui/react-shared-contexts': 9.2.0_react@17.0.2
      '@fluentui/react-tabster': 9.5.3_sfoxds7t5ydpegc3knd667wn6m
      '@fluentui/react-theme': 9.1.5
      '@fluentui/react-utilities': 9.6.0_react@17.0.2
      '@griffel/react': 1.5.5_react@17.0.2
      react: 17.0.2
      react-dom: 17.0.2_react@17.0.2
      tslib: 2.5.0
    transitivePeerDependencies:
      - scheduler
    dev: false

  /@fluentui/react-spinbutton/9.1.7_sfoxds7t5ydpegc3knd667wn6m:
    resolution: {integrity: sha1-CBX8PSe1fbwBuR1u8lnvSNXBQiI=}
    peerDependencies:
      '@types/react': '>=16.8.0 <19.0.0'
      '@types/react-dom': '>=16.8.0 <19.0.0'
      react: '>=16.8.0 <19.0.0'
      react-dom: '>=16.8.0 <19.0.0'
    dependencies:
      '@fluentui/keyboard-keys': 9.0.1
      '@fluentui/react-field': 9.0.0-alpha.21_sfoxds7t5ydpegc3knd667wn6m
      '@fluentui/react-icons': 2.0.195_react@17.0.2
      '@fluentui/react-shared-contexts': 9.2.0_react@17.0.2
      '@fluentui/react-theme': 9.1.5
      '@fluentui/react-utilities': 9.6.0_react@17.0.2
      '@griffel/react': 1.5.5_react@17.0.2
      react: 17.0.2
      react-dom: 17.0.2_react@17.0.2
      tslib: 2.5.0
    transitivePeerDependencies:
      - scheduler
    dev: false

  /@fluentui/react-spinner/9.0.22_sfoxds7t5ydpegc3knd667wn6m:
    resolution: {integrity: sha1-j9mEX/Nbhd5zwrb3pY+FBsrpmZM=}
    peerDependencies:
      '@types/react': '>=16.8.0 <19.0.0'
      '@types/react-dom': '>=16.8.0 <19.0.0'
      react: '>=16.8.0 <19.0.0'
      react-dom: '>=16.8.0 <19.0.0'
    dependencies:
      '@fluentui/react-label': 9.0.22_sfoxds7t5ydpegc3knd667wn6m
      '@fluentui/react-theme': 9.1.5
      '@fluentui/react-utilities': 9.6.0_react@17.0.2
      '@griffel/react': 1.5.5_react@17.0.2
      react: 17.0.2
      react-dom: 17.0.2_react@17.0.2
      tslib: 2.5.0
    dev: false

  /@fluentui/react-switch/9.0.26_sfoxds7t5ydpegc3knd667wn6m:
    resolution: {integrity: sha1-GpdratQUq9uxNGu8QW4GkwCy/10=}
    peerDependencies:
      '@types/react': '>=16.8.0 <19.0.0'
      '@types/react-dom': '>=16.8.0 <19.0.0'
      react: '>=16.8.0 <19.0.0'
      react-dom: '>=16.8.0 <19.0.0'
    dependencies:
      '@fluentui/react-field': 9.0.0-alpha.21_sfoxds7t5ydpegc3knd667wn6m
      '@fluentui/react-icons': 2.0.195_react@17.0.2
      '@fluentui/react-label': 9.0.22_sfoxds7t5ydpegc3knd667wn6m
      '@fluentui/react-tabster': 9.5.3_sfoxds7t5ydpegc3knd667wn6m
      '@fluentui/react-theme': 9.1.5
      '@fluentui/react-utilities': 9.6.0_react@17.0.2
      '@griffel/react': 1.5.5_react@17.0.2
      react: 17.0.2
      react-dom: 17.0.2_react@17.0.2
      tslib: 2.5.0
    transitivePeerDependencies:
      - scheduler
    dev: false

  /@fluentui/react-table/9.0.4_sfoxds7t5ydpegc3knd667wn6m:
    resolution: {integrity: sha1-wFhsn+rX0KkfkEp3IclPU7UeIAE=}
    peerDependencies:
      '@types/react': '>=16.8.0 <19.0.0'
      '@types/react-dom': '>=16.8.0 <19.0.0'
      react: '>=16.8.0 <19.0.0'
      react-dom: '>=16.8.0 <19.0.0'
    dependencies:
      '@fluentui/keyboard-keys': 9.0.1
      '@fluentui/react-aria': 9.3.10_sfoxds7t5ydpegc3knd667wn6m
      '@fluentui/react-avatar': 9.3.7_sfoxds7t5ydpegc3knd667wn6m
      '@fluentui/react-checkbox': 9.0.28_sfoxds7t5ydpegc3knd667wn6m
      '@fluentui/react-context-selector': 9.1.10_sfoxds7t5ydpegc3knd667wn6m
      '@fluentui/react-icons': 2.0.195_react@17.0.2
      '@fluentui/react-radio': 9.0.26_sfoxds7t5ydpegc3knd667wn6m
      '@fluentui/react-shared-contexts': 9.2.0_react@17.0.2
      '@fluentui/react-tabster': 9.5.3_sfoxds7t5ydpegc3knd667wn6m
      '@fluentui/react-theme': 9.1.5
      '@fluentui/react-utilities': 9.6.0_react@17.0.2
      '@griffel/react': 1.5.5_react@17.0.2
      react: 17.0.2
      react-dom: 17.0.2_react@17.0.2
      tslib: 2.5.0
    transitivePeerDependencies:
      - scheduler
    dev: false

  /@fluentui/react-tabs/9.2.4_sfoxds7t5ydpegc3knd667wn6m:
    resolution: {integrity: sha1-ZcCtkM0ZckpTNg/MLEEnUWPaCA4=}
    peerDependencies:
      '@types/react': '>=16.8.0 <19.0.0'
      '@types/react-dom': '>=16.8.0 <19.0.0'
      react: '>=16.8.0 <19.0.0'
      react-dom: '>=16.8.0 <19.0.0'
      scheduler: ^0.19.0 || ^0.20.0
    dependencies:
      '@fluentui/react-context-selector': 9.1.10_sfoxds7t5ydpegc3knd667wn6m
      '@fluentui/react-tabster': 9.5.3_sfoxds7t5ydpegc3knd667wn6m
      '@fluentui/react-theme': 9.1.5
      '@fluentui/react-utilities': 9.6.0_react@17.0.2
      '@griffel/react': 1.5.5_react@17.0.2
      react: 17.0.2
      react-dom: 17.0.2_react@17.0.2
      tslib: 2.5.0
    dev: false

  /@fluentui/react-tabster/9.5.3_sfoxds7t5ydpegc3knd667wn6m:
    resolution: {integrity: sha1-UKTfWKnpREUua2h97LOQTmvSN+M=}
    peerDependencies:
      '@types/react': '>=16.8.0 <19.0.0'
      '@types/react-dom': '>=16.8.0 <19.0.0'
      react: '>=16.8.0 <19.0.0'
      react-dom: '>=16.8.0 <19.0.0'
    dependencies:
      '@fluentui/react-shared-contexts': 9.2.0_react@17.0.2
      '@fluentui/react-theme': 9.1.5
      '@fluentui/react-utilities': 9.6.0_react@17.0.2
      '@griffel/react': 1.5.5_react@17.0.2
      keyborg: 2.0.0
      react: 17.0.2
      react-dom: 17.0.2_react@17.0.2
      tabster: 4.1.2
      tslib: 2.5.0
    dev: false

  /@fluentui/react-text/9.2.3_sfoxds7t5ydpegc3knd667wn6m:
    resolution: {integrity: sha1-fFOXM+8Z/jiaPuZAAF+KuoIKU6c=}
    peerDependencies:
      '@types/react': '>=16.8.0 <19.0.0'
      '@types/react-dom': '>=16.8.0 <19.0.0'
      react: '>=16.8.0 <19.0.0'
      react-dom: '>=16.8.0 <19.0.0'
    dependencies:
      '@fluentui/react-theme': 9.1.5
      '@fluentui/react-utilities': 9.6.0_react@17.0.2
      '@griffel/react': 1.5.5_react@17.0.2
      react: 17.0.2
      react-dom: 17.0.2_react@17.0.2
      tslib: 2.5.0
    dev: false

  /@fluentui/react-textarea/9.2.4_sfoxds7t5ydpegc3knd667wn6m:
    resolution: {integrity: sha1-MZoPLe6+VIV3jBJ02wGyy36GUWQ=}
    peerDependencies:
      '@types/react': '>=16.8.0 <19.0.0'
      '@types/react-dom': '>=16.8.0 <19.0.0'
      react: '>=16.8.0 <19.0.0'
      react-dom: '>=16.8.0 <19.0.0'
    dependencies:
      '@fluentui/react-field': 9.0.0-alpha.21_sfoxds7t5ydpegc3knd667wn6m
      '@fluentui/react-shared-contexts': 9.2.0_react@17.0.2
      '@fluentui/react-theme': 9.1.5
      '@fluentui/react-utilities': 9.6.0_react@17.0.2
      '@griffel/react': 1.5.5_react@17.0.2
      react: 17.0.2
      react-dom: 17.0.2_react@17.0.2
      tslib: 2.5.0
    transitivePeerDependencies:
      - scheduler
    dev: false

  /@fluentui/react-theme/9.1.5:
    resolution: {integrity: sha1-PflnNRPAY2u+Na7/WMaN0xKVX6U=}
    dependencies:
      '@fluentui/tokens': 1.0.0-alpha.2
      tslib: 2.5.0
    dev: false

  /@fluentui/react-toolbar/9.0.7_sfoxds7t5ydpegc3knd667wn6m:
    resolution: {integrity: sha1-XFLHGoOj6f8NePZhHjJAa2/sg3g=}
    peerDependencies:
      '@types/react': '>=16.8.0 <19.0.0'
      '@types/react-dom': '>=16.8.0 <19.0.0'
      react: '>=16.8.0 <19.0.0'
      react-dom: '>=16.8.0 <19.0.0'
    dependencies:
      '@fluentui/react-button': 9.2.5_sfoxds7t5ydpegc3knd667wn6m
      '@fluentui/react-context-selector': 9.1.10_sfoxds7t5ydpegc3knd667wn6m
      '@fluentui/react-divider': 9.1.16_sfoxds7t5ydpegc3knd667wn6m
      '@fluentui/react-radio': 9.0.26_sfoxds7t5ydpegc3knd667wn6m
      '@fluentui/react-tabster': 9.5.3_sfoxds7t5ydpegc3knd667wn6m
      '@fluentui/react-theme': 9.1.5
      '@fluentui/react-utilities': 9.6.0_react@17.0.2
      '@griffel/react': 1.5.5_react@17.0.2
      react: 17.0.2
      react-dom: 17.0.2_react@17.0.2
      tslib: 2.5.0
    transitivePeerDependencies:
      - scheduler
    dev: false

  /@fluentui/react-tooltip/9.1.18_sfoxds7t5ydpegc3knd667wn6m:
    resolution: {integrity: sha1-10NhUOQMmKyKvGQBXH41uNAVeGs=}
    peerDependencies:
      '@types/react': '>=16.8.0 <19.0.0'
      '@types/react-dom': '>=16.8.0 <19.0.0'
      react: '>=16.8.0 <19.0.0'
      react-dom: '>=16.8.0 <19.0.0'
    dependencies:
      '@fluentui/keyboard-keys': 9.0.1
      '@fluentui/react-portal': 9.1.9_sfoxds7t5ydpegc3knd667wn6m
      '@fluentui/react-positioning': 9.5.0_sfoxds7t5ydpegc3knd667wn6m
      '@fluentui/react-shared-contexts': 9.2.0_react@17.0.2
      '@fluentui/react-theme': 9.1.5
      '@fluentui/react-utilities': 9.6.0_react@17.0.2
      '@griffel/react': 1.5.5_react@17.0.2
      react: 17.0.2
      react-dom: 17.0.2_react@17.0.2
      tslib: 2.5.0
    dev: false

  /@fluentui/react-utilities/9.6.0_react@17.0.2:
    resolution: {integrity: sha1-1yvm2fhLRsT4pAL5H/ZRe5ZR3oM=}
    peerDependencies:
      '@types/react': '>=16.8.0 <19.0.0'
      react: '>=16.8.0 <19.0.0'
    dependencies:
      '@fluentui/keyboard-keys': 9.0.1
      react: 17.0.2
      tslib: 2.5.0
    dev: false

  /@fluentui/react-virtualizer/9.0.0-alpha.8_sfoxds7t5ydpegc3knd667wn6m:
    resolution: {integrity: sha1-+OtIluCBVKkVZpid81AdrIr8Lq8=}
    peerDependencies:
      '@types/react': '>=16.8.0 <19.0.0'
      '@types/react-dom': '>=16.8.0 <19.0.0'
      react: '>=16.8.0 <19.0.0'
      react-dom: '>=16.8.0 <19.0.0'
    dependencies:
      '@fluentui/react-utilities': 9.6.0_react@17.0.2
      '@griffel/react': 1.5.5_react@17.0.2
      react: 17.0.2
      react-dom: 17.0.2_react@17.0.2
      tslib: 2.5.0
    dev: false

  /@fluentui/react-window-provider/2.2.7_react@17.0.2:
    resolution: {integrity: sha1-LxdlqbmlJ1CxDDHgm5jWolshKH0=}
    peerDependencies:
      '@types/react': '>=16.8.0 <19.0.0'
      react: '>=16.8.0 <19.0.0'
    dependencies:
      '@fluentui/set-version': 8.2.5
      react: 17.0.2
      tslib: 2.5.0
    dev: false

  /@fluentui/react/8.106.2_sfoxds7t5ydpegc3knd667wn6m:
    resolution: {integrity: sha1-BtqiFxSelXTuKKrmWe+3dmV8aGM=}
    peerDependencies:
      '@types/react': '>=16.8.0 <19.0.0'
      '@types/react-dom': '>=16.8.0 <19.0.0'
      react: '>=16.8.0 <19.0.0'
      react-dom: '>=16.8.0 <19.0.0'
    dependencies:
      '@fluentui/date-time-utilities': 8.5.5
      '@fluentui/font-icons-mdl2': 8.5.10_react@17.0.2
      '@fluentui/foundation-legacy': 8.2.30_react@17.0.2
      '@fluentui/merge-styles': 8.5.6
      '@fluentui/react-focus': 8.8.16_react@17.0.2
      '@fluentui/react-hooks': 8.6.18_react@17.0.2
      '@fluentui/react-portal-compat-context': 9.0.4_react@17.0.2
      '@fluentui/react-window-provider': 2.2.7_react@17.0.2
      '@fluentui/set-version': 8.2.5
      '@fluentui/style-utilities': 8.9.3_react@17.0.2
      '@fluentui/theme': 2.6.24_react@17.0.2
      '@fluentui/utilities': 8.13.8_react@17.0.2
      '@microsoft/load-themed-styles': 1.10.295
      react: 17.0.2
      react-dom: 17.0.2_react@17.0.2
      tslib: 2.5.0
    dev: false

  /@fluentui/set-version/8.2.5:
    resolution: {integrity: sha1-X1sLwA6lPDIkgJWMJlJVTYgWnH4=}
    dependencies:
      tslib: 2.5.0
    dev: false

  /@fluentui/style-utilities/8.9.3_react@17.0.2:
    resolution: {integrity: sha1-YdxOnFEMjDSguWNU6+dHEHAJMrw=}
    dependencies:
      '@fluentui/merge-styles': 8.5.6
      '@fluentui/set-version': 8.2.5
      '@fluentui/theme': 2.6.24_react@17.0.2
      '@fluentui/utilities': 8.13.8_react@17.0.2
      '@microsoft/load-themed-styles': 1.10.295
      tslib: 2.5.0
    transitivePeerDependencies:
      - '@types/react'
      - react
    dev: false

  /@fluentui/theme/2.6.24_react@17.0.2:
    resolution: {integrity: sha1-RmrwebHi05MAHtfzMdw9/p44DNE=}
    peerDependencies:
      '@types/react': '>=16.8.0 <19.0.0'
      react: '>=16.8.0 <19.0.0'
    dependencies:
      '@fluentui/merge-styles': 8.5.6
      '@fluentui/set-version': 8.2.5
      '@fluentui/utilities': 8.13.8_react@17.0.2
      react: 17.0.2
      tslib: 2.5.0
    dev: false

  /@fluentui/tokens/1.0.0-alpha.2:
    resolution: {integrity: sha1-iQ2GF/9AyqMn8saBDXNU+Hw5JVU=}
    dependencies:
      tslib: 2.5.0
    dev: false

  /@fluentui/utilities/8.13.8_react@17.0.2:
    resolution: {integrity: sha1-XOgXsROKgh2XAlRacCGXS8hWlRk=}
    peerDependencies:
      '@types/react': '>=16.8.0 <19.0.0'
      react: '>=16.8.0 <19.0.0'
    dependencies:
      '@fluentui/dom-utilities': 2.2.5
      '@fluentui/merge-styles': 8.5.6
      '@fluentui/set-version': 8.2.5
      react: 17.0.2
      tslib: 2.5.0
    dev: false

  /@gar/promisify/1.1.3:
    resolution: {integrity: sha512-k2Ty1JcVojjJFwrg/ThKi2ujJ7XNLYaFGNB/bWT9wGR+oSMJHMa5w+CUq6p/pVrKeNNgA7pCqEcjSnHVoqJQFw==}
    dev: true

  /@griffel/core/1.10.0:
    resolution: {integrity: sha1-YNKzYMNVgv5aVRVXC4NcfV4vqWE=}
    dependencies:
      '@emotion/hash': 0.9.0
      csstype: 3.1.1
      rtl-css-js: 1.16.1
      stylis: 4.1.3
      tslib: 2.5.0
    dev: false

  /@griffel/react/1.5.5_react@17.0.2:
    resolution: {integrity: sha1-p/jAXAm+FE7A8RKF8lj/ayPYLxc=}
    peerDependencies:
      react: '>=16.8.0 <19.0.0'
    dependencies:
      '@griffel/core': 1.10.0
      react: 17.0.2
      tslib: 2.5.0
    dev: false

  /@humanwhocodes/config-array/0.5.0:
    resolution: {integrity: sha1-FAeWfUxu7Nc4j4Os8er00Mbljvk=}
    engines: {node: '>=10.10.0'}
    dependencies:
      '@humanwhocodes/object-schema': 1.2.1
      debug: 4.3.4
      minimatch: 3.1.2
    transitivePeerDependencies:
      - supports-color
    dev: true

  /@humanwhocodes/object-schema/1.2.1:
    resolution: {integrity: sha1-tSBSnsIdjllFoYUd/Rwy6U45/0U=}
    dev: true

  /@hutson/parse-repository-url/3.0.2:
    resolution: {integrity: sha512-H9XAx3hc0BQHY6l+IFSWHDySypcXsvsuLhgYLUGywmJ5pswRVQJUHpOsobnLYp2ZUaUlKiKDrgWWhosOwAEM8Q==}
    engines: {node: '>=6.9.0'}
    dev: true

  /@isaacs/cliui/8.0.2:
    resolution: {integrity: sha512-O8jcjabXaleOG9DQ0+ARXWZBTfnP4WNAqzuiJK7ll44AmxGKv/J2M4TPjxjY3znBCfvBXFzucm1twdyFybFqEA==}
    engines: {node: '>=12'}
    dependencies:
      string-width: 5.1.2
      string-width-cjs: /string-width/4.2.3
      strip-ansi: 7.0.1
      strip-ansi-cjs: /strip-ansi/6.0.1
      wrap-ansi: 8.1.0
      wrap-ansi-cjs: /wrap-ansi/7.0.0
    dev: true

  /@isaacs/string-locale-compare/1.1.0:
    resolution: {integrity: sha512-SQ7Kzhh9+D+ZW9MA0zkYv3VXhIDNx+LzM6EJ+/65I3QY+enU6Itte7E5XX7EWrqLW2FN4n06GWzBnPoC3th2aQ==}
    dev: true

  /@istanbuljs/load-nyc-config/1.1.0:
    resolution: {integrity: sha1-/T2x1Z7PfPEh6AZQu4ZxL5tV7O0=}
    engines: {node: '>=8'}
    dependencies:
      camelcase: 5.3.1
      find-up: 4.1.0
      get-package-type: 0.1.0
      js-yaml: 3.14.1
      resolve-from: 5.0.0
    dev: true

  /@istanbuljs/schema/0.1.3:
    resolution: {integrity: sha1-5F44TkuOwWvOL9kDr3hFD2v37Jg=}
    engines: {node: '>=8'}
    dev: true

  /@jest/console/29.4.3:
    resolution: {integrity: sha1-HyWpn3+GDkxGQjtbEDgmJGb63eE=}
    engines: {node: ^14.15.0 || ^16.10.0 || >=18.0.0}
    dependencies:
      '@jest/types': 29.4.3
      '@types/node': 16.18.31
      chalk: 4.1.2
      jest-message-util: 29.4.3
      jest-util: 29.4.3
      slash: 3.0.0
    dev: true

  /@jest/core/29.4.3_ts-node@10.9.1:
    resolution: {integrity: sha1-gp3WW//bSQ3lsPael96OO16t2Us=}
    engines: {node: ^14.15.0 || ^16.10.0 || >=18.0.0}
    peerDependencies:
      node-notifier: ^8.0.1 || ^9.0.0 || ^10.0.0
    peerDependenciesMeta:
      node-notifier:
        optional: true
    dependencies:
      '@jest/console': 29.4.3
      '@jest/reporters': 29.4.3
      '@jest/test-result': 29.4.3
      '@jest/transform': 29.4.3
      '@jest/types': 29.4.3
      '@types/node': 16.18.31
      ansi-escapes: 4.3.2
      chalk: 4.1.2
      ci-info: 3.8.0
      exit: 0.1.2
      graceful-fs: 4.2.10
      jest-changed-files: 29.4.3
      jest-config: 29.4.3_y674k6y5lkv2mkbgvxrm7bklx4
      jest-haste-map: 29.4.3
      jest-message-util: 29.4.3
      jest-regex-util: 29.4.3
      jest-resolve: 29.4.3
      jest-resolve-dependencies: 29.4.3
      jest-runner: 29.4.3
      jest-runtime: 29.4.3
      jest-snapshot: 29.4.3
      jest-util: 29.4.3
      jest-validate: 29.4.3
      jest-watcher: 29.4.3
      micromatch: 4.0.5
      pretty-format: 29.4.3
      slash: 3.0.0
      strip-ansi: 6.0.1
    transitivePeerDependencies:
      - supports-color
      - ts-node
    dev: true

  /@jest/environment/29.4.3:
    resolution: {integrity: sha1-n+LzFpw7M4FdxL05YKBkqD66ZUg=}
    engines: {node: ^14.15.0 || ^16.10.0 || >=18.0.0}
    dependencies:
      '@jest/fake-timers': 29.4.3
      '@jest/types': 29.4.3
      '@types/node': 16.18.31
      jest-mock: 29.4.3
    dev: true

  /@jest/expect-utils/29.4.3:
    resolution: {integrity: sha512-/6JWbkxHOP8EoS8jeeTd9dTfc9Uawi+43oLKHfp6zzux3U2hqOOVnV3ai4RpDYHOccL6g+5nrxpoc8DmJxtXVQ==}
    engines: {node: ^14.15.0 || ^16.10.0 || >=18.0.0}
    dependencies:
      jest-get-type: 29.4.3
    dev: true

  /@jest/expect/29.4.3:
    resolution: {integrity: sha1-0xooSS5FprzQ8gSoH3g/5xcEXG4=}
    engines: {node: ^14.15.0 || ^16.10.0 || >=18.0.0}
    dependencies:
      expect: 29.4.3
      jest-snapshot: 29.4.3
    transitivePeerDependencies:
      - supports-color
    dev: true

  /@jest/fake-timers/29.4.3:
    resolution: {integrity: sha1-MemCY4xg+mV9MQ1LnSTgIwZAJ7A=}
    engines: {node: ^14.15.0 || ^16.10.0 || >=18.0.0}
    dependencies:
      '@jest/types': 29.4.3
      '@sinonjs/fake-timers': 10.0.2
      '@types/node': 16.18.31
      jest-message-util: 29.4.3
      jest-mock: 29.4.3
      jest-util: 29.4.3
    dev: true

  /@jest/globals/29.4.3:
    resolution: {integrity: sha1-Y6LEIA0RvG1G8Su+JbB/dx/Oknk=}
    engines: {node: ^14.15.0 || ^16.10.0 || >=18.0.0}
    dependencies:
      '@jest/environment': 29.4.3
      '@jest/expect': 29.4.3
      '@jest/types': 29.4.3
      jest-mock: 29.4.3
    transitivePeerDependencies:
      - supports-color
    dev: true

  /@jest/reporters/29.4.3:
    resolution: {integrity: sha1-CmigwPIFVHYMwuVEMXegAYlp41M=}
    engines: {node: ^14.15.0 || ^16.10.0 || >=18.0.0}
    peerDependencies:
      node-notifier: ^8.0.1 || ^9.0.0 || ^10.0.0
    peerDependenciesMeta:
      node-notifier:
        optional: true
    dependencies:
      '@bcoe/v8-coverage': 0.2.3
      '@jest/console': 29.4.3
      '@jest/test-result': 29.4.3
      '@jest/transform': 29.4.3
      '@jest/types': 29.4.3
      '@jridgewell/trace-mapping': 0.3.17
      '@types/node': 16.18.31
      chalk: 4.1.2
      collect-v8-coverage: 1.0.1
      exit: 0.1.2
      glob: 7.2.3
      graceful-fs: 4.2.10
      istanbul-lib-coverage: 3.2.0
      istanbul-lib-instrument: 5.2.1
      istanbul-lib-report: 3.0.0
      istanbul-lib-source-maps: 4.0.1
      istanbul-reports: 3.1.5
      jest-message-util: 29.4.3
      jest-util: 29.4.3
      jest-worker: 29.4.3
      slash: 3.0.0
      string-length: 4.0.2
      strip-ansi: 6.0.1
      v8-to-istanbul: 9.1.0
    transitivePeerDependencies:
      - supports-color
    dev: true

  /@jest/schemas/29.4.3:
    resolution: {integrity: sha512-VLYKXQmtmuEz6IxJsrZwzG9NvtkQsWNnWMsKxqWNu3+CnfzJQhp0WDDKWLVV9hLKr0l3SLLFRqcYHjhtyuDVxg==}
    engines: {node: ^14.15.0 || ^16.10.0 || >=18.0.0}
    dependencies:
      '@sinclair/typebox': 0.25.24
    dev: true

  /@jest/source-map/29.4.3:
    resolution: {integrity: sha1-/40Fy//4ddSnkatnm0Mz30eVHSA=}
    engines: {node: ^14.15.0 || ^16.10.0 || >=18.0.0}
    dependencies:
      '@jridgewell/trace-mapping': 0.3.17
      callsites: 3.1.0
      graceful-fs: 4.2.10
    dev: true

  /@jest/test-result/29.4.3:
    resolution: {integrity: sha1-4T2XPRbIx8wMWXCC1fO55/eWzLg=}
    engines: {node: ^14.15.0 || ^16.10.0 || >=18.0.0}
    dependencies:
      '@jest/console': 29.4.3
      '@jest/types': 29.4.3
      '@types/istanbul-lib-coverage': 2.0.4
      collect-v8-coverage: 1.0.1
    dev: true

  /@jest/test-sequencer/29.4.3:
    resolution: {integrity: sha1-CGLodqIpkzhaDz5+ocwSbyCKKJg=}
    engines: {node: ^14.15.0 || ^16.10.0 || >=18.0.0}
    dependencies:
      '@jest/test-result': 29.4.3
      graceful-fs: 4.2.10
      jest-haste-map: 29.4.3
      slash: 3.0.0
    dev: true

  /@jest/transform/29.4.3:
    resolution: {integrity: sha1-99F+rJy1uy4SIuoZnHx+CDXgwDc=}
    engines: {node: ^14.15.0 || ^16.10.0 || >=18.0.0}
    dependencies:
      '@babel/core': 7.21.0
      '@jest/types': 29.4.3
      '@jridgewell/trace-mapping': 0.3.17
      babel-plugin-istanbul: 6.1.1
      chalk: 4.1.2
      convert-source-map: 2.0.0
      fast-json-stable-stringify: 2.1.0
      graceful-fs: 4.2.10
      jest-haste-map: 29.4.3
      jest-regex-util: 29.4.3
      jest-util: 29.4.3
      micromatch: 4.0.5
      pirates: 4.0.5
      slash: 3.0.0
      write-file-atomic: 4.0.2
    transitivePeerDependencies:
      - supports-color
    dev: true

  /@jest/types/29.4.3:
    resolution: {integrity: sha512-bPYfw8V65v17m2Od1cv44FH+SiKW7w2Xu7trhcdTLUmSv85rfKsP+qXSjO4KGJr4dtPSzl/gvslZBXctf1qGEA==}
    engines: {node: ^14.15.0 || ^16.10.0 || >=18.0.0}
    dependencies:
      '@jest/schemas': 29.4.3
      '@types/istanbul-lib-coverage': 2.0.4
      '@types/istanbul-reports': 3.0.1
      '@types/node': 16.18.31
      '@types/yargs': 17.0.22
      chalk: 4.1.2
    dev: true

  /@jridgewell/gen-mapping/0.1.1:
    resolution: {integrity: sha1-5dLkUDBqlJHjvXfjI+ONev8xWZY=}
    engines: {node: '>=6.0.0'}
    dependencies:
      '@jridgewell/set-array': 1.1.2
      '@jridgewell/sourcemap-codec': 1.4.14
    dev: true

  /@jridgewell/gen-mapping/0.3.2:
    resolution: {integrity: sha1-wa7cYehT8rufXf5tRELTtWWyU7k=}
    engines: {node: '>=6.0.0'}
    dependencies:
      '@jridgewell/set-array': 1.1.2
      '@jridgewell/sourcemap-codec': 1.4.14
      '@jridgewell/trace-mapping': 0.3.17
    dev: true

  /@jridgewell/resolve-uri/3.1.0:
    resolution: {integrity: sha1-IgOxGMFXchrd/mnUe3BGVGMGbXg=}
    engines: {node: '>=6.0.0'}
    dev: true

  /@jridgewell/set-array/1.1.2:
    resolution: {integrity: sha1-fGz5mNbSC5FMClWpGuko/yWWXnI=}
    engines: {node: '>=6.0.0'}
    dev: true

  /@jridgewell/source-map/0.3.2:
    resolution: {integrity: sha1-9FNRqu1FJ6KYUS7HL4EEDJmFgPs=}
    dependencies:
      '@jridgewell/gen-mapping': 0.3.2
      '@jridgewell/trace-mapping': 0.3.17
    dev: true

  /@jridgewell/sourcemap-codec/1.4.14:
    resolution: {integrity: sha1-rdTJjTQUcqKJGQtCTvvbCWmRuyQ=}
    dev: true

  /@jridgewell/trace-mapping/0.3.17:
    resolution: {integrity: sha1-eTBBJ3r5BzsJUaf+Dw2MTJjDaYU=}
    dependencies:
      '@jridgewell/resolve-uri': 3.1.0
      '@jridgewell/sourcemap-codec': 1.4.14
    dev: true

  /@jridgewell/trace-mapping/0.3.9:
    resolution: {integrity: sha1-ZTT9WTOlO6fL86F2FeJzoNEnP/k=}
    dependencies:
      '@jridgewell/resolve-uri': 3.1.0
      '@jridgewell/sourcemap-codec': 1.4.14
    dev: true

  /@lerna/child-process/6.6.2:
    resolution: {integrity: sha512-QyKIWEnKQFnYu2ey+SAAm1A5xjzJLJJj3bhIZd3QKyXKKjaJ0hlxam/OsWSltxTNbcyH1jRJjC6Cxv31usv0Ag==}
    engines: {node: ^14.17.0 || >=16.0.0}
    dependencies:
      chalk: 4.1.2
<<<<<<< HEAD
      execa: 5.0.0
=======
      execa: 5.1.1
>>>>>>> 665fbe54
      strong-log-transformer: 2.1.0
    dev: true

  /@lerna/create/6.6.2:
    resolution: {integrity: sha512-xQ+1Y7D+9etvUlE+unhG/TwmM6XBzGIdFBaNoW8D8kyOa9M2Jf3vdEtAxVa7mhRz66CENfhL/+I/QkVaa7pwbQ==}
    engines: {node: ^14.17.0 || >=16.0.0}
    dependencies:
      '@lerna/child-process': 6.6.2
      dedent: 0.7.0
      fs-extra: 9.1.0
      init-package-json: 3.0.2
      npm-package-arg: 8.1.1
      p-reduce: 2.1.0
      pacote: 15.1.1
      pify: 5.0.0
      semver: 7.3.8
      slash: 3.0.0
      validate-npm-package-license: 3.0.4
      validate-npm-package-name: 4.0.0
      yargs-parser: 20.2.4
    transitivePeerDependencies:
      - bluebird
      - supports-color
    dev: true

  /@lerna/legacy-package-management/6.6.2_nx@15.8.2+typescript@4.9.5:
    resolution: {integrity: sha512-0hZxUPKnHwehUO2xC4ldtdX9bW0W1UosxebDIQlZL2STnZnA2IFmIk2lJVUyFW+cmTPQzV93jfS0i69T9Z+teg==}
    engines: {node: ^14.17.0 || >=16.0.0}
    dependencies:
      '@npmcli/arborist': 6.2.3
      '@npmcli/run-script': 4.1.7
      '@nrwl/devkit': 15.8.2_nx@15.8.2+typescript@4.9.5
      '@octokit/rest': 19.0.3
      byte-size: 7.0.0
      chalk: 4.1.0
      clone-deep: 4.0.1
      cmd-shim: 5.0.0
      columnify: 1.6.0
      config-chain: 1.1.12
      conventional-changelog-core: 4.2.4
      conventional-recommended-bump: 6.1.0
      cosmiconfig: 7.0.0
      dedent: 0.7.0
      dot-prop: 6.0.1
      execa: 5.0.0
      file-url: 3.0.0
      find-up: 5.0.0
      fs-extra: 9.1.0
      get-port: 5.1.1
      get-stream: 6.0.0
      git-url-parse: 13.1.0
      glob-parent: 5.1.2
      globby: 11.1.0
      graceful-fs: 4.2.10
      has-unicode: 2.0.1
      inquirer: 8.2.4
      is-ci: 2.0.0
      is-stream: 2.0.0
      libnpmpublish: 7.1.4
      load-json-file: 6.2.0
      make-dir: 3.1.0
      minimatch: 3.0.5
      multimatch: 5.0.0
      node-fetch: 2.6.7
      npm-package-arg: 8.1.1
      npm-packlist: 5.1.1
      npm-registry-fetch: 14.0.3
      npmlog: 6.0.2
      p-map: 4.0.0
      p-map-series: 2.1.0
      p-queue: 6.6.2
      p-waterfall: 2.1.1
      pacote: 15.1.1
      pify: 5.0.0
      pretty-format: 29.4.3
      read-cmd-shim: 3.0.0
      read-package-json: 5.0.1
      resolve-from: 5.0.0
      semver: 7.3.8
      signal-exit: 3.0.7
      slash: 3.0.0
      ssri: 9.0.1
      strong-log-transformer: 2.1.0
      tar: 6.1.11
      temp-dir: 1.0.0
      tempy: 1.0.0
      upath: 2.0.1
      uuid: 8.3.2
      write-file-atomic: 4.0.1
      write-pkg: 4.0.0
      yargs: 16.2.0
    transitivePeerDependencies:
      - bluebird
      - encoding
      - nx
      - supports-color
      - typescript
    dev: true

  /@microsoft/eslint-plugin-sdl/0.1.9_eslint@7.32.0:
    resolution: {integrity: sha1-b4McWgOdzMN4RBl8WmfH0coNyN8=}
    engines: {node: '>=0.10.0'}
    dependencies:
      eslint-plugin-node: 11.1.0_eslint@7.32.0
      eslint-plugin-react: 7.24.0_eslint@7.32.0
      eslint-plugin-security: 1.4.0
    transitivePeerDependencies:
      - eslint
    dev: true

  /@microsoft/load-themed-styles/1.10.295:
    resolution: {integrity: sha1-08jXqxhvQicnuhEtbr5f6OQQUdk=}
    dev: false

  /@microsoft/microsoft-graph-client/3.0.5_@azure+msal-browser@2.33.0:
    resolution: {integrity: sha1-xmG1uycf1Z00ORsGV7injAKvmrg=}
    engines: {node: '>=12.0.0'}
    peerDependencies:
      '@azure/identity': '*'
      '@azure/msal-browser': '*'
      buffer: '*'
      stream-browserify: '*'
    peerDependenciesMeta:
      '@azure/identity':
        optional: true
      '@azure/msal-browser':
        optional: true
      buffer:
        optional: true
      stream-browserify:
        optional: true
    dependencies:
      '@azure/msal-browser': 2.33.0
      '@babel/runtime': 7.21.0
      tslib: 2.5.0
    dev: false

  /@microsoft/microsoft-graph-types/2.26.0:
    resolution: {integrity: sha1-EUNtEG20PQlzeD2djgmepYma7ng=}
    dev: true

  /@mixer/webpack-bundle-compare/0.1.1:
    resolution: {integrity: sha1-p1Tz64IqIqhjTAm5LFNNv21CC44=}
    dependencies:
      bfj: 7.0.2
      js-base64: 3.7.5
      msgpack-lite: 0.1.26
    dev: true

  /@next/env/12.3.4:
    resolution: {integrity: sha512-H/69Lc5Q02dq3o+dxxy5O/oNxFsZpdL6WREtOOtOM1B/weonIwDXkekr1KV5DPVPr12IHFPrMrcJQ6bgPMfn7A==}
    dev: false

  /@next/eslint-plugin-next/13.2.4:
    resolution: {integrity: sha512-ck1lI+7r1mMJpqLNa3LJ5pxCfOB1lfJncKmRJeJxcJqcngaFwylreLP7da6Rrjr6u2gVRTfmnkSkjc80IiQCwQ==}
    dependencies:
      glob: 7.1.7
    dev: true

  /@next/swc-android-arm-eabi/12.3.4:
    resolution: {integrity: sha512-cM42Cw6V4Bz/2+j/xIzO8nK/Q3Ly+VSlZJTa1vHzsocJRYz8KT6MrreXaci2++SIZCF1rVRCDgAg5PpqRibdIA==}
    engines: {node: '>= 10'}
    cpu: [arm]
    os: [android]
    requiresBuild: true
    dev: false
    optional: true

  /@next/swc-android-arm64/12.3.4:
    resolution: {integrity: sha512-5jf0dTBjL+rabWjGj3eghpLUxCukRhBcEJgwLedewEA/LJk2HyqCvGIwj5rH+iwmq1llCWbOky2dO3pVljrapg==}
    engines: {node: '>= 10'}
    cpu: [arm64]
    os: [android]
    requiresBuild: true
    dev: false
    optional: true

  /@next/swc-darwin-arm64/12.3.4:
    resolution: {integrity: sha512-DqsSTd3FRjQUR6ao0E1e2OlOcrF5br+uegcEGPVonKYJpcr0MJrtYmPxd4v5T6UCJZ+XzydF7eQo5wdGvSZAyA==}
    engines: {node: '>= 10'}
    cpu: [arm64]
    os: [darwin]
    requiresBuild: true
    dev: false
    optional: true

  /@next/swc-darwin-x64/12.3.4:
    resolution: {integrity: sha512-PPF7tbWD4k0dJ2EcUSnOsaOJ5rhT3rlEt/3LhZUGiYNL8KvoqczFrETlUx0cUYaXe11dRA3F80Hpt727QIwByQ==}
    engines: {node: '>= 10'}
    cpu: [x64]
    os: [darwin]
    requiresBuild: true
    dev: false
    optional: true

  /@next/swc-freebsd-x64/12.3.4:
    resolution: {integrity: sha512-KM9JXRXi/U2PUM928z7l4tnfQ9u8bTco/jb939pdFUHqc28V43Ohd31MmZD1QzEK4aFlMRaIBQOWQZh4D/E5lQ==}
    engines: {node: '>= 10'}
    cpu: [x64]
    os: [freebsd]
    requiresBuild: true
    dev: false
    optional: true

  /@next/swc-linux-arm-gnueabihf/12.3.4:
    resolution: {integrity: sha512-3zqD3pO+z5CZyxtKDTnOJ2XgFFRUBciOox6EWkoZvJfc9zcidNAQxuwonUeNts6Xbm8Wtm5YGIRC0x+12YH7kw==}
    engines: {node: '>= 10'}
    cpu: [arm]
    os: [linux]
    requiresBuild: true
    dev: false
    optional: true

  /@next/swc-linux-arm64-gnu/12.3.4:
    resolution: {integrity: sha512-kiX0vgJGMZVv+oo1QuObaYulXNvdH/IINmvdZnVzMO/jic/B8EEIGlZ8Bgvw8LCjH3zNVPO3mGrdMvnEEPEhKA==}
    engines: {node: '>= 10'}
    cpu: [arm64]
    os: [linux]
    requiresBuild: true
    dev: false
    optional: true

  /@next/swc-linux-arm64-musl/12.3.4:
    resolution: {integrity: sha512-EETZPa1juczrKLWk5okoW2hv7D7WvonU+Cf2CgsSoxgsYbUCZ1voOpL4JZTOb6IbKMDo6ja+SbY0vzXZBUMvkQ==}
    engines: {node: '>= 10'}
    cpu: [arm64]
    os: [linux]
    requiresBuild: true
    dev: false
    optional: true

  /@next/swc-linux-x64-gnu/12.3.4:
    resolution: {integrity: sha512-4csPbRbfZbuWOk3ATyWcvVFdD9/Rsdq5YHKvRuEni68OCLkfy4f+4I9OBpyK1SKJ00Cih16NJbHE+k+ljPPpag==}
    engines: {node: '>= 10'}
    cpu: [x64]
    os: [linux]
    requiresBuild: true
    dev: false
    optional: true

  /@next/swc-linux-x64-musl/12.3.4:
    resolution: {integrity: sha512-YeBmI+63Ro75SUiL/QXEVXQ19T++58aI/IINOyhpsRL1LKdyfK/35iilraZEFz9bLQrwy1LYAR5lK200A9Gjbg==}
    engines: {node: '>= 10'}
    cpu: [x64]
    os: [linux]
    requiresBuild: true
    dev: false
    optional: true

  /@next/swc-win32-arm64-msvc/12.3.4:
    resolution: {integrity: sha512-Sd0qFUJv8Tj0PukAYbCCDbmXcMkbIuhnTeHm9m4ZGjCf6kt7E/RMs55Pd3R5ePjOkN7dJEuxYBehawTR/aPDSQ==}
    engines: {node: '>= 10'}
    cpu: [arm64]
    os: [win32]
    requiresBuild: true
    dev: false
    optional: true

  /@next/swc-win32-ia32-msvc/12.3.4:
    resolution: {integrity: sha512-rt/vv/vg/ZGGkrkKcuJ0LyliRdbskQU+91bje+PgoYmxTZf/tYs6IfbmgudBJk6gH3QnjHWbkphDdRQrseRefQ==}
    engines: {node: '>= 10'}
    cpu: [ia32]
    os: [win32]
    requiresBuild: true
    dev: false
    optional: true

  /@next/swc-win32-x64-msvc/12.3.4:
    resolution: {integrity: sha512-DQ20JEfTBZAgF8QCjYfJhv2/279M6onxFjdG/+5B0Cyj00/EdBxiWb2eGGFgQhrBbNv/lsvzFbbi0Ptf8Vw/bg==}
    engines: {node: '>= 10'}
    cpu: [x64]
    os: [win32]
    requiresBuild: true
    dev: false
    optional: true

  /@nodelib/fs.scandir/2.1.5:
    resolution: {integrity: sha512-vq24Bq3ym5HEQm2NKCr3yXDwjc7vTsEThRDnkp2DK9p1uqLR+DHurm/NOTo0KG7HYHU7eppKZj3MyqYuMBf62g==}
    engines: {node: '>= 8'}
    dependencies:
      '@nodelib/fs.stat': 2.0.5
      run-parallel: 1.2.0
    dev: true

  /@nodelib/fs.stat/2.0.5:
    resolution: {integrity: sha512-RkhPPp2zrqDAQA/2jNhnztcPAlv64XdhIp7a7454A5ovI7Bukxgt7MX7udwAu3zg1DcpPU0rz3VV1SeaqvY4+A==}
    engines: {node: '>= 8'}
    dev: true

  /@nodelib/fs.walk/1.2.8:
    resolution: {integrity: sha512-oGB+UxlgWcgQkgwo8GcEGwemoTFt3FIO9ababBmaGwXIoBKZ+GTy0pP185beGg7Llih/NSHSV2XAs1lnznocSg==}
    engines: {node: '>= 8'}
    dependencies:
      '@nodelib/fs.scandir': 2.1.5
      fastq: 1.15.0
    dev: true

  /@npmcli/arborist/6.2.3:
    resolution: {integrity: sha512-lpGOC2ilSJXcc2zfW9QtukcCTcMbl3fVI0z4wvFB2AFIl0C+Q6Wv7ccrpdrQa8rvJ1ZVuc6qkX7HVTyKlzGqKA==}
    engines: {node: ^14.17.0 || ^16.13.0 || >=18.0.0}
    hasBin: true
    dependencies:
      '@isaacs/string-locale-compare': 1.1.0
      '@npmcli/fs': 3.1.0
      '@npmcli/installed-package-contents': 2.0.2
      '@npmcli/map-workspaces': 3.0.4
      '@npmcli/metavuln-calculator': 5.0.1
      '@npmcli/name-from-folder': 2.0.0
      '@npmcli/node-gyp': 3.0.0
      '@npmcli/package-json': 3.0.0
      '@npmcli/query': 3.0.0
      '@npmcli/run-script': 6.0.2
      bin-links: 4.0.1
      cacache: 17.1.0
      common-ancestor-path: 1.0.1
      hosted-git-info: 6.1.1
      json-parse-even-better-errors: 3.0.0
      json-stringify-nice: 1.1.4
      minimatch: 6.2.0
      nopt: 7.1.0
      npm-install-checks: 6.1.1
      npm-package-arg: 10.1.0
      npm-pick-manifest: 8.0.1
      npm-registry-fetch: 14.0.5
      npmlog: 7.0.1
      pacote: 15.1.1
      parse-conflict-json: 3.0.1
      proc-log: 3.0.0
      promise-all-reject-late: 1.0.1
      promise-call-limit: 1.0.1
      read-package-json-fast: 3.0.2
      semver: 7.3.8
      ssri: 10.0.4
      treeverse: 3.0.0
      walk-up-path: 1.0.0
    transitivePeerDependencies:
      - bluebird
      - supports-color
    dev: true

  /@npmcli/fs/2.1.2:
    resolution: {integrity: sha512-yOJKRvohFOaLqipNtwYB9WugyZKhC/DZC4VYPmpaCzDBrA8YpK3qHZ8/HGscMnE4GqbkLNuVcCnxkeQEdGt6LQ==}
    engines: {node: ^12.13.0 || ^14.15.0 || >=16.0.0}
    dependencies:
      '@gar/promisify': 1.1.3
      semver: 7.3.8
    dev: true

  /@npmcli/fs/3.1.0:
    resolution: {integrity: sha512-7kZUAaLscfgbwBQRbvdMYaZOWyMEcPTH/tJjnyAWJ/dvvs9Ef+CERx/qJb9GExJpl1qipaDGn7KqHnFGGixd0w==}
    engines: {node: ^14.17.0 || ^16.13.0 || >=18.0.0}
    dependencies:
      semver: 7.3.8
    dev: true

  /@npmcli/git/4.0.4:
    resolution: {integrity: sha512-5yZghx+u5M47LghaybLCkdSyFzV/w4OuH12d96HO389Ik9CDsLaDZJVynSGGVJOLn6gy/k7Dz5XYcplM3uxXRg==}
    engines: {node: ^14.17.0 || ^16.13.0 || >=18.0.0}
    dependencies:
      '@npmcli/promise-spawn': 6.0.2
      lru-cache: 7.18.1
      npm-pick-manifest: 8.0.1
      proc-log: 3.0.0
      promise-inflight: 1.0.1
      promise-retry: 2.0.1
      semver: 7.3.8
      which: 3.0.1
    transitivePeerDependencies:
      - bluebird
    dev: true

  /@npmcli/installed-package-contents/2.0.2:
    resolution: {integrity: sha512-xACzLPhnfD51GKvTOOuNX2/V4G4mz9/1I2MfDoye9kBM3RYe5g2YbscsaGoTlaWqkxeiapBWyseULVKpSVHtKQ==}
    engines: {node: ^14.17.0 || ^16.13.0 || >=18.0.0}
    hasBin: true
    dependencies:
      npm-bundled: 3.0.0
      npm-normalize-package-bin: 3.0.1
    dev: true

  /@npmcli/map-workspaces/3.0.4:
    resolution: {integrity: sha512-Z0TbvXkRbacjFFLpVpV0e2mheCh+WzQpcqL+4xp49uNJOxOnIAPZyXtUxZ5Qn3QBTGKA11Exjd9a5411rBrhDg==}
    engines: {node: ^14.17.0 || ^16.13.0 || >=18.0.0}
    dependencies:
      '@npmcli/name-from-folder': 2.0.0
      glob: 10.2.4
      minimatch: 9.0.0
      read-package-json-fast: 3.0.2
    dev: true

  /@npmcli/metavuln-calculator/5.0.1:
    resolution: {integrity: sha512-qb8Q9wIIlEPj3WeA1Lba91R4ZboPL0uspzV0F9uwP+9AYMVB2zOoa7Pbk12g6D2NHAinSbHh6QYmGuRyHZ874Q==}
    engines: {node: ^14.17.0 || ^16.13.0 || >=18.0.0}
    dependencies:
      cacache: 17.1.0
      json-parse-even-better-errors: 3.0.0
      pacote: 15.1.1
      semver: 7.3.8
    transitivePeerDependencies:
      - bluebird
      - supports-color
    dev: true

  /@npmcli/move-file/2.0.1:
    resolution: {integrity: sha512-mJd2Z5TjYWq/ttPLLGqArdtnC74J6bOzg4rMDnN+p1xTacZ2yPRCk2y0oSWQtygLR9YVQXgOcONrwtnk3JupxQ==}
    engines: {node: ^12.13.0 || ^14.15.0 || >=16.0.0}
    deprecated: This functionality has been moved to @npmcli/fs
    dependencies:
      mkdirp: 1.0.4
      rimraf: 3.0.2
    dev: true

  /@npmcli/name-from-folder/2.0.0:
    resolution: {integrity: sha512-pwK+BfEBZJbKdNYpHHRTNBwBoqrN/iIMO0AiGvYsp3Hoaq0WbgGSWQR6SCldZovoDpY3yje5lkFUe6gsDgJ2vg==}
    engines: {node: ^14.17.0 || ^16.13.0 || >=18.0.0}
    dev: true

  /@npmcli/node-gyp/2.0.0:
    resolution: {integrity: sha512-doNI35wIe3bBaEgrlPfdJPaCpUR89pJWep4Hq3aRdh6gKazIVWfs0jHttvSSoq47ZXgC7h73kDsUl8AoIQUB+A==}
    engines: {node: ^12.13.0 || ^14.15.0 || >=16.0.0}
    dev: true

  /@npmcli/node-gyp/3.0.0:
    resolution: {integrity: sha512-gp8pRXC2oOxu0DUE1/M3bYtb1b3/DbJ5aM113+XJBgfXdussRAsX0YOrOhdd8WvnAR6auDBvJomGAkLKA5ydxA==}
    engines: {node: ^14.17.0 || ^16.13.0 || >=18.0.0}
    dev: true

  /@npmcli/package-json/3.0.0:
    resolution: {integrity: sha512-NnuPuM97xfiCpbTEJYtEuKz6CFbpUHtaT0+5via5pQeI25omvQDFbp1GcGJ/c4zvL/WX0qbde6YiLgfZbWFgvg==}
    engines: {node: ^14.17.0 || ^16.13.0 || >=18.0.0}
    dependencies:
      json-parse-even-better-errors: 3.0.0
    dev: true

  /@npmcli/promise-spawn/3.0.0:
    resolution: {integrity: sha512-s9SgS+p3a9Eohe68cSI3fi+hpcZUmXq5P7w0kMlAsWVtR7XbK3ptkZqKT2cK1zLDObJ3sR+8P59sJE0w/KTL1g==}
    engines: {node: ^12.13.0 || ^14.15.0 || >=16.0.0}
    dependencies:
      infer-owner: 1.0.4
    dev: true

  /@npmcli/promise-spawn/6.0.2:
    resolution: {integrity: sha512-gGq0NJkIGSwdbUt4yhdF8ZrmkGKVz9vAdVzpOfnom+V8PLSmSOVhZwbNvZZS1EYcJN5hzzKBxmmVVAInM6HQLg==}
    engines: {node: ^14.17.0 || ^16.13.0 || >=18.0.0}
    dependencies:
      which: 3.0.1
    dev: true

  /@npmcli/query/3.0.0:
    resolution: {integrity: sha512-MFNDSJNgsLZIEBVZ0Q9w9K7o07j5N4o4yjtdz2uEpuCZlXGMuPENiRaFYk0vRqAA64qVuUQwC05g27fRtfUgnA==}
    engines: {node: ^14.17.0 || ^16.13.0 || >=18.0.0}
    dependencies:
      postcss-selector-parser: 6.0.11
    dev: true

  /@npmcli/run-script/4.1.7:
    resolution: {integrity: sha512-WXr/MyM4tpKA4BotB81NccGAv8B48lNH0gRoILucbcAhTQXLCoi6HflMV3KdXubIqvP9SuLsFn68Z7r4jl+ppw==}
    engines: {node: ^12.13.0 || ^14.15.0 || >=16.0.0}
    dependencies:
      '@npmcli/node-gyp': 2.0.0
      '@npmcli/promise-spawn': 3.0.0
      node-gyp: 9.3.1
      read-package-json-fast: 2.0.3
      which: 2.0.2
    transitivePeerDependencies:
      - bluebird
      - supports-color
    dev: true

  /@npmcli/run-script/6.0.2:
    resolution: {integrity: sha512-NCcr1uQo1k5U+SYlnIrbAh3cxy+OQT1VtqiAbxdymSlptbzBb62AjH2xXgjNCoP073hoa1CfCAcwoZ8k96C4nA==}
    engines: {node: ^14.17.0 || ^16.13.0 || >=18.0.0}
    dependencies:
      '@npmcli/node-gyp': 3.0.0
      '@npmcli/promise-spawn': 6.0.2
      node-gyp: 9.3.1
      read-package-json-fast: 3.0.2
      which: 3.0.1
    transitivePeerDependencies:
      - bluebird
      - supports-color
    dev: true

  /@nrwl/cli/15.8.2:
    resolution: {integrity: sha512-7Ye1Y1nPF1RuiQbKhHYeBDbFKMPwiz0Bd0YLu11Egu5a7sYCdAhknMsM9U82QxcJpIsGzolutVmfoG4AGz1MbA==}
    dependencies:
      nx: 15.8.2
    transitivePeerDependencies:
      - '@swc-node/register'
      - '@swc/core'
      - debug
    dev: true

  /@nrwl/devkit/15.8.2_nx@15.8.2+typescript@4.9.5:
    resolution: {integrity: sha512-q4b+tTqwoUTbx9oydGhYZsZYNqncX0BErsSpk4CMwzOIyb549Fs/u7L8XQj2NsHLEVJ8gzl+AOfl7xFgEfZgaw==}
    peerDependencies:
      nx: '>= 14.1 <= 16'
    dependencies:
      '@phenomnomnominal/tsquery': 4.1.1_typescript@4.9.5
      ejs: 3.1.8
      ignore: 5.2.4
      nx: 15.8.2
      semver: 7.3.4
      tmp: 0.2.1
      tslib: 2.5.0
    transitivePeerDependencies:
      - typescript
    dev: true

  /@nrwl/nx-darwin-arm64/15.8.2:
    resolution: {integrity: sha512-H9geHEI6+9Ww58OH351QpnuuaKIMltG/So58xerVlPK3PHylHpp/f8G+7Ui78TV1Hqvm2mpVIrP46lPS4a46EQ==}
    engines: {node: '>= 10'}
    cpu: [arm64]
    os: [darwin]
    requiresBuild: true
    dev: true
    optional: true

  /@nrwl/nx-darwin-x64/15.8.2:
    resolution: {integrity: sha512-wZdrldpbWOAOwrwS+bbhGuFR7bUYfuOc3BInLn5xhVhT5oGw5s6W08c/wK5ZcM2osROAbb7GZFVRCn2e9NlFyw==}
    engines: {node: '>= 10'}
    cpu: [x64]
    os: [darwin]
    requiresBuild: true
    dev: true
    optional: true

  /@nrwl/nx-linux-arm-gnueabihf/15.8.2:
    resolution: {integrity: sha512-Lsc6eLjS8bqFSqZBA3a+7RQk/HAXP3SsTlhaTAqxk4QPlOQXHnDhkcwIeycjzumkDz5HRDvDOwh2TMSYTpALag==}
    engines: {node: '>= 10'}
    cpu: [arm]
    os: [linux]
    requiresBuild: true
    dev: true
    optional: true

  /@nrwl/nx-linux-arm64-gnu/15.8.2:
    resolution: {integrity: sha512-EKO9u2nox8r7Z6Tjttm36C8z2uTe2/LGPtTb5fHmkG9uStXaWEHaqMMs5Gqd03V6BzO0TypbwrdTwIMmQ1ICQw==}
    engines: {node: '>= 10'}
    cpu: [arm64]
    os: [linux]
    requiresBuild: true
    dev: true
    optional: true

  /@nrwl/nx-linux-arm64-musl/15.8.2:
    resolution: {integrity: sha512-MQk3LydQZFz4vRGEEEeyB6XjAJVOyYdwDB/3WVylS5iyZPWhKKdcoaXYvdz38fDcU9bqFyrpRlTAistr2A64iA==}
    engines: {node: '>= 10'}
    cpu: [arm64]
    os: [linux]
    requiresBuild: true
    dev: true
    optional: true

  /@nrwl/nx-linux-x64-gnu/15.8.2:
    resolution: {integrity: sha512-BEyH2OBBdFMWqjaCX/rtPgrGxngafeg4160u0lAqV2nexyvdLHwxIT/266bF+loICmAwPWlUNvW963/Xl4f0iA==}
    engines: {node: '>= 10'}
    cpu: [x64]
    os: [linux]
    requiresBuild: true
    dev: true
    optional: true

  /@nrwl/nx-linux-x64-musl/15.8.2:
    resolution: {integrity: sha512-8I0a4bruF6ESATk0Q4dOBXeXZ1w9BFkP3DJ0iZltHu1YgbNC0btuBFVg7n2p9SNqIvxzigxyYlfqE+BPGKm01w==}
    engines: {node: '>= 10'}
    cpu: [x64]
    os: [linux]
    requiresBuild: true
    dev: true
    optional: true

  /@nrwl/nx-win32-arm64-msvc/15.8.2:
    resolution: {integrity: sha512-E8WAbC/wI/7Px7r0EEREy+UD7LLNhlIEVC+OQUt1mthBxyKuci5l6NkNghpAxcCtFl9353aZ4AlWy8EtuT1i4Q==}
    engines: {node: '>= 10'}
    cpu: [arm64]
    os: [win32]
    requiresBuild: true
    dev: true
    optional: true

  /@nrwl/nx-win32-x64-msvc/15.8.2:
    resolution: {integrity: sha512-QKCNmOyQSxFtwxxEGGohIwYr1QXFyUVyQtsNIhB3g/nJ62IDjuURffnDFi92UeWyfyvLJLMEWrKwYehegRnezw==}
    engines: {node: '>= 10'}
    cpu: [x64]
    os: [win32]
    requiresBuild: true
    dev: true
    optional: true

  /@nrwl/tao/15.8.2:
    resolution: {integrity: sha512-7igrLPmwOsnxno9dO14sYZmMxfJOFJdmmpMX7dE+18SQZrloy6HI3GjiIfzZCuRPrvhY0dtIZ9eTNH4Prx/ydA==}
    hasBin: true
    dependencies:
      nx: 15.8.2
    transitivePeerDependencies:
      - '@swc-node/register'
      - '@swc/core'
      - debug
    dev: true

  /@octokit/auth-token/2.5.0:
    resolution: {integrity: sha1-J8N+omwgXyhENAJHf/0mExHyHjY=}
    dependencies:
      '@octokit/types': 6.41.0
    dev: true

  /@octokit/auth-token/3.0.3:
    resolution: {integrity: sha512-/aFM2M4HVDBT/jjDBa84sJniv1t9Gm/rLkalaz9htOm+L+8JMj1k9w0CkUdcxNyNxZPlTxKPVko+m1VlM58ZVA==}
    engines: {node: '>= 14'}
    dependencies:
      '@octokit/types': 9.0.0
    dev: true

  /@octokit/core/3.6.0:
    resolution: {integrity: sha1-M3bLnzAI2bPREDcNkOCh/NX+YIU=}
    dependencies:
      '@octokit/auth-token': 2.5.0
      '@octokit/graphql': 4.8.0
      '@octokit/request': 5.6.3
      '@octokit/request-error': 2.1.0
      '@octokit/types': 6.41.0
      before-after-hook: 2.2.3
      universal-user-agent: 6.0.0
    transitivePeerDependencies:
      - encoding
    dev: true

  /@octokit/core/4.2.0:
    resolution: {integrity: sha512-AgvDRUg3COpR82P7PBdGZF/NNqGmtMq2NiPqeSsDIeCfYFOZ9gddqWNQHnFdEUf+YwOj4aZYmJnlPp7OXmDIDg==}
    engines: {node: '>= 14'}
    dependencies:
      '@octokit/auth-token': 3.0.3
      '@octokit/graphql': 5.0.5
      '@octokit/request': 6.2.3
      '@octokit/request-error': 3.0.3
      '@octokit/types': 9.0.0
      before-after-hook: 2.2.3
      universal-user-agent: 6.0.0
    transitivePeerDependencies:
      - encoding
    dev: true

  /@octokit/endpoint/6.0.12:
    resolution: {integrity: sha1-O01HpLDnmxAn+4111CIZKLLQVlg=}
    dependencies:
      '@octokit/types': 6.41.0
      is-plain-object: 5.0.0
      universal-user-agent: 6.0.0
    dev: true

  /@octokit/endpoint/7.0.5:
    resolution: {integrity: sha512-LG4o4HMY1Xoaec87IqQ41TQ+glvIeTKqfjkCEmt5AIwDZJwQeVZFIEYXrYY6yLwK+pAScb9Gj4q+Nz2qSw1roA==}
    engines: {node: '>= 14'}
    dependencies:
      '@octokit/types': 9.0.0
      is-plain-object: 5.0.0
      universal-user-agent: 6.0.0
    dev: true

  /@octokit/graphql/4.8.0:
    resolution: {integrity: sha1-Zk2bEcDhIRLL944Q9JoFlZqiLMM=}
    dependencies:
      '@octokit/request': 5.6.3
      '@octokit/types': 6.41.0
      universal-user-agent: 6.0.0
    transitivePeerDependencies:
      - encoding
    dev: true

  /@octokit/graphql/5.0.5:
    resolution: {integrity: sha512-Qwfvh3xdqKtIznjX9lz2D458r7dJPP8l6r4GQkIdWQouZwHQK0mVT88uwiU2bdTU2OtT1uOlKpRciUWldpG0yQ==}
    engines: {node: '>= 14'}
    dependencies:
      '@octokit/request': 6.2.3
      '@octokit/types': 9.0.0
      universal-user-agent: 6.0.0
    transitivePeerDependencies:
      - encoding
    dev: true

  /@octokit/openapi-types/12.11.0:
    resolution: {integrity: sha1-2lY41k8rkZvKic5mAtBZ8bUtPvA=}
    dev: true

  /@octokit/openapi-types/14.0.0:
    resolution: {integrity: sha512-HNWisMYlR8VCnNurDU6os2ikx0s0VyEjDYHNS/h4cgb8DeOxQ0n72HyinUtdDVxJhFy3FWLGl0DJhfEWk3P5Iw==}
    dev: true

  /@octokit/openapi-types/16.0.0:
    resolution: {integrity: sha512-JbFWOqTJVLHZSUUoF4FzAZKYtqdxWu9Z5m2QQnOyEa04fOFljvyh7D3GYKbfuaSWisqehImiVIMG4eyJeP5VEA==}
    dev: true

  /@octokit/plugin-enterprise-rest/6.0.1:
    resolution: {integrity: sha512-93uGjlhUD+iNg1iWhUENAtJata6w5nE+V4urXOAlIXdco6xNZtUSfYY8dzp3Udy74aqO/B5UZL80x/YMa5PKRw==}
    dev: true

  /@octokit/plugin-paginate-rest/3.1.0_@octokit+core@4.2.0:
    resolution: {integrity: sha512-+cfc40pMzWcLkoDcLb1KXqjX0jTGYXjKuQdFQDc6UAknISJHnZTiBqld6HDwRJvD4DsouDKrWXNbNV0lE/3AXA==}
    engines: {node: '>= 14'}
    peerDependencies:
      '@octokit/core': '>=4'
    dependencies:
      '@octokit/core': 4.2.0
      '@octokit/types': 6.41.0
    dev: true

  /@octokit/plugin-request-log/1.0.4_@octokit+core@4.2.0:
    resolution: {integrity: sha512-mLUsMkgP7K/cnFEw07kWqXGF5LKrOkD+lhCrKvPHXWDywAwuDUeDwWBpc69XK3pNX0uKiVt8g5z96PJ6z9xCFA==}
    peerDependencies:
      '@octokit/core': '>=3'
    dependencies:
      '@octokit/core': 4.2.0
    dev: true

  /@octokit/plugin-rest-endpoint-methods/6.8.1_@octokit+core@4.2.0:
    resolution: {integrity: sha512-QrlaTm8Lyc/TbU7BL/8bO49vp+RZ6W3McxxmmQTgYxf2sWkO8ZKuj4dLhPNJD6VCUW1hetCmeIM0m6FTVpDiEg==}
    engines: {node: '>= 14'}
    peerDependencies:
      '@octokit/core': '>=3'
    dependencies:
      '@octokit/core': 4.2.0
      '@octokit/types': 8.2.1
      deprecation: 2.3.1
    dev: true

  /@octokit/request-error/2.1.0:
    resolution: {integrity: sha1-nhUDV4Mb/HiNE6T9SxkT1gx01nc=}
    dependencies:
      '@octokit/types': 6.41.0
      deprecation: 2.3.1
      once: 1.4.0
    dev: true

  /@octokit/request-error/3.0.3:
    resolution: {integrity: sha512-crqw3V5Iy2uOU5Np+8M/YexTlT8zxCfI+qu+LxUB7SZpje4Qmx3mub5DfEKSO8Ylyk0aogi6TYdf6kxzh2BguQ==}
    engines: {node: '>= 14'}
    dependencies:
      '@octokit/types': 9.0.0
      deprecation: 2.3.1
      once: 1.4.0
    dev: true

  /@octokit/request/5.6.3:
    resolution: {integrity: sha1-GaAiUVpbupZawGydEzRRTrUMSLA=}
    dependencies:
      '@octokit/endpoint': 6.0.12
      '@octokit/request-error': 2.1.0
      '@octokit/types': 6.41.0
      is-plain-object: 5.0.0
      node-fetch: 2.6.9
      universal-user-agent: 6.0.0
    transitivePeerDependencies:
      - encoding
    dev: true

  /@octokit/request/6.2.3:
    resolution: {integrity: sha512-TNAodj5yNzrrZ/VxP+H5HiYaZep0H3GU0O7PaF+fhDrt8FPrnkei9Aal/txsN/1P7V3CPiThG0tIvpPDYUsyAA==}
    engines: {node: '>= 14'}
    dependencies:
      '@octokit/endpoint': 7.0.5
      '@octokit/request-error': 3.0.3
      '@octokit/types': 9.0.0
      is-plain-object: 5.0.0
      node-fetch: 2.6.9
      universal-user-agent: 6.0.0
    transitivePeerDependencies:
      - encoding
    dev: true

  /@octokit/rest/19.0.3:
    resolution: {integrity: sha512-5arkTsnnRT7/sbI4fqgSJ35KiFaN7zQm0uQiQtivNQLI8RQx8EHwJCajcTUwmaCMNDg7tdCvqAnc7uvHHPxrtQ==}
    engines: {node: '>= 14'}
    dependencies:
      '@octokit/core': 4.2.0
      '@octokit/plugin-paginate-rest': 3.1.0_@octokit+core@4.2.0
      '@octokit/plugin-request-log': 1.0.4_@octokit+core@4.2.0
      '@octokit/plugin-rest-endpoint-methods': 6.8.1_@octokit+core@4.2.0
    transitivePeerDependencies:
      - encoding
    dev: true

  /@octokit/types/6.41.0:
    resolution: {integrity: sha1-5Y73jXhZbS+335xiWYAkZLX4SgQ=}
    dependencies:
      '@octokit/openapi-types': 12.11.0
    dev: true

  /@octokit/types/8.2.1:
    resolution: {integrity: sha512-8oWMUji8be66q2B9PmEIUyQm00VPDPun07umUWSaCwxmeaquFBro4Hcc3ruVoDo3zkQyZBlRvhIMEYS3pBhanw==}
    dependencies:
      '@octokit/openapi-types': 14.0.0
    dev: true

  /@octokit/types/9.0.0:
    resolution: {integrity: sha512-LUewfj94xCMH2rbD5YJ+6AQ4AVjFYTgpp6rboWM5T7N3IsIF65SBEOVcYMGAEzO/kKNiNaW4LoWtoThOhH06gw==}
    dependencies:
      '@octokit/openapi-types': 16.0.0
    dev: true

  /@parcel/watcher/2.0.4:
    resolution: {integrity: sha512-cTDi+FUDBIUOBKEtj+nhiJ71AZVlkAsQFuGQTun5tV9mwQBQgZvhCzG+URPQc8myeN32yRVZEfVAPCs1RW+Jvg==}
    engines: {node: '>= 10.0.0'}
    requiresBuild: true
    dependencies:
      node-addon-api: 3.2.1
      node-gyp-build: 4.6.0
    dev: true

  /@phenomnomnominal/tsquery/4.1.1_typescript@4.9.5:
    resolution: {integrity: sha512-jjMmK1tnZbm1Jq5a7fBliM4gQwjxMU7TFoRNwIyzwlO+eHPRCFv/Nv+H/Gi1jc3WR7QURG8D5d0Tn12YGrUqBQ==}
    peerDependencies:
      typescript: ^3 || ^4
    dependencies:
      esquery: 1.5.0
      typescript: 4.9.5
    dev: true

  /@pkgjs/parseargs/0.11.0:
    resolution: {integrity: sha512-+1VkjdD0QBLPodGrJUeqarH8VAIvQODIbwh9XpP5Syisf7YoQgsJKPNFoqqLQlu+VQ/tVSshMR6loPMn8U+dPg==}
    engines: {node: '>=14'}
    requiresBuild: true
    dev: true
    optional: true

  /@polka/url/1.0.0-next.21:
    resolution: {integrity: sha1-XeWiOFo1MJQn9gEZkrVEUU1VmqE=}
    dev: true

  /@sigstore/protobuf-specs/0.1.0:
    resolution: {integrity: sha512-a31EnjuIDSX8IXBUib3cYLDRlPMU36AWX4xS8ysLaNu4ZzUesDiPt83pgrW2X1YLMe5L2HbDyaKK5BrL4cNKaQ==}
    engines: {node: ^14.17.0 || ^16.13.0 || >=18.0.0}
    dev: true

  /@sinclair/typebox/0.25.24:
    resolution: {integrity: sha512-XJfwUVUKDHF5ugKwIcxEgc9k8b7HbznCp6eUfWgu710hMPNIO4aw4/zB5RogDQz8nd6gyCDpU9O/m6qYEWY6yQ==}
    dev: true

  /@sinonjs/commons/2.0.0:
    resolution: {integrity: sha1-/UylsGNVQwfoMntFZL1W07c5JKM=}
    dependencies:
      type-detect: 4.0.8
    dev: true

  /@sinonjs/fake-timers/10.0.2:
    resolution: {integrity: sha1-0QVJ7R9CPYBjnFKLbH9aEBd0fQw=}
    dependencies:
      '@sinonjs/commons': 2.0.0
    dev: true

  /@swc/helpers/0.4.11:
    resolution: {integrity: sha512-rEUrBSGIoSFuYxwBYtlUFMlE2CwGhmW+w9355/5oduSw8e5h2+Tj4UrAGNNgP9915++wj5vkQo0UuOBqOAq4nw==}
    dependencies:
      tslib: 2.5.0
    dev: false

  /@tootallnate/once/2.0.0:
    resolution: {integrity: sha512-XCuKFP5PS55gnMVu3dty8KPatLqUoy/ZYzDzAGCQ8JNFCkLXzmI7vNHCR+XpbZaMWQK/vQubr7PkYq8g470J/A==}
    engines: {node: '>= 10'}
    dev: true

  /@tsconfig/node10/1.0.9:
    resolution: {integrity: sha1-30kH/AeohpImN7FeAtTOvEwAIbI=}
    dev: true

  /@tsconfig/node12/1.0.11:
    resolution: {integrity: sha1-7j3vHyfZ7WbaxuRqKVz/sBUuBY0=}
    dev: true

  /@tsconfig/node14/1.0.3:
    resolution: {integrity: sha1-5DhjFihPALmENb9A9y91oJ2r9sE=}
    dev: true

  /@tsconfig/node16/1.0.3:
    resolution: {integrity: sha1-Ry6qtfFcH/3X+GKL1MT3U5lex54=}
    dev: true

  /@tufjs/canonical-json/1.0.0:
    resolution: {integrity: sha512-QTnf++uxunWvG2z3UFNzAoQPHxnSXOwtaI3iJ+AohhV+5vONuArPjJE7aPXPVXfXJsqrVbZBu9b81AJoSd09IQ==}
    engines: {node: ^14.17.0 || ^16.13.0 || >=18.0.0}
    dev: true

  /@tufjs/models/1.0.4:
    resolution: {integrity: sha512-qaGV9ltJP0EO25YfFUPhxRVK0evXFIAGicsVXuRim4Ed9cjPxYhNnNJ49SFmbeLgtxpslIkX317IgpfcHPVj/A==}
    engines: {node: ^14.17.0 || ^16.13.0 || >=18.0.0}
    dependencies:
      '@tufjs/canonical-json': 1.0.0
      minimatch: 9.0.0
    dev: true

  /@types/archiver/5.3.1:
    resolution: {integrity: sha1-ApkelAoD3RoyZ4/q1LTKA9Djh8o=}
    dependencies:
      '@types/glob': 8.1.0
    dev: true

  /@types/babel__core/7.20.0:
    resolution: {integrity: sha1-YbxaTK5QXOmOHjbFRF5L7gYNiJE=}
    dependencies:
      '@babel/parser': 7.21.2
      '@babel/types': 7.21.2
      '@types/babel__generator': 7.6.4
      '@types/babel__template': 7.4.1
      '@types/babel__traverse': 7.18.3
    dev: true

  /@types/babel__generator/7.6.4:
    resolution: {integrity: sha1-HyDOTFsZkLN5ALY/BQGC0owkObc=}
    dependencies:
      '@babel/types': 7.21.2
    dev: true

  /@types/babel__template/7.4.1:
    resolution: {integrity: sha1-PRpI/Z1sDt/Vby/1eNrtSPNsiWk=}
    dependencies:
      '@babel/parser': 7.21.2
      '@babel/types': 7.21.2
    dev: true

  /@types/babel__traverse/7.18.3:
    resolution: {integrity: sha1-38UIqFeB5WmNWzNENBa2JoxLPo0=}
    dependencies:
      '@babel/types': 7.21.2
    dev: true

  /@types/body-parser/1.19.2:
    resolution: {integrity: sha1-rqIFnii3ZYY5CBNHrE+rPeFm5vA=}
    dependencies:
      '@types/connect': 3.4.35
      '@types/node': 16.18.31
    dev: true

  /@types/bonjour/3.5.10:
    resolution: {integrity: sha1-D2qt/gDqQU7chvXRBjV82pcB4nU=}
    dependencies:
      '@types/node': 16.18.31
    dev: true

  /@types/connect-history-api-fallback/1.3.5:
    resolution: {integrity: sha1-0feooJ0O1aV67lrpwYq5uAMgXa4=}
    dependencies:
      '@types/express-serve-static-core': 4.17.33
      '@types/node': 16.18.31
    dev: true

  /@types/connect/3.4.35:
    resolution: {integrity: sha1-X89q5EXkAh0fwiGaSHPMc6O7KtE=}
    dependencies:
      '@types/node': 16.18.31
    dev: true

  /@types/debug/4.1.7:
    resolution: {integrity: sha1-fMDqdhUJEkcJuLLRCQ2PbBeq24I=}
    dependencies:
      '@types/ms': 0.7.31
    dev: true

  /@types/detect-indent/0.1.30:
    resolution: {integrity: sha1-3GgrtBK05lugmOcO2tc7SDP7kQ0=}
    dev: true

  /@types/eslint-scope/3.7.4:
    resolution: {integrity: sha1-N/wSI/B4bDlicGihLpTW5vxh3hY=}
    dependencies:
      '@types/eslint': 8.21.1
      '@types/estree': 0.0.51
    dev: true

  /@types/eslint/8.21.1:
    resolution: {integrity: sha1-EQtEGiENU6tHeVEk28Ppu5k9Hnw=}
    dependencies:
      '@types/estree': 0.0.51
      '@types/json-schema': 7.0.11
    dev: true

  /@types/estree/0.0.51:
    resolution: {integrity: sha1-z9cJJKJaP9MrIY5eQg5ol+GsT0A=}
    dev: true

  /@types/express-serve-static-core/4.17.33:
    resolution: {integrity: sha1-3jXTCp1jfcFFCtGN1YPXXVcz1UM=}
    dependencies:
      '@types/node': 16.18.31
      '@types/qs': 6.9.7
      '@types/range-parser': 1.2.4
    dev: true

  /@types/express/4.17.17:
    resolution: {integrity: sha1-AdVDf275z6hmjmFuE8LyrJpJGuQ=}
    dependencies:
      '@types/body-parser': 1.19.2
      '@types/express-serve-static-core': 4.17.33
      '@types/qs': 6.9.7
      '@types/serve-static': 1.15.1
    dev: true

  /@types/fs-extra/9.0.13:
    resolution: {integrity: sha1-dZT7rgT+fxkYzos9IT90/0SsH0U=}
    dependencies:
      '@types/node': 16.18.31
    dev: true

  /@types/glob/5.0.30:
    resolution: {integrity: sha1-ECZAnFYlqGiQdGAoCNCCsoZ7ilE=}
    dependencies:
      '@types/minimatch': 5.1.2
      '@types/node': 16.18.31
    dev: true

  /@types/glob/8.1.0:
    resolution: {integrity: sha1-tj5wFVORsFhNzkTn6iUZC7w48vw=}
    dependencies:
      '@types/minimatch': 5.1.2
      '@types/node': 16.18.31
    dev: true

  /@types/graceful-fs/4.1.6:
    resolution: {integrity: sha1-4UsldqHCUCa38C7eHeO4TDoe/q4=}
    dependencies:
      '@types/node': 16.18.31
    dev: true

  /@types/html-minifier-terser/6.1.0:
    resolution: {integrity: sha1-T8M6AMHQwWmHsaIM+S0gYUxVrDU=}
    dev: true

  /@types/http-proxy/1.17.10:
    resolution: {integrity: sha1-5XbI5KDMXGoTiBkCWojhZ+uzjWw=}
    dependencies:
      '@types/node': 16.18.31
    dev: true

  /@types/istanbul-lib-coverage/2.0.4:
    resolution: {integrity: sha512-z/QT1XN4K4KYuslS23k62yDIDLwLFkzxOuMplDtObz0+y7VqJCaO2o+SPwHCvLFZh7xazvvoor2tA/hPz9ee7g==}
    dev: true

  /@types/istanbul-lib-report/3.0.0:
    resolution: {integrity: sha512-plGgXAPfVKFoYfa9NpYDAkseG+g6Jr294RqeqcqDixSbU34MZVJRi/P+7Y8GDpzkEwLaGZZOpKIEmeVZNtKsrg==}
    dependencies:
      '@types/istanbul-lib-coverage': 2.0.4
    dev: true

  /@types/istanbul-reports/3.0.1:
    resolution: {integrity: sha512-c3mAZEuK0lvBp8tmuL74XRKn1+y2dcwOUpH7x4WrF6gk1GIgiluDRgMYQtw2OFcBvAJWlt6ASU3tSqxp0Uu0Aw==}
    dependencies:
      '@types/istanbul-lib-report': 3.0.0
    dev: true

  /@types/jest/27.5.2:
    resolution: {integrity: sha512-mpT8LJJ4CMeeahobofYWIjFo0xonRS/HfxnVEPMPFSQdGUt1uHCnoPT7Zhb+sjDU2wz0oKV0OLUR0WzrHNgfeA==}
    dependencies:
      jest-matcher-utils: 27.5.1
      pretty-format: 27.5.1
    dev: true

  /@types/jscodeshift/0.11.6:
    resolution: {integrity: sha1-nO1hPI3ZJVkAD7Zx0VFoXqjkIMc=}
    dependencies:
      ast-types: 0.14.2
      recast: 0.20.5
    dev: true

  /@types/jsdom/20.0.1:
    resolution: {integrity: sha1-B8FLwZvS+RjBkpVBzarK6JR0SAg=}
    dependencies:
      '@types/node': 16.18.31
      '@types/tough-cookie': 4.0.2
      parse5: 7.1.2
    dev: true

  /@types/json-schema/7.0.11:
    resolution: {integrity: sha1-1CG2xSejA398hEM/0sQingFoY9M=}
    dev: true

  /@types/jszip/3.4.1:
    resolution: {integrity: sha1-56QFlIbklMlJ73UJM9AJaEInhG8=}
    dependencies:
      jszip: 3.10.1
    dev: true

  /@types/mime/3.0.1:
    resolution: {integrity: sha1-X48rygpYY8tpvAsKzYjJbLHUrhA=}
    dev: true

  /@types/minimatch/3.0.5:
    resolution: {integrity: sha512-Klz949h02Gz2uZCMGwDUSDS1YBlTdDDgbWHi+81l29tQALUtvz4rAYi5uoVhE5Lagoq6DeqAUlbrHvW/mXDgdQ==}
    dev: true

  /@types/minimatch/5.1.2:
    resolution: {integrity: sha512-K0VQKziLUWkVKiRVrx4a40iPaxTUefQmjtkQofBkYRcoaaL/8rhwDWww9qWbrgicNOgnpIsMxyNIUM4+n6dUIA==}
    dev: true

  /@types/minimist/1.2.2:
    resolution: {integrity: sha512-jhuKLIRrhvCPLqwPcx6INqmKeiA5EWrsCOPhrlFSrbrmU4ZMPjj5Ul/oLCMDO98XRUIwVm78xICz4EPCektzeQ==}
    dev: true

  /@types/mkdirp/0.3.29:
    resolution: {integrity: sha1-fyrX7FX5FEgvybHsS7GuYCjUYGY=}
    dev: true

  /@types/ms/0.7.31:
    resolution: {integrity: sha1-MbfKZAcSij0rvCf+LSGzRTl/YZc=}
    dev: true

  /@types/msgpack-lite/0.1.8:
    resolution: {integrity: sha1-Ay8ZYJ5jU7ZfKJjRNeH2HjqosQI=}
    dependencies:
      '@types/node': 16.18.31
    dev: true

  /@types/node/16.18.31:
    resolution: {integrity: sha512-KPXltf4z4g517OlVJO9XQ2357CYw7fvuJ3ZuBynjXC5Jos9i+K7LvFb7bUIwtJXSZj0vTp9Q6NJBSQpkwwO8Zw==}
    dev: true

  /@types/node/17.0.45:
    resolution: {integrity: sha512-w+tIMs3rq2afQdsPJlODhoUEKzFP1ayaoyl1CcnwtIlsVe7K7bA1NGm4s3PraqTLlXnbIN84zuBlxBWo1u9BLw==}
    dev: true

  /@types/node/8.0.0:
    resolution: {integrity: sha512-j2tekvJCO7j22cs+LO6i0kRPhmQ9MXaPZ55TzOc1lzkN5b6BWqq4AFjl04s1oRRQ1v5rSe+KEvnLUSTonuls/A==}
    dev: true

  /@types/normalize-package-data/2.4.1:
    resolution: {integrity: sha512-Gj7cI7z+98M282Tqmp2K5EIsoouUEzbBJhQQzDE3jSIRk6r9gsz0oUokqIUR4u1R3dMHo0pDHM7sNOHyhulypw==}
    dev: true

  /@types/pako/1.0.4:
    resolution: {integrity: sha1-tCYq75JoCpMx/NuEIMac892Y0/M=}
    dev: true

  /@types/parse-json/4.0.0:
    resolution: {integrity: sha512-//oorEZjL6sbPcKUaCdIGlIUeH26mgzimjBB77G6XRgnDl/L5wOnpyBGRe/Mmf5CVW3PwEBE1NjiMZ/ssFh4wA==}
    dev: true

  /@types/prettier/2.7.2:
    resolution: {integrity: sha1-bCMkZBzEugUKjHELKyUbN3WB+/A=}
    dev: true

  /@types/prop-types/15.7.5:
    resolution: {integrity: sha512-JCB8C6SnDoQf0cNycqd/35A7MjcnK+ZTqE7judS6o7utxUCg6imJg3QK2qzHKszlTjcj2cn+NwMB2i96ubpj7w==}
    dev: true

  /@types/qs/6.9.7:
    resolution: {integrity: sha1-Y7t9Bn2xB8weRXwwO8JdUR/r9ss=}
    dev: true

  /@types/range-parser/1.2.4:
    resolution: {integrity: sha1-zWZ7z90CUhOq+3ylkVqTJZCs3Nw=}
    dev: true

  /@types/react-dom/17.0.19:
    resolution: {integrity: sha1-Nv7vOqNdBFys1e1g/g7vUnLxlJI=}
    dependencies:
      '@types/react': 17.0.53
    dev: true

  /@types/react-dom/18.0.11:
    resolution: {integrity: sha512-O38bPbI2CWtgw/OoQoY+BRelw7uysmXbWvw3nLWO21H1HSh+GOlqPuXshJfjmpNlKiiSDG9cc1JZAaMmVdcTlw==}
    dependencies:
      '@types/react': 18.0.30
    dev: true

  /@types/react/17.0.53:
    resolution: {integrity: sha1-ENTVmZuK89a8apNp1+uVPagkQqs=}
    dependencies:
      '@types/prop-types': 15.7.5
      '@types/scheduler': 0.16.2
      csstype: 3.1.1
    dev: true

  /@types/react/18.0.30:
    resolution: {integrity: sha512-AnME2cHDH11Pxt/yYX6r0w448BfTwQOLEhQEjCdwB7QskEI7EKtxhGUsExTQe/MsY3D9D5rMtu62WRocw9A8FA==}
    dependencies:
      '@types/prop-types': 15.7.5
      '@types/scheduler': 0.16.2
      csstype: 3.1.1
    dev: true

  /@types/retry/0.12.0:
    resolution: {integrity: sha1-KzXsz87n04zXKtmSMvvVi/+zyE0=}
    dev: true

  /@types/scheduler/0.16.2:
    resolution: {integrity: sha512-hppQEBDmlwhFAXKJX2KnWLYu5yMfi91yazPb2l+lbJiwW+wdo1gNeRA+3RgNSO39WYX2euey41KEwnqesU2Jew==}
    dev: true

  /@types/semver/7.3.13:
    resolution: {integrity: sha1-2kv9c/Sb1UHSiSCrDivw7oD3HJE=}
    dev: true

  /@types/serve-index/1.9.1:
    resolution: {integrity: sha1-G16FNwoZLAHsbOxHNc8pFzN6Yng=}
    dependencies:
      '@types/express': 4.17.17
    dev: true

  /@types/serve-static/1.15.1:
    resolution: {integrity: sha1-hrF1Pwvk+aG+5o1Fn82lvk6lK10=}
    dependencies:
      '@types/mime': 3.0.1
      '@types/node': 16.18.31
    dev: true

  /@types/sockjs/0.3.33:
    resolution: {integrity: sha1-Vw06C5msmVNg4xNv1gRRE7G9I28=}
    dependencies:
      '@types/node': 16.18.31
    dev: true

  /@types/stack-utils/2.0.1:
    resolution: {integrity: sha512-Hl219/BT5fLAaz6NDkSuhzasy49dwQS/DSdu4MdggFB8zcXv7vflBI3xp7FEmkmdDkBUI2bPUNeMttp2knYdxw==}
    dev: true

  /@types/tough-cookie/4.0.2:
    resolution: {integrity: sha1-Yoa0xyKNWKt4ZtGXFvNpbgOgk5c=}
    dev: true

  /@types/webpack-dev-server/4.7.2_rjsyjcrmk25kqsjzwkvj3a2evq:
    resolution: {integrity: sha1-oS2YgaojzdTOy7LTH6eEpFxJZ+A=}
    dependencies:
      webpack-dev-server: 4.11.1_rjsyjcrmk25kqsjzwkvj3a2evq
    transitivePeerDependencies:
      - bufferutil
      - debug
      - supports-color
      - utf-8-validate
      - webpack
      - webpack-cli
    dev: true

  /@types/webpack/5.28.0_webpack-cli@5.0.1:
    resolution: {integrity: sha1-eN3gYhLwONd+VBFs/mnoiuntLAM=}
    dependencies:
      '@types/node': 16.18.31
      tapable: 2.2.1
      webpack: 5.75.0_webpack-cli@5.0.1
    transitivePeerDependencies:
      - '@swc/core'
      - esbuild
      - uglify-js
      - webpack-cli
    dev: true

  /@types/ws/8.5.4:
    resolution: {integrity: sha1-uxDjYRbW5XDdlDc1+GyTPBWHuKU=}
    dependencies:
      '@types/node': 16.18.31
    dev: true

  /@types/yargs-parser/21.0.0:
    resolution: {integrity: sha512-iO9ZQHkZxHn4mSakYV0vFHAVDyEOIJQrV2uZ06HxEPcx+mt8swXoZHIbaaJ2crJYFfErySgktuTZ3BeLz+XmFA==}
    dev: true

  /@types/yargs/17.0.22:
    resolution: {integrity: sha512-pet5WJ9U8yPVRhkwuEIp5ktAeAqRZOq4UdAyWLWzxbtpyXnzbtLdKiXAjJzi/KLmPGS9wk86lUFWZFN6sISo4g==}
    dependencies:
      '@types/yargs-parser': 21.0.0
    dev: true

  /@typescript-eslint/eslint-plugin/4.33.0_s2qqtxhzmb7vugvfoyripfgp7i:
    resolution: {integrity: sha1-wk3HyAacdwa8QNmfb6h+3LIAUnY=}
    engines: {node: ^10.12.0 || >=12.0.0}
    peerDependencies:
      '@typescript-eslint/parser': ^4.0.0
      eslint: ^5.0.0 || ^6.0.0 || ^7.0.0
      typescript: '*'
    peerDependenciesMeta:
      typescript:
        optional: true
    dependencies:
      '@typescript-eslint/experimental-utils': 4.33.0_jofidmxrjzhj7l6vknpw5ecvfe
      '@typescript-eslint/parser': 4.33.0_jofidmxrjzhj7l6vknpw5ecvfe
      '@typescript-eslint/scope-manager': 4.33.0
      debug: 4.3.4
      eslint: 7.32.0
      functional-red-black-tree: 1.0.1
      ignore: 5.2.4
      regexpp: 3.2.0
      semver: 7.3.8
      tsutils: 3.21.0_typescript@4.9.5
      typescript: 4.9.5
    transitivePeerDependencies:
      - supports-color
    dev: true

  /@typescript-eslint/eslint-plugin/5.54.0_upfp7q3y5merkkqzbm2yvqbijq:
    resolution: {integrity: sha1-LIIa2BsseG0UInmoKSCQ930YgfQ=}
    engines: {node: ^12.22.0 || ^14.17.0 || >=16.0.0}
    peerDependencies:
      '@typescript-eslint/parser': ^5.0.0
      eslint: ^6.0.0 || ^7.0.0 || ^8.0.0
      typescript: '*'
    peerDependenciesMeta:
      typescript:
        optional: true
    dependencies:
      '@typescript-eslint/parser': 5.54.0_jofidmxrjzhj7l6vknpw5ecvfe
      '@typescript-eslint/scope-manager': 5.54.0
      '@typescript-eslint/type-utils': 5.54.0_jofidmxrjzhj7l6vknpw5ecvfe
      '@typescript-eslint/utils': 5.54.0_jofidmxrjzhj7l6vknpw5ecvfe
      debug: 4.3.4
      eslint: 7.32.0
      grapheme-splitter: 1.0.4
      ignore: 5.2.4
      natural-compare-lite: 1.4.0
      regexpp: 3.2.0
      semver: 7.3.8
      tsutils: 3.21.0_typescript@4.9.5
      typescript: 4.9.5
    transitivePeerDependencies:
      - supports-color
    dev: true

  /@typescript-eslint/experimental-utils/4.33.0_jofidmxrjzhj7l6vknpw5ecvfe:
    resolution: {integrity: sha1-byp4akIJ+iIimJ6TgLUzGygQ9/0=}
    engines: {node: ^10.12.0 || >=12.0.0}
    peerDependencies:
      eslint: '*'
    dependencies:
      '@types/json-schema': 7.0.11
      '@typescript-eslint/scope-manager': 4.33.0
      '@typescript-eslint/types': 4.33.0
      '@typescript-eslint/typescript-estree': 4.33.0_typescript@4.9.5
      eslint: 7.32.0
      eslint-scope: 5.1.1
      eslint-utils: 3.0.0_eslint@7.32.0
    transitivePeerDependencies:
      - supports-color
      - typescript
    dev: true

  /@typescript-eslint/experimental-utils/5.54.0_jofidmxrjzhj7l6vknpw5ecvfe:
    resolution: {integrity: sha1-eP/bwQpGvpQ/B9guv8fqOrgUjNA=}
    engines: {node: ^12.22.0 || ^14.17.0 || >=16.0.0}
    peerDependencies:
      eslint: ^6.0.0 || ^7.0.0 || ^8.0.0
    dependencies:
      '@typescript-eslint/utils': 5.54.0_jofidmxrjzhj7l6vknpw5ecvfe
      eslint: 7.32.0
    transitivePeerDependencies:
      - supports-color
      - typescript
    dev: true

  /@typescript-eslint/parser/4.33.0_jofidmxrjzhj7l6vknpw5ecvfe:
    resolution: {integrity: sha1-3+eXVw2WlOVgUo0Y7srYbIx0SJk=}
    engines: {node: ^10.12.0 || >=12.0.0}
    peerDependencies:
      eslint: ^5.0.0 || ^6.0.0 || ^7.0.0
      typescript: '*'
    peerDependenciesMeta:
      typescript:
        optional: true
    dependencies:
      '@typescript-eslint/scope-manager': 4.33.0
      '@typescript-eslint/types': 4.33.0
      '@typescript-eslint/typescript-estree': 4.33.0_typescript@4.9.5
      debug: 4.3.4
      eslint: 7.32.0
      typescript: 4.9.5
    transitivePeerDependencies:
      - supports-color
    dev: true

  /@typescript-eslint/parser/5.54.0_jofidmxrjzhj7l6vknpw5ecvfe:
    resolution: {integrity: sha1-3vGG6xsdvQQ53w2sxE+22NXEF/4=}
    engines: {node: ^12.22.0 || ^14.17.0 || >=16.0.0}
    peerDependencies:
      eslint: ^6.0.0 || ^7.0.0 || ^8.0.0
      typescript: '*'
    peerDependenciesMeta:
      typescript:
        optional: true
    dependencies:
      '@typescript-eslint/scope-manager': 5.54.0
      '@typescript-eslint/types': 5.54.0
      '@typescript-eslint/typescript-estree': 5.54.0_typescript@4.9.5
      debug: 4.3.4
      eslint: 7.32.0
      typescript: 4.9.5
    transitivePeerDependencies:
      - supports-color
    dev: true

  /@typescript-eslint/scope-manager/4.33.0:
    resolution: {integrity: sha1-045JKA2YPody4pEhz4xukiHygKM=}
    engines: {node: ^8.10.0 || ^10.13.0 || >=11.10.1}
    dependencies:
      '@typescript-eslint/types': 4.33.0
      '@typescript-eslint/visitor-keys': 4.33.0
    dev: true

  /@typescript-eslint/scope-manager/5.54.0:
    resolution: {integrity: sha1-dLKKyaP8gWbwToBslXrbjB/QBTY=}
    engines: {node: ^12.22.0 || ^14.17.0 || >=16.0.0}
    dependencies:
      '@typescript-eslint/types': 5.54.0
      '@typescript-eslint/visitor-keys': 5.54.0
    dev: true

  /@typescript-eslint/type-utils/5.54.0_jofidmxrjzhj7l6vknpw5ecvfe:
    resolution: {integrity: sha1-OQcXIW62E5OgytKZXaFUthO6eyY=}
    engines: {node: ^12.22.0 || ^14.17.0 || >=16.0.0}
    peerDependencies:
      eslint: '*'
      typescript: '*'
    peerDependenciesMeta:
      typescript:
        optional: true
    dependencies:
      '@typescript-eslint/typescript-estree': 5.54.0_typescript@4.9.5
      '@typescript-eslint/utils': 5.54.0_jofidmxrjzhj7l6vknpw5ecvfe
      debug: 4.3.4
      eslint: 7.32.0
      tsutils: 3.21.0_typescript@4.9.5
      typescript: 4.9.5
    transitivePeerDependencies:
      - supports-color
    dev: true

  /@typescript-eslint/types/4.33.0:
    resolution: {integrity: sha1-oeWQNqO1OuhDDO6/KpGdx/mvbXI=}
    engines: {node: ^8.10.0 || ^10.13.0 || >=11.10.1}
    dev: true

  /@typescript-eslint/types/5.54.0:
    resolution: {integrity: sha1-fVGd8B9Qc5JU2JN44NysUEyrJ0A=}
    engines: {node: ^12.22.0 || ^14.17.0 || >=16.0.0}
    dev: true

  /@typescript-eslint/typescript-estree/4.33.0_typescript@4.9.5:
    resolution: {integrity: sha1-DftRwpCPaMXAjYKu/q8WahfCRgk=}
    engines: {node: ^10.12.0 || >=12.0.0}
    peerDependencies:
      typescript: '*'
    peerDependenciesMeta:
      typescript:
        optional: true
    dependencies:
      '@typescript-eslint/types': 4.33.0
      '@typescript-eslint/visitor-keys': 4.33.0
      debug: 4.3.4
      globby: 11.1.0
      is-glob: 4.0.3
      semver: 7.3.8
      tsutils: 3.21.0_typescript@4.9.5
      typescript: 4.9.5
    transitivePeerDependencies:
      - supports-color
    dev: true

  /@typescript-eslint/typescript-estree/5.54.0_typescript@4.9.5:
    resolution: {integrity: sha1-9vNEDKvuikOgsl+kmCE+u2H9/pk=}
    engines: {node: ^12.22.0 || ^14.17.0 || >=16.0.0}
    peerDependencies:
      typescript: '*'
    peerDependenciesMeta:
      typescript:
        optional: true
    dependencies:
      '@typescript-eslint/types': 5.54.0
      '@typescript-eslint/visitor-keys': 5.54.0
      debug: 4.3.4
      globby: 11.1.0
      is-glob: 4.0.3
      semver: 7.3.8
      tsutils: 3.21.0_typescript@4.9.5
      typescript: 4.9.5
    transitivePeerDependencies:
      - supports-color
    dev: true

  /@typescript-eslint/utils/5.54.0_jofidmxrjzhj7l6vknpw5ecvfe:
    resolution: {integrity: sha1-PbdYquB4vntUuOqOpFN/9s0/vCE=}
    engines: {node: ^12.22.0 || ^14.17.0 || >=16.0.0}
    peerDependencies:
      eslint: ^6.0.0 || ^7.0.0 || ^8.0.0
    dependencies:
      '@types/json-schema': 7.0.11
      '@types/semver': 7.3.13
      '@typescript-eslint/scope-manager': 5.54.0
      '@typescript-eslint/types': 5.54.0
      '@typescript-eslint/typescript-estree': 5.54.0_typescript@4.9.5
      eslint: 7.32.0
      eslint-scope: 5.1.1
      eslint-utils: 3.0.0_eslint@7.32.0
      semver: 7.3.8
    transitivePeerDependencies:
      - supports-color
      - typescript
    dev: true

  /@typescript-eslint/visitor-keys/4.33.0:
    resolution: {integrity: sha1-KiL3ekFgQom3oYZYbp7EjKku8d0=}
    engines: {node: ^8.10.0 || ^10.13.0 || >=11.10.1}
    dependencies:
      '@typescript-eslint/types': 4.33.0
      eslint-visitor-keys: 2.1.0
    dev: true

  /@typescript-eslint/visitor-keys/5.54.0:
    resolution: {integrity: sha1-hGh4r78M1nwZz6jXWUc4PUSQ248=}
    engines: {node: ^12.22.0 || ^14.17.0 || >=16.0.0}
    dependencies:
      '@typescript-eslint/types': 5.54.0
      eslint-visitor-keys: 3.3.0
    dev: true

  /@webassemblyjs/ast/1.11.1:
    resolution: {integrity: sha1-K/12fq4aaZb0Mv9+jX/HVnnAtqc=}
    dependencies:
      '@webassemblyjs/helper-numbers': 1.11.1
      '@webassemblyjs/helper-wasm-bytecode': 1.11.1
    dev: true

  /@webassemblyjs/floating-point-hex-parser/1.11.1:
    resolution: {integrity: sha1-9sYacF8P16auyqToGY8j2dwXnk8=}
    dev: true

  /@webassemblyjs/helper-api-error/1.11.1:
    resolution: {integrity: sha1-GmMZLYeI5cASgAump6RscFKI/RY=}
    dev: true

  /@webassemblyjs/helper-buffer/1.11.1:
    resolution: {integrity: sha1-gyqQDrREiEzemnytRn+BUA9eWrU=}
    dev: true

  /@webassemblyjs/helper-numbers/1.11.1:
    resolution: {integrity: sha1-ZNgdohn7u6HjvRv8dPboxOEKYq4=}
    dependencies:
      '@webassemblyjs/floating-point-hex-parser': 1.11.1
      '@webassemblyjs/helper-api-error': 1.11.1
      '@xtuc/long': 4.2.2
    dev: true

  /@webassemblyjs/helper-wasm-bytecode/1.11.1:
    resolution: {integrity: sha1-8ygkHkHnsZnQsgwY6IQpxEMyleE=}
    dev: true

  /@webassemblyjs/helper-wasm-section/1.11.1:
    resolution: {integrity: sha1-Ie4GWntjXzGec48N1zv72igcCXo=}
    dependencies:
      '@webassemblyjs/ast': 1.11.1
      '@webassemblyjs/helper-buffer': 1.11.1
      '@webassemblyjs/helper-wasm-bytecode': 1.11.1
      '@webassemblyjs/wasm-gen': 1.11.1
    dev: true

  /@webassemblyjs/ieee754/1.11.1:
    resolution: {integrity: sha1-ljkp6bvQVwnn4SJDoJkYCBKZJhQ=}
    dependencies:
      '@xtuc/ieee754': 1.2.0
    dev: true

  /@webassemblyjs/leb128/1.11.1:
    resolution: {integrity: sha1-zoFLRVdOk9drrh+yZEq5zdlSeqU=}
    dependencies:
      '@xtuc/long': 4.2.2
    dev: true

  /@webassemblyjs/utf8/1.11.1:
    resolution: {integrity: sha1-0fi3ZDaefG5rrjUOhU3smlnwo/8=}
    dev: true

  /@webassemblyjs/wasm-edit/1.11.1:
    resolution: {integrity: sha1-rSBuv0v5WgWM6YgKjAksXeyBk9Y=}
    dependencies:
      '@webassemblyjs/ast': 1.11.1
      '@webassemblyjs/helper-buffer': 1.11.1
      '@webassemblyjs/helper-wasm-bytecode': 1.11.1
      '@webassemblyjs/helper-wasm-section': 1.11.1
      '@webassemblyjs/wasm-gen': 1.11.1
      '@webassemblyjs/wasm-opt': 1.11.1
      '@webassemblyjs/wasm-parser': 1.11.1
      '@webassemblyjs/wast-printer': 1.11.1
    dev: true

  /@webassemblyjs/wasm-gen/1.11.1:
    resolution: {integrity: sha1-hsXqMEhJdZt9iMR6MvTwOa48j3Y=}
    dependencies:
      '@webassemblyjs/ast': 1.11.1
      '@webassemblyjs/helper-wasm-bytecode': 1.11.1
      '@webassemblyjs/ieee754': 1.11.1
      '@webassemblyjs/leb128': 1.11.1
      '@webassemblyjs/utf8': 1.11.1
    dev: true

  /@webassemblyjs/wasm-opt/1.11.1:
    resolution: {integrity: sha1-ZXtMIgL0zzs0X4pMZGHIwkGJhfI=}
    dependencies:
      '@webassemblyjs/ast': 1.11.1
      '@webassemblyjs/helper-buffer': 1.11.1
      '@webassemblyjs/wasm-gen': 1.11.1
      '@webassemblyjs/wasm-parser': 1.11.1
    dev: true

  /@webassemblyjs/wasm-parser/1.11.1:
    resolution: {integrity: sha1-hspzRTT0F+m9PGfHocddi+QfsZk=}
    dependencies:
      '@webassemblyjs/ast': 1.11.1
      '@webassemblyjs/helper-api-error': 1.11.1
      '@webassemblyjs/helper-wasm-bytecode': 1.11.1
      '@webassemblyjs/ieee754': 1.11.1
      '@webassemblyjs/leb128': 1.11.1
      '@webassemblyjs/utf8': 1.11.1
    dev: true

  /@webassemblyjs/wast-printer/1.11.1:
    resolution: {integrity: sha1-0Mc77ajuxUJvEK6O9VzuXnCEwvA=}
    dependencies:
      '@webassemblyjs/ast': 1.11.1
      '@xtuc/long': 4.2.2
    dev: true

  /@webpack-cli/configtest/2.0.1_rjsyjcrmk25kqsjzwkvj3a2evq:
    resolution: {integrity: sha1-ppcg9sm61q71So+mupw1M+fvTH8=}
    engines: {node: '>=14.15.0'}
    peerDependencies:
      webpack: 5.x.x
      webpack-cli: 5.x.x
    dependencies:
      webpack: 5.75.0_webpack-cli@5.0.1
      webpack-cli: 5.0.1_hdfrwtmlewz4o7kkfxfrhnzu24
    dev: true

  /@webpack-cli/info/2.0.1_rjsyjcrmk25kqsjzwkvj3a2evq:
    resolution: {integrity: sha1-7tdFeZyRDSAIHgblF3wrJWnxZsA=}
    engines: {node: '>=14.15.0'}
    peerDependencies:
      webpack: 5.x.x
      webpack-cli: 5.x.x
    dependencies:
      webpack: 5.75.0_webpack-cli@5.0.1
      webpack-cli: 5.0.1_hdfrwtmlewz4o7kkfxfrhnzu24
    dev: true

  /@webpack-cli/serve/2.0.1_ewykyfxtgmraekx43xa23ld4wa:
    resolution: {integrity: sha1-NL3DFyehiJGYhVkT2y8nCs5te/g=}
    engines: {node: '>=14.15.0'}
    peerDependencies:
      webpack: 5.x.x
      webpack-cli: 5.x.x
      webpack-dev-server: '*'
    peerDependenciesMeta:
      webpack-dev-server:
        optional: true
    dependencies:
      webpack: 5.75.0_webpack-cli@5.0.1
      webpack-cli: 5.0.1_hdfrwtmlewz4o7kkfxfrhnzu24
      webpack-dev-server: 4.11.1_rjsyjcrmk25kqsjzwkvj3a2evq
    dev: true

  /@xmldom/xmldom/0.8.6:
    resolution: {integrity: sha1-ihUk61vV6WXB43NUdvAmJGn3FEA=}
    engines: {node: '>=10.0.0'}
    dev: true

  /@xtuc/ieee754/1.2.0:
    resolution: {integrity: sha1-7vAUoxRa5Hehy8AM0eVSM23Ot5A=}
    dev: true

  /@xtuc/long/4.2.2:
    resolution: {integrity: sha1-0pHGpOl5ibXGHZrPOWrk/hM6cY0=}
    dev: true

  /@yarnpkg/lockfile/1.1.0:
    resolution: {integrity: sha512-GpSwvyXOcOOlV70vbnzjj4fW5xW/FdUF6nQEt1ENy7m4ZCczi1+/buVUPAqmGfqznsORNFzUMjctTIp8a9tuCQ==}
    dev: true

  /@yarnpkg/parsers/3.0.0-rc.39:
    resolution: {integrity: sha512-BsD4zq3EVmaHqlynXTceNuEFAtrfToV4fI9GA54moKlWZL4Eb2eXrhgf1jV2nMYx18SZxYO4Jc5Kf1sCDNRjOg==}
    engines: {node: '>=14.15.0'}
    dependencies:
      js-yaml: 3.14.1
      tslib: 2.5.0
    dev: true

  /@zkochan/js-yaml/0.0.6:
    resolution: {integrity: sha512-nzvgl3VfhcELQ8LyVrYOru+UtAy1nrygk2+AGbTm8a5YcO6o8lSjAT+pfg3vJWxIoZKOUhrK6UU7xW/+00kQrg==}
    hasBin: true
    dependencies:
      argparse: 2.0.1
    dev: true

  /JSONStream/1.3.5:
    resolution: {integrity: sha512-E+iruNOY8VV9s4JEbe1aNEm6MiszPRr/UfcHMz0TQh1BXSxHK+ASV1R6W4HpjBhSeS+54PIsAMCBmwD06LLsqQ==}
    hasBin: true
    dependencies:
      jsonparse: 1.3.1
      through: 2.3.8
    dev: true

  /abab/2.0.6:
    resolution: {integrity: sha1-QbgPLIcdGWhiFrgjCSMc/Tyz0pE=}
    dev: true

  /abbrev/1.1.1:
    resolution: {integrity: sha512-nne9/IiQ/hzIhY6pdDnbBtz7DjPTKrY00P/zvPSm5pOFkl6xuGrGnXn/VtTNNfNtAfZ9/1RtehkszU9qcTii0Q==}
    dev: true

  /abbrev/2.0.0:
    resolution: {integrity: sha512-6/mh1E2u2YgEsCHdY0Yx5oW+61gZU+1vXaoiHHrpKeuRNNgFvS+/jrwHiQhB5apAf5oB7UB7E19ol2R2LKH8hQ==}
    engines: {node: ^14.17.0 || ^16.13.0 || >=18.0.0}
    dev: true

  /abort-controller/3.0.0:
    resolution: {integrity: sha512-h8lQ8tacZYnR3vNQTgibj+tODHI5/+l06Au2Pcriv/Gmet0eaj4TwWH41sO9wnHDiQsEj19q0drzdWdeAHtweg==}
    engines: {node: '>=6.5'}
    dependencies:
      event-target-shim: 5.0.1
    dev: true

  /accepts/1.3.8:
    resolution: {integrity: sha1-C/C+EltnAUrcsLCSHmLbe//hay4=}
    engines: {node: '>= 0.6'}
    dependencies:
      mime-types: 2.1.35
      negotiator: 0.6.3
    dev: true

  /acorn-globals/7.0.1:
    resolution: {integrity: sha1-Db8FxE+nyUMykUwCBm1b7/YsQMM=}
    dependencies:
      acorn: 8.8.2
      acorn-walk: 8.2.0
    dev: true

  /acorn-import-assertions/1.8.0_acorn@8.8.2:
    resolution: {integrity: sha1-uitZOc5iwjjbbZPYHJsRGym4Vek=}
    peerDependencies:
      acorn: ^8
    dependencies:
      acorn: 8.8.2
    dev: true

  /acorn-jsx/5.3.2_acorn@7.4.1:
    resolution: {integrity: sha1-ftW7VZCLOy8bxVxq8WU7rafweTc=}
    peerDependencies:
      acorn: ^6.0.0 || ^7.0.0 || ^8.0.0
    dependencies:
      acorn: 7.4.1
    dev: true

  /acorn-walk/8.2.0:
    resolution: {integrity: sha1-dBIQ8uJCZFRQiFOi9E0KuDt/acE=}
    engines: {node: '>=0.4.0'}
    dev: true

  /acorn/7.4.1:
    resolution: {integrity: sha1-/q7SVZc9LndVW4PbwIhRpsY1IPo=}
    engines: {node: '>=0.4.0'}
    hasBin: true
    dev: true

  /acorn/8.8.2:
    resolution: {integrity: sha1-Gy8l2wKvllOZuXdrDCw5EnbTfEo=}
    engines: {node: '>=0.4.0'}
    hasBin: true
    dev: true

  /adal-node/0.2.4:
    resolution: {integrity: sha1-iBvu2dSTt2qGcGrVyNxvYO/wRSA=}
    engines: {node: '>= 0.6.15'}
    dependencies:
      '@xmldom/xmldom': 0.8.6
      async: 2.6.4
      axios: 0.21.4
      date-utils: 1.2.21
      jws: 3.2.2
      underscore: 1.12.1
      uuid: 3.4.0
      xpath.js: 1.1.0
    transitivePeerDependencies:
      - debug
    dev: true

  /add-stream/1.0.0:
    resolution: {integrity: sha512-qQLMr+8o0WC4FZGQTcJiKBVC59JylcPSrTtk6usvmIDFUOCKegapy1VHQwRbFMOFyb/inzUVqHs+eMYKDM1YeQ==}
    dev: true

  /agent-base/6.0.2:
    resolution: {integrity: sha512-RZNwNclF7+MS/8bDg70amg32dyeZGZxiDuQmZxKLAlQjr3jGyLx+4Kkk58UO7D2QdgFIQCovuSuZESne6RG6XQ==}
    engines: {node: '>= 6.0.0'}
    dependencies:
      debug: 4.3.4
    transitivePeerDependencies:
      - supports-color
    dev: true

  /agentkeepalive/4.2.1:
    resolution: {integrity: sha512-Zn4cw2NEqd+9fiSVWMscnjyQ1a8Yfoc5oBajLeo5w+YBHgDUcEBY2hS4YpTz6iN5f/2zQiktcuM6tS8x1p9dpA==}
    engines: {node: '>= 8.0.0'}
    dependencies:
      debug: 4.3.4
      depd: 1.1.2
      humanize-ms: 1.2.1
    transitivePeerDependencies:
      - supports-color
    dev: true

  /aggregate-error/3.1.0:
    resolution: {integrity: sha512-4I7Td01quW/RpocfNayFdFVk1qSuoh0E7JrbRJ16nH01HhKFQ88INq9Sd+nd72zqRySlr9BmDA8xlEJ6vJMrYA==}
    engines: {node: '>=8'}
    dependencies:
      clean-stack: 2.2.0
      indent-string: 4.0.0
    dev: true

  /ajv-formats/2.1.1:
    resolution: {integrity: sha1-bmaUAGWet0lzu/LjMycYCgmWtSA=}
    peerDependenciesMeta:
      ajv:
        optional: true
    dependencies:
      ajv: 8.12.0
    dev: true

  /ajv-keywords/3.5.2_ajv@6.12.6:
    resolution: {integrity: sha1-MfKdpatuANHC0yms97WSlhTVAU0=}
    peerDependencies:
      ajv: ^6.9.1
    dependencies:
      ajv: 6.12.6
    dev: true

  /ajv-keywords/5.1.0_ajv@8.12.0:
    resolution: {integrity: sha1-adTThaRzPNvqtElkoRcKiPh/DhY=}
    peerDependencies:
      ajv: ^8.8.2
    dependencies:
      ajv: 8.12.0
      fast-deep-equal: 3.1.3
    dev: true

  /ajv/6.12.3:
    resolution: {integrity: sha1-GMWvOKER3etPJpe9eNaKvByr1wY=}
    dependencies:
      fast-deep-equal: 3.1.3
      fast-json-stable-stringify: 2.1.0
      json-schema-traverse: 0.4.1
      uri-js: 4.4.1
    dev: true

  /ajv/6.12.6:
    resolution: {integrity: sha1-uvWmLoArB9l3A0WG+MO69a3ybfQ=}
    dependencies:
      fast-deep-equal: 3.1.3
      fast-json-stable-stringify: 2.1.0
      json-schema-traverse: 0.4.1
      uri-js: 4.4.1
    dev: true

  /ajv/8.12.0:
    resolution: {integrity: sha1-0aBScyPiL1NWLFZ8AJkVd9++GdE=}
    dependencies:
      fast-deep-equal: 3.1.3
      json-schema-traverse: 1.0.0
      require-from-string: 2.0.2
      uri-js: 4.4.1
    dev: true

  /ansi-colors/4.1.3:
    resolution: {integrity: sha1-N2ETQOsiQ+cMxgTK011jJw1IeBs=}
    engines: {node: '>=6'}
    dev: true

  /ansi-escapes/4.3.2:
    resolution: {integrity: sha512-gKXj5ALrKWQLsYG9jlTRmR/xKluxHV+Z9QEwNIgCfM1/uwPMCuzVVnh5mwTd+OuBZcwSIMbqssNWRm1lE51QaQ==}
    engines: {node: '>=8'}
    dependencies:
      type-fest: 0.21.3
    dev: true

  /ansi-html-community/0.0.8:
    resolution: {integrity: sha1-afvE1sy+OD+XNpNK40w/gpDxv0E=}
    engines: {'0': node >= 0.8.0}
    hasBin: true
    dev: true

  /ansi-regex/2.1.1:
    resolution: {integrity: sha512-TIGnTpdo+E3+pCyAluZvtED5p5wCqLdezCyhPZzKPcxvFplEt4i+W7OONCKgeZFT3+y5NZZfOOS/Bdcanm1MYA==}
    engines: {node: '>=0.10.0'}
    dev: true

  /ansi-regex/3.0.1:
    resolution: {integrity: sha512-+O9Jct8wf++lXxxFc4hc8LsjaSq0HFzzL7cVsw8pRDIPdjKD2mT4ytDZlLuSBZ4cLKZFXIrMGO7DbQCtMJJMKw==}
    engines: {node: '>=4'}
    dev: true

  /ansi-regex/5.0.1:
    resolution: {integrity: sha512-quJQXlTSUGL2LH9SUXo8VwsY4soanhgo6LNSm84E1LBcE8s3O0wpdiRzyR9z/ZZJMlMWv37qOOb9pdJlMUEKFQ==}
    engines: {node: '>=8'}
    dev: true

  /ansi-regex/6.0.1:
    resolution: {integrity: sha512-n5M855fKb2SsfMIiFFoVrABHJC8QtHwVx+mHWP3QcEqBHYienj5dHSgjbxtC0WEZXYt4wcD6zrQElDPhFuZgfA==}
    engines: {node: '>=12'}
    dev: true

  /ansi-sequence-parser/1.1.0:
    resolution: {integrity: sha512-lEm8mt52to2fT8GhciPCGeCXACSz2UwIN4X2e2LJSnZ5uAbn2/dsYdOmUXq0AtWS5cpAupysIneExOgH0Vd2TQ==}

  /ansi-styles/3.2.1:
    resolution: {integrity: sha512-VT0ZI6kZRdTh8YyJw3SMbYm/u+NqfsAxEpWO0Pf9sq8/e94WxxOpPKx9FR1FlyCtOVDNOQ+8ntlqFxiRc+r5qA==}
    engines: {node: '>=4'}
    dependencies:
      color-convert: 1.9.3
    dev: true

  /ansi-styles/4.3.0:
    resolution: {integrity: sha512-zbB9rCJAT1rbjiVDb2hqKFHNYLxgtk8NURxZ3IZwD3F6NtxbXZQCnnSi1Lkx+IDohdPlFp222wVALIheZJQSEg==}
    engines: {node: '>=8'}
    dependencies:
      color-convert: 2.0.1
    dev: true

  /ansi-styles/5.2.0:
    resolution: {integrity: sha512-Cxwpt2SfTzTtXcfOlzGEee8O+c+MmUgGrNiBcXnuWxuFJHe6a5Hz7qwhwe5OgaSYI0IJvkLqWX1ASG+cJOkEiA==}
    engines: {node: '>=10'}
    dev: true

  /ansi-styles/6.2.1:
    resolution: {integrity: sha512-bN798gFfQX+viw3R7yrGWRqnrN2oRkEkUjjl4JNn4E8GxxbjtG3FbrEIIY3l8/hrwUwIeCZvi4QuOTP4MErVug==}
    engines: {node: '>=12'}
    dev: true

  /anymatch/3.1.3:
    resolution: {integrity: sha1-eQxYsZuhcgqEIFtXxhjVrYUklz4=}
    engines: {node: '>= 8'}
    dependencies:
      normalize-path: 3.0.0
      picomatch: 2.3.1
    dev: true

  /aproba/2.0.0:
    resolution: {integrity: sha512-lYe4Gx7QT+MKGbDsA+Z+he/Wtef0BiwDOlK/XkBrdfsh9J/jPPXbX0tE9x9cl27Tmu5gg3QUbUrQYa/y+KOHPQ==}
    dev: true

  /archiver-utils/2.1.0:
    resolution: {integrity: sha1-6KRg6UtpPD49oYKgmMpihbqSSeI=}
    engines: {node: '>= 6'}
    dependencies:
      glob: 7.2.3
      graceful-fs: 4.2.10
      lazystream: 1.0.1
      lodash.defaults: 4.2.0
      lodash.difference: 4.5.0
      lodash.flatten: 4.4.0
      lodash.isplainobject: 4.0.6
      lodash.union: 4.6.0
      normalize-path: 3.0.0
      readable-stream: 2.3.8
    dev: true

  /archiver/5.3.1:
    resolution: {integrity: sha1-IekoEdbwns/OZJ++/v6MeeV8u7Y=}
    engines: {node: '>= 10'}
    dependencies:
      archiver-utils: 2.1.0
      async: 3.2.4
      buffer-crc32: 0.2.13
      readable-stream: 3.6.1
      readdir-glob: 1.1.2
      tar-stream: 2.2.0
      zip-stream: 4.1.0
    dev: true

  /are-we-there-yet/3.0.1:
    resolution: {integrity: sha512-QZW4EDmGwlYur0Yyf/b2uGucHQMa8aFUP7eu9ddR73vvhFyt4V0Vl3QHPcTNJ8l6qYOBdxgXdnBXQrHilfRQBg==}
    engines: {node: ^12.13.0 || ^14.15.0 || >=16.0.0}
    dependencies:
      delegates: 1.0.0
      readable-stream: 3.6.1
    dev: true

  /are-we-there-yet/4.0.0:
    resolution: {integrity: sha512-nSXlV+u3vtVjRgihdTzbfWYzxPWGo424zPgQbHD0ZqIla3jqYAewDcvee0Ua2hjS5IfTAmjGlx1Jf0PKwjZDEw==}
    engines: {node: ^14.17.0 || ^16.13.0 || >=18.0.0}
    dependencies:
      delegates: 1.0.0
      readable-stream: 4.4.0
    dev: true

  /arg/4.1.3:
    resolution: {integrity: sha1-Jp/HrVuOQstjyJbVZmAXJhwUQIk=}
    dev: true

  /argparse/1.0.10:
    resolution: {integrity: sha1-vNZ5HqWuCXJeF+WtmIE0zUCz2RE=}
    dependencies:
      sprintf-js: 1.0.3
    dev: true

  /argparse/2.0.1:
    resolution: {integrity: sha512-8+9WqebbFzpX9OR+Wa6O29asIogeRMzcGtAINdpMHHyAg10f05aSFVBbcEqGf/PXw1EjAZ+q2/bEBg3DvurK3Q==}
    dev: true

  /array-differ/3.0.0:
    resolution: {integrity: sha512-THtfYS6KtME/yIAhKjZ2ul7XI96lQGHRputJQHO80LAWQnuGP4iCIN8vdMRboGbIEYBwU33q8Tch1os2+X0kMg==}
    engines: {node: '>=8'}
    dev: true

  /array-flatten/1.1.1:
    resolution: {integrity: sha1-ml9pkFGx5wczKPKgCJaLZOopVdI=}
    dev: true

  /array-flatten/2.1.2:
    resolution: {integrity: sha1-JO+AoowaiTYX4hSbDG0NeIKTsJk=}
    dev: true

  /array-ify/1.0.0:
    resolution: {integrity: sha512-c5AMf34bKdvPhQ7tBGhqkgKNUzMr4WUs+WDtC2ZUGOUncbxKMTvqxYctiseW3+L4bA8ec+GcZ6/A/FW4m8ukng==}
    dev: true

  /array-includes/3.1.6:
    resolution: {integrity: sha1-np5yDhlPGYJmup4Ywp5qmw5LIl8=}
    engines: {node: '>= 0.4'}
    dependencies:
      call-bind: 1.0.2
      define-properties: 1.2.0
      es-abstract: 1.21.1
      get-intrinsic: 1.2.0
      is-string: 1.0.7
    dev: true

  /array-union/1.0.2:
    resolution: {integrity: sha1-mjRBDk9OPaI96jdb5b5w8kd47Dk=}
    engines: {node: '>=0.10.0'}
    dependencies:
      array-uniq: 1.0.3
    dev: true

  /array-union/2.1.0:
    resolution: {integrity: sha512-HGyxoOTYUyCM6stUe6EJgnd4EoewAI7zMdfqO+kGjnlZmBDz/cR5pf8r/cR4Wq60sL/p0IkcjUEEPwS3GFrIyw==}
    engines: {node: '>=8'}
    dev: true

  /array-uniq/1.0.3:
    resolution: {integrity: sha1-r2rId6Jcx/dOBYiUdThY39sk/bY=}
    engines: {node: '>=0.10.0'}
    dev: true

  /array.prototype.flatmap/1.3.1:
    resolution: {integrity: sha1-Gq55A8IQBDPLgmHNTtMQqrXEoYM=}
    engines: {node: '>= 0.4'}
    dependencies:
      call-bind: 1.0.2
      define-properties: 1.2.0
      es-abstract: 1.21.1
      es-shim-unscopables: 1.0.0
    dev: true

  /array.prototype.tosorted/1.1.1:
    resolution: {integrity: sha1-zPRHOKorWsVleP/al8A/0+I91TI=}
    dependencies:
      call-bind: 1.0.2
      define-properties: 1.2.0
      es-abstract: 1.21.1
      es-shim-unscopables: 1.0.0
      get-intrinsic: 1.2.0
    dev: true

  /arrify/1.0.1:
    resolution: {integrity: sha512-3CYzex9M9FGQjCGMGyi6/31c8GJbgb0qGyrx5HWxPd0aCwh4cB2YjMb2Xf9UuoogrMrlO9cTqnB5rI5GHZTcUA==}
    engines: {node: '>=0.10.0'}
    dev: true

  /arrify/2.0.1:
    resolution: {integrity: sha512-3duEwti880xqi4eAMN8AyR4a0ByT90zoYdLlevfrvU43vb0YZwZVfxOgxWrLXXXpyugL0hNZc9G6BiB5B3nUug==}
    engines: {node: '>=8'}
    dev: true

  /asn1/0.2.6:
    resolution: {integrity: sha1-DTp7tuZOAqkMAwOzHykoaOoJoI0=}
    dependencies:
      safer-buffer: 2.1.2
    dev: true

  /assert-plus/1.0.0:
    resolution: {integrity: sha1-8S4PPF13sLHN2RRpQuTpbB5N1SU=}
    engines: {node: '>=0.8'}
    dev: true

  /ast-types/0.14.2:
    resolution: {integrity: sha1-YAuILfhYPjzU8t9fog+oN1nUvf0=}
    engines: {node: '>=4'}
    dependencies:
      tslib: 2.5.0
    dev: true

  /astral-regex/2.0.0:
    resolution: {integrity: sha1-SDFDxWeu7UeFdZwIZXhtx319LjE=}
    engines: {node: '>=8'}
    dev: true

  /async/2.6.4:
    resolution: {integrity: sha1-cGt/9ghGZM1+rnE/b5ZUM7VQQiE=}
    dependencies:
      lodash: 4.17.21
    dev: true

  /async/3.2.4:
    resolution: {integrity: sha512-iAB+JbDEGXhyIUavoDl9WP/Jj106Kz9DEn1DPgYw5ruDn0e3Wgi3sKFm55sASdGBNOQB8F59d9qQ7deqrHA8wQ==}
    dev: true

  /asynckit/0.4.0:
    resolution: {integrity: sha512-Oei9OH4tRh0YqU3GxhX79dM/mwVgvbZJaSNaRk+bshkj0S5cfHcgYakreBjrHwatXKbz+IoIdYLxrKim2MjW0Q==}
    dev: true

  /at-least-node/1.0.0:
    resolution: {integrity: sha1-YCzUtG6EStTv/JKoARo8RuAjjcI=}
    engines: {node: '>= 4.0.0'}
    dev: true

  /available-typed-arrays/1.0.5:
    resolution: {integrity: sha1-kvlWFlAQadB9EO2y/DfT4cZRI7c=}
    engines: {node: '>= 0.4'}
    dev: true

  /aws-sign2/0.7.0:
    resolution: {integrity: sha1-tG6JCTSpWR8tL2+G1+ap8bP+dqg=}
    dev: true

  /aws4/1.12.0:
    resolution: {integrity: sha1-zhydFDOJZ54lOzFCQeqapc7JgNM=}
    dev: true

  /axios/0.21.4:
    resolution: {integrity: sha512-ut5vewkiu8jjGBdqpM44XxjuCjq9LAKeHVmoVfHVzy8eHgxxq8SbAVQNovDA8mVi05kP0Ea/n/UzcSHcTJQfNg==}
    dependencies:
      follow-redirects: 1.15.2
    transitivePeerDependencies:
      - debug
    dev: true

  /axios/1.3.4:
    resolution: {integrity: sha512-toYm+Bsyl6VC5wSkfkbbNB6ROv7KY93PEBBL6xyDczaIHasAiv4wPqQ/c4RjoQzipxRD2W5g21cOqQulZ7rHwQ==}
    dependencies:
      follow-redirects: 1.15.2
      form-data: 4.0.0
      proxy-from-env: 1.1.0
    transitivePeerDependencies:
      - debug
    dev: true

  /azure-devops-node-api/10.2.2:
    resolution: {integrity: sha1-n1V+Yi3Qe7qpvV5+hOF8dh4hUbI=}
    dependencies:
      tunnel: 0.0.6
      typed-rest-client: 1.8.9
    dev: false

  /azure-keyvault/3.0.5:
    resolution: {integrity: sha1-Sjxy3QaT1KCBtJXGE/BUo9/y4eU=}
    dependencies:
      ms-rest: 2.5.6
      ms-rest-azure: 2.6.2
    transitivePeerDependencies:
      - debug
    dev: true

  /azure-storage/2.10.7:
    resolution: {integrity: sha1-UCkKxjjRtwm4nZYfMzzBwaZyKgU=}
    engines: {node: '>= 0.8.26'}
    dependencies:
      browserify-mime: 1.2.9
      extend: 3.0.2
      json-edm-parser: 0.1.2
      json-schema: 0.4.0
      md5.js: 1.3.5
      readable-stream: 2.3.8
      request: 2.88.2
      underscore: 1.12.1
      uuid: 3.4.0
      validator: 13.9.0
      xml2js: 0.2.8
      xmlbuilder: 9.0.7
    dev: true

  /babel-jest/29.4.3_@babel+core@7.21.0:
    resolution: {integrity: sha1-R4uE1DCXKyd61n3WMb6Uq+pnZ5I=}
    engines: {node: ^14.15.0 || ^16.10.0 || >=18.0.0}
    peerDependencies:
      '@babel/core': ^7.8.0
    dependencies:
      '@babel/core': 7.21.0
      '@jest/transform': 29.4.3
      '@types/babel__core': 7.20.0
      babel-plugin-istanbul: 6.1.1
      babel-preset-jest: 29.4.3_@babel+core@7.21.0
      chalk: 4.1.2
      graceful-fs: 4.2.10
      slash: 3.0.0
    transitivePeerDependencies:
      - supports-color
    dev: true

  /babel-loader/9.1.2_qoaxtqicpzj5p3ubthw53xafqm:
    resolution: {integrity: sha1-oWoIDeUtCIVO4UVwRpkFpfwA05w=}
    engines: {node: '>= 14.15.0'}
    peerDependencies:
      '@babel/core': ^7.12.0
      webpack: '>=5'
    dependencies:
      '@babel/core': 7.21.0
      find-cache-dir: 3.3.2
      schema-utils: 4.0.0
      webpack: 5.75.0_webpack-cli@5.0.1
    dev: true

  /babel-plugin-istanbul/6.1.1:
    resolution: {integrity: sha1-+ojsWSMv2bTjbbvFQKjsmptH2nM=}
    engines: {node: '>=8'}
    dependencies:
      '@babel/helper-plugin-utils': 7.20.2
      '@istanbuljs/load-nyc-config': 1.1.0
      '@istanbuljs/schema': 0.1.3
      istanbul-lib-instrument: 5.2.1
      test-exclude: 6.0.0
    transitivePeerDependencies:
      - supports-color
    dev: true

  /babel-plugin-jest-hoist/29.4.3:
    resolution: {integrity: sha1-rR37XTGUCVfgBBDvfZsqqUshYQE=}
    engines: {node: ^14.15.0 || ^16.10.0 || >=18.0.0}
    dependencies:
      '@babel/template': 7.20.7
      '@babel/types': 7.21.2
      '@types/babel__core': 7.20.0
      '@types/babel__traverse': 7.18.3
    dev: true

  /babel-plugin-polyfill-corejs2/0.3.3_@babel+core@7.21.0:
    resolution: {integrity: sha1-XRvTg20KGeG4S78tlkDMtvlRwSI=}
    peerDependencies:
      '@babel/core': ^7.0.0-0
    dependencies:
      '@babel/compat-data': 7.21.0
      '@babel/core': 7.21.0
      '@babel/helper-define-polyfill-provider': 0.3.3_@babel+core@7.21.0
      semver: 6.3.0
    transitivePeerDependencies:
      - supports-color
    dev: true

  /babel-plugin-polyfill-corejs3/0.6.0_@babel+core@7.21.0:
    resolution: {integrity: sha1-Vq2II3E36t5IWnG1L3Lb7VfGIwo=}
    peerDependencies:
      '@babel/core': ^7.0.0-0
    dependencies:
      '@babel/core': 7.21.0
      '@babel/helper-define-polyfill-provider': 0.3.3_@babel+core@7.21.0
      core-js-compat: 3.29.0
    transitivePeerDependencies:
      - supports-color
    dev: true

  /babel-plugin-polyfill-regenerator/0.4.1_@babel+core@7.21.0:
    resolution: {integrity: sha1-OQ+Rw42QRzWS7UM1HoAanT4P10c=}
    peerDependencies:
      '@babel/core': ^7.0.0-0
    dependencies:
      '@babel/core': 7.21.0
      '@babel/helper-define-polyfill-provider': 0.3.3_@babel+core@7.21.0
    transitivePeerDependencies:
      - supports-color
    dev: true

  /babel-preset-current-node-syntax/1.0.1_@babel+core@7.21.0:
    resolution: {integrity: sha1-tDmSObibKgEfndvj5PQB/EDP9zs=}
    peerDependencies:
      '@babel/core': ^7.0.0
    dependencies:
      '@babel/core': 7.21.0
      '@babel/plugin-syntax-async-generators': 7.8.4_@babel+core@7.21.0
      '@babel/plugin-syntax-bigint': 7.8.3_@babel+core@7.21.0
      '@babel/plugin-syntax-class-properties': 7.12.13_@babel+core@7.21.0
      '@babel/plugin-syntax-import-meta': 7.10.4_@babel+core@7.21.0
      '@babel/plugin-syntax-json-strings': 7.8.3_@babel+core@7.21.0
      '@babel/plugin-syntax-logical-assignment-operators': 7.10.4_@babel+core@7.21.0
      '@babel/plugin-syntax-nullish-coalescing-operator': 7.8.3_@babel+core@7.21.0
      '@babel/plugin-syntax-numeric-separator': 7.10.4_@babel+core@7.21.0
      '@babel/plugin-syntax-object-rest-spread': 7.8.3_@babel+core@7.21.0
      '@babel/plugin-syntax-optional-catch-binding': 7.8.3_@babel+core@7.21.0
      '@babel/plugin-syntax-optional-chaining': 7.8.3_@babel+core@7.21.0
      '@babel/plugin-syntax-top-level-await': 7.14.5_@babel+core@7.21.0
    dev: true

  /babel-preset-jest/29.4.3_@babel+core@7.21.0:
    resolution: {integrity: sha1-u5JrZq4lO2nG4++HURuLtcU8W1I=}
    engines: {node: ^14.15.0 || ^16.10.0 || >=18.0.0}
    peerDependencies:
      '@babel/core': ^7.0.0
    dependencies:
      '@babel/core': 7.21.0
      babel-plugin-jest-hoist: 29.4.3
      babel-preset-current-node-syntax: 1.0.1_@babel+core@7.21.0
    dev: true

  /balanced-match/1.0.2:
    resolution: {integrity: sha512-3oSeUO0TMV67hN1AmbXsK4yaqU7tjiHlbxRDZOpH0KW9+CeX4bRAaX0Anxt0tx2MrpRpWwQaPwIlISEJhYU5Pw==}

  /base64-js/1.5.1:
    resolution: {integrity: sha512-AKpaYlHn8t4SVbOHCy+b5+KKgvR4vrsD8vbvrbiQJps7fKDTkjkDry6ji0rUJjC0kzbNePLwzxq8iypo41qeWA==}
    dev: true

  /batch/0.6.1:
    resolution: {integrity: sha1-3DQxT05nkxgJP8dgJyUl+UvyXBY=}
    dev: true

  /bcrypt-pbkdf/1.0.2:
    resolution: {integrity: sha1-pDAdOJtqQ/m2f/PKEaP2Y342Dp4=}
    dependencies:
      tweetnacl: 0.14.5
    dev: true

  /beachball/2.32.4:
    resolution: {integrity: sha512-MA05Q5qzlmzAxfLGY6Dd6G2JfTcN62FCYsMcPxfKGnKiaJgQhC5kc53dIDwodgkMo0RTAf/pwT1Hb3zXDf3U7Q==}
    engines: {node: '>=14.0.0'}
    hasBin: true
    dependencies:
      cosmiconfig: 7.1.0
      execa: 5.1.1
      fs-extra: 10.1.0
      lodash: 4.17.21
      minimatch: 3.1.2
      p-limit: 3.1.0
      prompts: 2.4.2
      semver: 7.3.8
      toposort: 2.0.2
      uuid: 9.0.0
      workspace-tools: 0.34.4
      yargs-parser: 21.1.1
    dev: true

  /before-after-hook/2.2.3:
    resolution: {integrity: sha1-xR6AnIGk41QIRCK5smutiCScUXw=}
    dev: true

  /bfj/7.0.2:
    resolution: {integrity: sha1-GYjOdvOt2awpE/2LpHqtnmUb+7I=}
    engines: {node: '>= 8.0.0'}
    dependencies:
      bluebird: 3.7.2
      check-types: 11.2.2
      hoopy: 0.1.4
      tryer: 1.0.1
    dev: true

  /bin-links/4.0.1:
    resolution: {integrity: sha512-bmFEM39CyX336ZGGRsGPlc6jZHriIoHacOQcTt72MktIjpPhZoP4te2jOyUXF3BLILmJ8aNLncoPVeIIFlrDeA==}
    engines: {node: ^14.17.0 || ^16.13.0 || >=18.0.0}
    dependencies:
      cmd-shim: 6.0.1
      npm-normalize-package-bin: 3.0.1
      read-cmd-shim: 4.0.0
      write-file-atomic: 5.0.1
    dev: true

  /binary-extensions/2.2.0:
    resolution: {integrity: sha1-dfUC7q+f/eQvyYgpZFvk6na9ni0=}
    engines: {node: '>=8'}
    dev: true

  /bl/4.1.0:
    resolution: {integrity: sha512-1W07cM9gS6DcLperZfFSj+bWLtaPGSOHWhPiGzXmvVJbRLdG82sH/Kn8EtW1VqWVA54AKf2h5k5BbnIbwF3h6w==}
    dependencies:
      buffer: 5.7.1
      inherits: 2.0.4
      readable-stream: 3.6.1
    dev: true

  /bluebird/3.7.2:
    resolution: {integrity: sha1-nyKcFb4nJFT/qXOs4NvueaGww28=}
    dev: true

  /body-parser/1.20.1:
    resolution: {integrity: sha1-sYEqiRLBlc03Gj7l5m+qIzilxmg=}
    engines: {node: '>= 0.8', npm: 1.2.8000 || >= 1.4.16}
    dependencies:
      bytes: 3.1.2
      content-type: 1.0.5
      debug: 2.6.9
      depd: 2.0.0
      destroy: 1.2.0
      http-errors: 2.0.0
      iconv-lite: 0.4.24
      on-finished: 2.4.1
      qs: 6.11.0
      raw-body: 2.5.1
      type-is: 1.6.18
      unpipe: 1.0.0
    transitivePeerDependencies:
      - supports-color
    dev: true

  /bonjour-service/1.1.0:
    resolution: {integrity: sha1-QkFwJo1oryb/g6XGQLld7wGAOhM=}
    dependencies:
      array-flatten: 2.1.2
      dns-equal: 1.0.0
      fast-deep-equal: 3.1.3
      multicast-dns: 7.2.5
    dev: true

  /boolbase/1.0.0:
    resolution: {integrity: sha1-aN/1++YMUes3cl6p4+0xDcwed24=}
    dev: true

  /brace-expansion/1.1.11:
    resolution: {integrity: sha512-iCuPHDFgrHX7H2vEI/5xpz07zSHB00TpugqhmYtVmMO6518mCuRMoOYFldEBl0g187ufozdaHgWKcYFb61qGiA==}
    dependencies:
      balanced-match: 1.0.2
      concat-map: 0.0.1
    dev: true

  /brace-expansion/2.0.1:
    resolution: {integrity: sha512-XnAIvQ8eM+kC6aULx6wuQiwVsnzsi9d3WxzV3FpWTGA19F621kwdbsAcFKXgKUHZWsy+mY6iL1sHTxWEFCytDA==}
    dependencies:
      balanced-match: 1.0.2

  /braces/3.0.2:
    resolution: {integrity: sha512-b8um+L1RzM3WDSzvhm6gIz1yfTbBt6YTlcEKAvsmqCZZFw46z626lVj9j1yEPW33H5H+lBQpZMP1k8l+78Ha0A==}
    engines: {node: '>=8'}
    dependencies:
      fill-range: 7.0.1
    dev: true

  /browserify-mime/1.2.9:
    resolution: {integrity: sha1-rrGvKN5sDXpqLOQK22j/GEIq8x8=}
    dev: true

  /browserslist/4.21.5:
    resolution: {integrity: sha1-dcXa5gBj7mQfl34A7dPPsvt69qc=}
    engines: {node: ^6 || ^7 || ^8 || ^9 || ^10 || ^11 || ^12 || >=13.7}
    hasBin: true
    dependencies:
      caniuse-lite: 1.0.30001458
      electron-to-chromium: 1.4.317
      node-releases: 2.0.10
      update-browserslist-db: 1.0.10_browserslist@4.21.5
    dev: true

  /bs-logger/0.2.6:
    resolution: {integrity: sha512-pd8DCoxmbgc7hyPKOvxtqNcjYoOsABPQdcCUjGp3d42VR2CX1ORhk2A87oqqu5R1kk+76nsxZupkmyd+MVtCog==}
    engines: {node: '>= 6'}
    dependencies:
      fast-json-stable-stringify: 2.1.0
    dev: true

  /bser/2.1.1:
    resolution: {integrity: sha1-5nh9og7OnQeZhTPP2d5vXDj0vAU=}
    dependencies:
      node-int64: 0.4.0
    dev: true

  /buffer-crc32/0.2.13:
    resolution: {integrity: sha1-DTM+PwDqxQqhRUq9MO+MKl2ackI=}
    dev: true

  /buffer-equal-constant-time/1.0.1:
    resolution: {integrity: sha1-+OcRMvf/5uAaXJaXpMbz5I1cyBk=}
    dev: true

  /buffer-from/1.1.2:
    resolution: {integrity: sha512-E+XQCRwSbaaiChtv6k6Dwgc+bx+Bs6vuKJHHl5kox/BaKbhiXzqQOwK4cO22yElGp2OCmjwVhT3HmxgyPGnJfQ==}
    dev: true

  /buffer/5.7.1:
    resolution: {integrity: sha512-EHcyIPBQ4BSGlvjB16k5KgAJ27CIsHY/2JBmCRReo48y9rQ3MaUzWX3KVlBa4U7MyX02HdVj0K7C3WaB3ju7FQ==}
    dependencies:
      base64-js: 1.5.1
      ieee754: 1.2.1
    dev: true

  /buffer/6.0.3:
    resolution: {integrity: sha512-FTiCpNxtwiZZHEZbcbTIcZjERVICn9yq/pDFkTl95/AxzD1naBctN7YO68riM/gLSDY7sdrMby8hofADYuuqOA==}
    dependencies:
      base64-js: 1.5.1
      ieee754: 1.2.1
    dev: true

  /builtins/1.0.3:
    resolution: {integrity: sha512-uYBjakWipfaO/bXI7E8rq6kpwHRZK5cNYrUv2OzZSI/FvmdMyXJ2tG9dKcjEC5YHmHpUAwsargWIZNWdxb/bnQ==}
    dev: true

  /builtins/5.0.1:
    resolution: {integrity: sha512-qwVpFEHNfhYJIzNRBvd2C1kyo6jz3ZSMPyyuR47OPdiKWlbYnZNyDWuyR175qDnAJLiCo5fBBqPb3RiXgWlkOQ==}
    dependencies:
      semver: 7.3.8
    dev: true

  /byte-size/7.0.0:
    resolution: {integrity: sha512-NNiBxKgxybMBtWdmvx7ZITJi4ZG+CYUgwOSZTfqB1qogkRHrhbQE/R2r5Fh94X+InN5MCYz6SvB/ejHMj/HbsQ==}
    engines: {node: '>=10'}
    dev: true

  /bytes/3.0.0:
    resolution: {integrity: sha1-0ygVQE1olpn4Wk6k+odV3ROpYEg=}
    engines: {node: '>= 0.8'}
    dev: true

  /bytes/3.1.2:
    resolution: {integrity: sha1-iwvuuYYFrfGxKPpDhkA8AJ4CIaU=}
    engines: {node: '>= 0.8'}
    dev: true

  /cacache/16.1.3:
    resolution: {integrity: sha512-/+Emcj9DAXxX4cwlLmRI9c166RuL3w30zp4R7Joiv2cQTtTtA+jeuCAjH3ZlGnYS3tKENSrKhAzVVP9GVyzeYQ==}
    engines: {node: ^12.13.0 || ^14.15.0 || >=16.0.0}
    dependencies:
      '@npmcli/fs': 2.1.2
      '@npmcli/move-file': 2.0.1
      chownr: 2.0.0
      fs-minipass: 2.1.0
      glob: 8.1.0
      infer-owner: 1.0.4
      lru-cache: 7.18.1
      minipass: 3.3.6
      minipass-collect: 1.0.2
      minipass-flush: 1.0.5
      minipass-pipeline: 1.2.4
      mkdirp: 1.0.4
      p-map: 4.0.0
      promise-inflight: 1.0.1
      rimraf: 3.0.2
      ssri: 9.0.1
      tar: 6.1.11
      unique-filename: 2.0.1
    transitivePeerDependencies:
      - bluebird
    dev: true

  /cacache/17.1.0:
    resolution: {integrity: sha512-hXpFU+Z3AfVmNuiLve1qxWHMq0RSIt5gjCKAHi/M6DktwFwDdAXAtunl1i4WSKaaVcU9IsRvXFg42jTHigcC6Q==}
    engines: {node: ^14.17.0 || ^16.13.0 || >=18.0.0}
    dependencies:
      '@npmcli/fs': 3.1.0
      fs-minipass: 3.0.2
      glob: 10.2.4
      lru-cache: 7.18.1
      minipass: 5.0.0
      minipass-collect: 1.0.2
      minipass-flush: 1.0.5
      minipass-pipeline: 1.2.4
      p-map: 4.0.0
      ssri: 10.0.4
      tar: 6.1.11
      unique-filename: 3.0.0
    dev: true

  /call-bind/1.0.2:
    resolution: {integrity: sha1-sdTonmiBGcPJqQOtMKuy9qkZvjw=}
    dependencies:
      function-bind: 1.1.1
      get-intrinsic: 1.2.0

  /callsites/3.1.0:
    resolution: {integrity: sha512-P8BjAsXvZS+VIDUI11hHCQEv74YT67YUi5JJFNWIqL235sBmjX4+qx9Muvls5ivyNENctx46xQLQ3aTuE7ssaQ==}
    engines: {node: '>=6'}
    dev: true

  /camel-case/4.1.2:
    resolution: {integrity: sha1-lygHKpVPgFIoIlpt7qazhGHhvVo=}
    dependencies:
      pascal-case: 3.1.2
      tslib: 2.5.0
    dev: true

  /camelcase-keys/6.2.2:
    resolution: {integrity: sha512-YrwaA0vEKazPBkn0ipTiMpSajYDSe+KjQfrjhcBMxJt/znbvlHd8Pw/Vamaz5EB4Wfhs3SUR3Z9mwRu/P3s3Yg==}
    engines: {node: '>=8'}
    dependencies:
      camelcase: 5.3.1
      map-obj: 4.3.0
      quick-lru: 4.0.1
    dev: true

  /camelcase/4.1.0:
    resolution: {integrity: sha1-1UVjW+HjPFQmScaRc+Xeas+uNN0=}
    engines: {node: '>=4'}
    dev: true

  /camelcase/5.3.1:
    resolution: {integrity: sha512-L28STB170nwWS63UjtlEOE3dldQApaJXZkOI1uMFfzf3rRuPegHaHesyee+YxQ+W6SvRDQV6UrdOdRiR153wJg==}
    engines: {node: '>=6'}
    dev: true

  /camelcase/6.3.0:
    resolution: {integrity: sha512-Gmy6FhYlCY7uOElZUSbxo2UCDH8owEk996gkbrpsgGtrJLM3J7jGxl9Ic7Qwwj4ivOE5AWZWRMecDdF7hqGjFA==}
    engines: {node: '>=10'}
    dev: true

  /caniuse-lite/1.0.30001458:
    resolution: {integrity: sha512-lQ1VlUUq5q9ro9X+5gOEyH7i3vm+AYVT1WDCVB69XOZ17KZRhnZ9J0Sqz7wTHQaLBJccNCHq8/Ww5LlOIZbB0w==}

  /caseless/0.12.0:
    resolution: {integrity: sha1-G2gcIf+EAzyCZUMJBolCDRhxUdw=}
    dev: true

  /chalk/2.4.2:
    resolution: {integrity: sha512-Mti+f9lpJNcwF4tWV8/OrTTtF1gZi+f8FqlyAdouralcFWFQWF2+NgCHShjkCb+IFBLq9buZwE1xckQU4peSuQ==}
    engines: {node: '>=4'}
    dependencies:
      ansi-styles: 3.2.1
      escape-string-regexp: 1.0.5
      supports-color: 5.5.0
    dev: true

  /chalk/4.1.0:
    resolution: {integrity: sha512-qwx12AxXe2Q5xQ43Ac//I6v5aXTipYrSESdOgzrN+9XjgEpyjpKuvSGaN4qE93f7TQTlerQQ8S+EQ0EyDoVL1A==}
    engines: {node: '>=10'}
    dependencies:
      ansi-styles: 4.3.0
      supports-color: 7.2.0
    dev: true

  /chalk/4.1.2:
    resolution: {integrity: sha512-oKnbhFyRIXpUuez8iBMmyEa4nbj4IOQyuhc/wy9kY7/WVPcwIO9VA668Pu8RkO7+0G76SLROeyw9CpQ061i4mA==}
    engines: {node: '>=10'}
    dependencies:
      ansi-styles: 4.3.0
      supports-color: 7.2.0
    dev: true

  /char-regex/1.0.2:
    resolution: {integrity: sha1-10Q1giYhf5ge1Y9Hmx1rzClUXc8=}
    engines: {node: '>=10'}
    dev: true

  /chardet/0.7.0:
    resolution: {integrity: sha512-mT8iDcrh03qDGRRmoA2hmBJnxpllMR+0/0qlzjqZES6NdiWDcZkCNAk4rPFZ9Q85r27unkiNNg8ZOiwZXBHwcA==}
    dev: true

  /check-types/11.2.2:
    resolution: {integrity: sha1-evwLaoYNaGiFBi8tuoiLpXEDNbQ=}
    dev: true

  /chokidar/3.5.3:
    resolution: {integrity: sha1-HPN8hwe5Mr0a8a4iwEMuKs0ZA70=}
    engines: {node: '>= 8.10.0'}
    dependencies:
      anymatch: 3.1.3
      braces: 3.0.2
      glob-parent: 5.1.2
      is-binary-path: 2.1.0
      is-glob: 4.0.3
      normalize-path: 3.0.0
      readdirp: 3.6.0
    optionalDependencies:
      fsevents: 2.3.2
    dev: true

  /chownr/2.0.0:
    resolution: {integrity: sha512-bIomtDF5KGpdogkLd9VspvFzk9KfpyyGlS8YFVZl7TGPBHL5snIOnxeshwVgPteQ9b4Eydl+pVbIyE1DcvCWgQ==}
    engines: {node: '>=10'}
    dev: true

  /chrome-trace-event/1.0.3:
    resolution: {integrity: sha1-EBXs7UdB4V0GZkqVfbv1DQQeJqw=}
    engines: {node: '>=6.0'}
    dev: true

  /ci-info/2.0.0:
    resolution: {integrity: sha512-5tK7EtrZ0N+OLFMthtqOj4fI2Jeb88C4CAZPu25LDVUgXJ0A3Js4PMGqrn0JU1W0Mh1/Z8wZzYPxqUrXeBboCQ==}
    dev: true

  /ci-info/3.8.0:
    resolution: {integrity: sha512-eXTggHWSooYhq49F2opQhuHWgzucfF2YgODK4e1566GQs5BIfP30B0oenwBJHfWxAs2fyPB1s7Mg949zLf61Yw==}
    engines: {node: '>=8'}
    dev: true

  /cjs-module-lexer/1.2.2:
    resolution: {integrity: sha1-n4S6MkSlEvOlTlJ36O70xImGTkA=}
    dev: true

  /clean-css/5.3.2:
    resolution: {integrity: sha1-cOzH1NQRSSH10pg0n/hqMamXUiQ=}
    engines: {node: '>= 10.0'}
    dependencies:
      source-map: 0.6.1
    dev: true

  /clean-stack/2.2.0:
    resolution: {integrity: sha512-4diC9HaTE+KRAMWhDhrGOECgWZxoevMc5TlkObMqNSsVU62PYzXZ/SMTjzyGAFF1YusgxGcSWTEXBhp0CPwQ1A==}
    engines: {node: '>=6'}
    dev: true

  /cli-cursor/3.1.0:
    resolution: {integrity: sha512-I/zHAwsKf9FqGoXM4WWRACob9+SNukZTd94DWF57E4toouRulbCxcUh6RKUEOQlYTHJnzkPMySvPNaaSLNfLZw==}
    engines: {node: '>=8'}
    dependencies:
      restore-cursor: 3.1.0
    dev: true

  /cli-spinners/2.6.1:
    resolution: {integrity: sha512-x/5fWmGMnbKQAaNwN+UZlV79qBLM9JFnJuJ03gIi5whrob0xV0ofNVHy9DhwGdsMJQc2OKv0oGmLzvaqvAVv+g==}
    engines: {node: '>=6'}
    dev: true

  /cli-spinners/2.7.0:
    resolution: {integrity: sha512-qu3pN8Y3qHNgE2AFweciB1IfMnmZ/fsNTEE+NOFjmGB2F/7rLhnhzppvpCnN4FovtP26k8lHyy9ptEbNwWFLzw==}
    engines: {node: '>=6'}
    dev: true

  /cli-width/3.0.0:
    resolution: {integrity: sha512-FxqpkPPwu1HjuN93Omfm4h8uIanXofW0RxVEW3k5RKx+mJJYSthzNhp32Kzxxy3YAEZ/Dc/EWN1vZRY0+kOhbw==}
    engines: {node: '>= 10'}
    dev: true

  /cliui/3.2.0:
    resolution: {integrity: sha1-EgYBU3qRbSmUD5NNo7SNWFo5IT0=}
    dependencies:
      string-width: 1.0.2
      strip-ansi: 3.0.1
      wrap-ansi: 2.1.0
    dev: true

  /cliui/7.0.4:
    resolution: {integrity: sha512-OcRE68cOsVMXp1Yvonl/fzkQOyjLSu/8bhPDfQt0e0/Eb283TKP20Fs2MqoPsr9SwA595rRCA+QMzYc9nBP+JQ==}
    dependencies:
      string-width: 4.2.3
      strip-ansi: 6.0.1
      wrap-ansi: 7.0.0
    dev: true

  /cliui/8.0.1:
    resolution: {integrity: sha512-BSeNnyus75C4//NQ9gQt1/csTXyo/8Sb+afLAkzAptFuMsod9HFokGNudZpi/oQV73hnVK+sR+5PVRMd+Dr7YQ==}
    engines: {node: '>=12'}
    dependencies:
      string-width: 4.2.3
      strip-ansi: 6.0.1
      wrap-ansi: 7.0.0
    dev: true

  /clone-deep/4.0.1:
    resolution: {integrity: sha512-neHB9xuzh/wk0dIHweyAXv2aPGZIVk3pLMe+/RNzINf17fe0OG96QroktYAUm7SM1PBnzTabaLboqqxDyMU+SQ==}
    engines: {node: '>=6'}
    dependencies:
      is-plain-object: 2.0.4
      kind-of: 6.0.3
      shallow-clone: 3.0.1
    dev: true

  /clone/1.0.4:
    resolution: {integrity: sha512-JQHZ2QMW6l3aH/j6xCqQThY/9OH4D/9ls34cgkUBiEeocRTU04tHfKPBsUK1PqZCUQM7GiA0IIXJSuXHI64Kbg==}
    engines: {node: '>=0.8'}
    dev: true

  /cmd-shim/5.0.0:
    resolution: {integrity: sha512-qkCtZ59BidfEwHltnJwkyVZn+XQojdAySM1D1gSeh11Z4pW1Kpolkyo53L5noc0nrxmIvyFwTmJRo4xs7FFLPw==}
    engines: {node: ^12.13.0 || ^14.15.0 || >=16.0.0}
    dependencies:
      mkdirp-infer-owner: 2.0.0
    dev: true

  /cmd-shim/6.0.1:
    resolution: {integrity: sha512-S9iI9y0nKR4hwEQsVWpyxld/6kRfGepGfzff83FcaiEBpmvlbA2nnGe7Cylgrx2f/p1P5S5wpRm9oL8z1PbS3Q==}
    engines: {node: ^14.17.0 || ^16.13.0 || >=18.0.0}
    dev: true

  /co/4.6.0:
    resolution: {integrity: sha1-bqa989hTrlTMuOR7+gvz+QMfsYQ=}
    engines: {iojs: '>= 1.0.0', node: '>= 0.12.0'}
    dev: true

  /code-point-at/1.1.0:
    resolution: {integrity: sha1-DQcLTQQ6W+ozovGkDi7bPZpMz3c=}
    engines: {node: '>=0.10.0'}
    dev: true

  /collect-v8-coverage/1.0.1:
    resolution: {integrity: sha1-zCyOlPwYu9/+ZNZTRXDIpnOyf1k=}
    dev: true

  /color-convert/1.9.3:
    resolution: {integrity: sha512-QfAUtd+vFdAtFQcC8CCyYt1fYWxSqAiK2cSD6zDB8N3cpsEBAvRxp9zOGg6G/SHHJYAT88/az/IuDGALsNVbGg==}
    dependencies:
      color-name: 1.1.3
    dev: true

  /color-convert/2.0.1:
    resolution: {integrity: sha512-RRECPsj7iu/xb5oKYcsFHSppFNnsj/52OVTRKb4zP5onXwVF3zVmmToNcOfGC+CRDpfK/U584fMg38ZHCaElKQ==}
    engines: {node: '>=7.0.0'}
    dependencies:
      color-name: 1.1.4
    dev: true

  /color-name/1.1.3:
    resolution: {integrity: sha512-72fSenhMw2HZMTVHeCA9KCmpEIbzWiQsjN+BHcBbS9vr1mtt+vJjPdksIBNUmKAW8TFUDPJK5SUU3QhE9NEXDw==}
    dev: true

  /color-name/1.1.4:
    resolution: {integrity: sha512-dOy+3AuW3a2wNbZHIuMZpTcgjGuLU/uBL/ubcZF9OXbDo8ff4O8yVp5Bf0efS8uEoYo5q4Fx7dY9OgQGXgAsQA==}
    dev: true

  /color-support/1.1.3:
    resolution: {integrity: sha512-qiBjkpbMLO/HL68y+lh4q0/O1MZFj2RX6X/KmMa3+gJD3z+WwI1ZzDHysvqHGS3mP6mznPckpXmw1nI9cJjyRg==}
    hasBin: true
    dev: true

  /colorette/2.0.19:
    resolution: {integrity: sha1-zfBE9HrUGg9LVrOg1bTm4aLVp5g=}
    dev: true

  /columnify/1.6.0:
    resolution: {integrity: sha512-lomjuFZKfM6MSAnV9aCZC9sc0qGbmZdfygNv+nCpqVkSKdCxCklLtd16O0EILGkImHw9ZpHkAnHaB+8Zxq5W6Q==}
    engines: {node: '>=8.0.0'}
    dependencies:
      strip-ansi: 6.0.1
      wcwidth: 1.0.1
    dev: true

  /combined-stream/1.0.8:
    resolution: {integrity: sha512-FQN4MRfuJeHf7cBbBMJFXhKSDq+2kAArBlmRBvcvFE5BB1HZKXtSFASDhdlz9zOYwxh8lDdnvmMOe/+5cdoEdg==}
    engines: {node: '>= 0.8'}
    dependencies:
      delayed-stream: 1.0.0
    dev: true

  /commander/2.20.3:
    resolution: {integrity: sha1-/UhehMA+tIgcIHIrpIA16FMa6zM=}
    dev: true

  /commander/7.2.0:
    resolution: {integrity: sha1-o2y1fQtQHOEI5NIFWaFQo5HZerc=}
    engines: {node: '>= 10'}
    dev: true

  /commander/8.3.0:
    resolution: {integrity: sha1-SDfqGy2me5xhamevuw+v7lZ7ymY=}
    engines: {node: '>= 12'}
    dev: true

  /commander/9.5.0:
    resolution: {integrity: sha1-vAjR61zt98y3l6lhmdQce8PmDTA=}
    engines: {node: ^12.20.0 || >=14}
    dev: true

  /common-ancestor-path/1.0.1:
    resolution: {integrity: sha512-L3sHRo1pXXEqX8VU28kfgUY+YGsk09hPqZiZmLacNib6XNTCM8ubYeT7ryXQw8asB1sKgcU5lkB7ONug08aB8w==}
    dev: true

  /commondir/1.0.1:
    resolution: {integrity: sha1-3dgA2gxmEnOTzKWVDqloo6rxJTs=}
    dev: true

  /compare-func/2.0.0:
    resolution: {integrity: sha512-zHig5N+tPWARooBnb0Zx1MFcdfpyJrfTJ3Y5L+IFvUm8rM74hHz66z0gw0x4tijh5CorKkKUCnW82R2vmpeCRA==}
    dependencies:
      array-ify: 1.0.0
      dot-prop: 5.3.0
    dev: true

  /compress-commons/4.1.1:
    resolution: {integrity: sha1-3yoJp+0XRHZCutEKhcyaGeXEKn0=}
    engines: {node: '>= 10'}
    dependencies:
      buffer-crc32: 0.2.13
      crc32-stream: 4.0.2
      normalize-path: 3.0.0
      readable-stream: 3.6.1
    dev: true

  /compressible/2.0.18:
    resolution: {integrity: sha1-r1PMprBw1MPAdQ+9dyhqbXzEb7o=}
    engines: {node: '>= 0.6'}
    dependencies:
      mime-db: 1.52.0
    dev: true

  /compression/1.7.4:
    resolution: {integrity: sha1-lVI+/xcMpXwpoMpB5v4TH0Hlu48=}
    engines: {node: '>= 0.8.0'}
    dependencies:
      accepts: 1.3.8
      bytes: 3.0.0
      compressible: 2.0.18
      debug: 2.6.9
      on-headers: 1.0.2
      safe-buffer: 5.1.2
      vary: 1.1.2
    transitivePeerDependencies:
      - supports-color
    dev: true

  /concat-map/0.0.1:
    resolution: {integrity: sha512-/Srv4dswyQNBfohGpz9o6Yb3Gz3SrUDqBH5rTuhGR7ahtlbYKnVxw2bCFMRljaA7EXHaXZ8wsHdodFvbkhKmqg==}
    dev: true

  /concat-stream/2.0.0:
    resolution: {integrity: sha512-MWufYdFw53ccGjCA+Ol7XJYpAlW6/prSMzuPOTRnJGcGzuhLn4Scrz7qf6o8bROZ514ltazcIFJZevcfbo0x7A==}
    engines: {'0': node >= 6.0}
    dependencies:
      buffer-from: 1.1.2
      inherits: 2.0.4
      readable-stream: 3.6.1
      typedarray: 0.0.6
    dev: true

  /config-chain/1.1.12:
    resolution: {integrity: sha512-a1eOIcu8+7lUInge4Rpf/n4Krkf3Dd9lqhljRzII1/Zno/kRtUWnznPO3jOKBmTEktkt3fkxisUcivoj0ebzoA==}
    dependencies:
      ini: 1.3.8
      proto-list: 1.2.4
    dev: true

  /connect-history-api-fallback/2.0.0:
    resolution: {integrity: sha1-ZHJkhFJRoNryW5fOh4NMrOD18cg=}
    engines: {node: '>=0.8'}
    dev: true

  /console-control-strings/1.1.0:
    resolution: {integrity: sha512-ty/fTekppD2fIwRvnZAVdeOiGd1c7YXEixbgJTNzqcxJWKQnjJ/V1bNEEE6hygpM3WjwHFUVK6HTjWSzV4a8sQ==}
    dev: true

  /content-disposition/0.5.4:
    resolution: {integrity: sha1-i4K076yCUSoCuwsdzsnSxejrW/4=}
    engines: {node: '>= 0.6'}
    dependencies:
      safe-buffer: 5.2.1
    dev: true

  /content-type/1.0.5:
    resolution: {integrity: sha1-i3cxYmVtHRCGeEyPI6VM5tc9eRg=}
    engines: {node: '>= 0.6'}
    dev: true

  /conventional-changelog-angular/5.0.12:
    resolution: {integrity: sha512-5GLsbnkR/7A89RyHLvvoExbiGbd9xKdKqDTrArnPbOqBqG/2wIosu0fHwpeIRI8Tl94MhVNBXcLJZl92ZQ5USw==}
    engines: {node: '>=10'}
    dependencies:
      compare-func: 2.0.0
      q: 1.5.1
    dev: true

  /conventional-changelog-core/4.2.4:
    resolution: {integrity: sha512-gDVS+zVJHE2v4SLc6B0sLsPiloR0ygU7HaDW14aNJE1v4SlqJPILPl/aJC7YdtRE4CybBf8gDwObBvKha8Xlyg==}
    engines: {node: '>=10'}
    dependencies:
      add-stream: 1.0.0
      conventional-changelog-writer: 5.0.1
      conventional-commits-parser: 3.2.4
      dateformat: 3.0.3
      get-pkg-repo: 4.2.1
      git-raw-commits: 2.0.11
      git-remote-origin-url: 2.0.0
      git-semver-tags: 4.1.1
      lodash: 4.17.21
      normalize-package-data: 3.0.3
      q: 1.5.1
      read-pkg: 3.0.0
      read-pkg-up: 3.0.0
      through2: 4.0.2
    dev: true

  /conventional-changelog-preset-loader/2.3.4:
    resolution: {integrity: sha512-GEKRWkrSAZeTq5+YjUZOYxdHq+ci4dNwHvpaBC3+ENalzFWuCWa9EZXSuZBpkr72sMdKB+1fyDV4takK1Lf58g==}
    engines: {node: '>=10'}
    dev: true

  /conventional-changelog-writer/5.0.1:
    resolution: {integrity: sha512-5WsuKUfxW7suLblAbFnxAcrvf6r+0b7GvNaWUwUIk0bXMnENP/PEieGKVUQrjPqwPT4o3EPAASBXiY6iHooLOQ==}
    engines: {node: '>=10'}
    hasBin: true
    dependencies:
      conventional-commits-filter: 2.0.7
      dateformat: 3.0.3
      handlebars: 4.7.7
      json-stringify-safe: 5.0.1
      lodash: 4.17.21
      meow: 8.1.2
      semver: 6.3.0
      split: 1.0.1
      through2: 4.0.2
    dev: true

  /conventional-commits-filter/2.0.7:
    resolution: {integrity: sha512-ASS9SamOP4TbCClsRHxIHXRfcGCnIoQqkvAzCSbZzTFLfcTqJVugB0agRgsEELsqaeWgsXv513eS116wnlSSPA==}
    engines: {node: '>=10'}
    dependencies:
      lodash.ismatch: 4.4.0
      modify-values: 1.0.1
    dev: true

  /conventional-commits-parser/3.2.4:
    resolution: {integrity: sha512-nK7sAtfi+QXbxHCYfhpZsfRtaitZLIA6889kFIouLvz6repszQDgxBu7wf2WbU+Dco7sAnNCJYERCwt54WPC2Q==}
    engines: {node: '>=10'}
    hasBin: true
    dependencies:
      JSONStream: 1.3.5
      is-text-path: 1.0.1
      lodash: 4.17.21
      meow: 8.1.2
      split2: 3.2.2
      through2: 4.0.2
    dev: true

  /conventional-recommended-bump/6.1.0:
    resolution: {integrity: sha512-uiApbSiNGM/kkdL9GTOLAqC4hbptObFo4wW2QRyHsKciGAfQuLU1ShZ1BIVI/+K2BE/W1AWYQMCXAsv4dyKPaw==}
    engines: {node: '>=10'}
    hasBin: true
    dependencies:
      concat-stream: 2.0.0
      conventional-changelog-preset-loader: 2.3.4
      conventional-commits-filter: 2.0.7
      conventional-commits-parser: 3.2.4
      git-raw-commits: 2.0.11
      git-semver-tags: 4.1.1
      meow: 8.1.2
      q: 1.5.1
    dev: true

  /convert-source-map/1.9.0:
    resolution: {integrity: sha1-f6rmI1P7QhM2bQypg1jSLoNosF8=}
    dev: true

  /convert-source-map/2.0.0:
    resolution: {integrity: sha1-S1YPZJ/E6RjdCrdc9JYei8iC2Co=}
    dev: true

  /cookie-signature/1.0.6:
    resolution: {integrity: sha1-4wOogrNCzD7oylE6eZmXNNqzriw=}
    dev: true

  /cookie/0.5.0:
    resolution: {integrity: sha1-0fXXGt7GVYxY84mYfDZqpH6ZT4s=}
    engines: {node: '>= 0.6'}
    dev: true

  /copy-webpack-plugin/9.1.0_webpack@5.75.0:
    resolution: {integrity: sha1-LSxGDExGlewKWK+ygBoSBSVsTms=}
    engines: {node: '>= 12.13.0'}
    peerDependencies:
      webpack: ^5.1.0
    dependencies:
      fast-glob: 3.2.12
      glob-parent: 5.1.2
      globby: 11.1.0
      normalize-path: 3.0.0
      schema-utils: 3.1.1
      serialize-javascript: 3.1.0
      webpack: 5.75.0_webpack-cli@5.0.1
    dev: true

  /core-js-compat/3.29.0:
    resolution: {integrity: sha1-G42etBkasRICLn9jZLmbZepS9Sg=}
    dependencies:
      browserslist: 4.21.5
    dev: true

  /core-util-is/1.0.2:
    resolution: {integrity: sha512-3lqz5YjWTYnW6dlDa5TLaTCcShfar1e40rmcJVwCBJC6mWlFuj0eCHIElmG1g5kyuJ/GD+8Wn4FFCcz4gJPfaQ==}
    dev: true

  /core-util-is/1.0.3:
    resolution: {integrity: sha512-ZQBvi1DcpJ4GDqanjucZ2Hj3wEO5pZDS89BWbkcrvdxksJorwUDDZamX9ldFkp9aw2lmBDLgkObEA4DWNJ9FYQ==}

  /cosmiconfig/7.0.0:
    resolution: {integrity: sha512-pondGvTuVYDk++upghXJabWzL6Kxu6f26ljFw64Swq9v6sQPUL3EUlVDV56diOjpCayKihL6hVe8exIACU4XcA==}
    engines: {node: '>=10'}
    dependencies:
      '@types/parse-json': 4.0.0
      import-fresh: 3.3.0
      parse-json: 5.2.0
      path-type: 4.0.0
      yaml: 1.10.2
    dev: true

  /cosmiconfig/7.1.0:
    resolution: {integrity: sha512-AdmX6xUzdNASswsFtmwSt7Vj8po9IuqXm0UXz7QKPuEUmPB4XyjGfaAr2PSuELMwkRMVH1EpIkX5bTZGRB3eCA==}
    engines: {node: '>=10'}
    dependencies:
      '@types/parse-json': 4.0.0
      import-fresh: 3.3.0
      parse-json: 5.2.0
      path-type: 4.0.0
      yaml: 1.10.2
    dev: true

  /crc-32/1.2.2:
    resolution: {integrity: sha1-PK01qTS4v3HyXKUkttpR+36s4v8=}
    engines: {node: '>=0.8'}
    hasBin: true
    dev: true

  /crc32-stream/4.0.2:
    resolution: {integrity: sha1-ySKtIrODlavp04cPAvqBNO1wkAc=}
    engines: {node: '>= 10'}
    dependencies:
      crc-32: 1.2.2
      readable-stream: 3.6.1
    dev: true

  /create-require/1.1.1:
    resolution: {integrity: sha1-wdfo8eX2z8n/ZfnNNS03NIdWwzM=}
    dev: true

  /cross-env/7.0.3:
    resolution: {integrity: sha1-hlJkspZ33AFbqEGJGJZd0jL8VM8=}
    engines: {node: '>=10.14', npm: '>=6', yarn: '>=1'}
    hasBin: true
    dependencies:
      cross-spawn: 7.0.3
    dev: true

  /cross-spawn/5.1.0:
    resolution: {integrity: sha512-pTgQJ5KC0d2hcY8eyL1IzlBPYjTkyH72XRZPnLyKus2mBfNjQs3klqbJU2VILqZryAZUt9JOb3h/mWMy23/f5A==}
    dependencies:
      lru-cache: 4.1.5
      shebang-command: 1.2.0
      which: 1.3.1
    dev: true

  /cross-spawn/7.0.3:
    resolution: {integrity: sha512-iRDPJKUPVEND7dHPO8rkbOnPpyDygcDFtWjpeWNCgy8WP2rXcxXL8TskReQl6OrB2G7+UJrags1q15Fudc7G6w==}
    engines: {node: '>= 8'}
    dependencies:
      path-key: 3.1.1
      shebang-command: 2.0.0
      which: 2.0.2
    dev: true

  /crypto-random-string/2.0.0:
    resolution: {integrity: sha512-v1plID3y9r/lPhviJ1wrXpLeyUIGAZ2SHNYTEapm7/8A9nLPoyvVp3RK/EPFqn5kEznyWgYZNsRtYYIWbuG8KA==}
    engines: {node: '>=8'}
    dev: true

  /css-loader/6.7.3_webpack@5.75.0:
    resolution: {integrity: sha1-HoeZ88zFh0/dVUYa9RE3/MW++80=}
    engines: {node: '>= 12.13.0'}
    peerDependencies:
      webpack: ^5.0.0
    dependencies:
      icss-utils: 5.1.0_postcss@8.4.21
      postcss: 8.4.21
      postcss-modules-extract-imports: 3.0.0_postcss@8.4.21
      postcss-modules-local-by-default: 4.0.0_postcss@8.4.21
      postcss-modules-scope: 3.0.0_postcss@8.4.21
      postcss-modules-values: 4.0.0_postcss@8.4.21
      postcss-value-parser: 4.2.0
      semver: 7.3.8
      webpack: 5.75.0_webpack-cli@5.0.1
    dev: true

  /css-select/4.3.0:
    resolution: {integrity: sha1-23EpsoRmYv2GKM/ElquytZ5BUps=}
    dependencies:
      boolbase: 1.0.0
      css-what: 6.1.0
      domhandler: 4.3.1
      domutils: 2.8.0
      nth-check: 2.1.1
    dev: true

  /css-what/6.1.0:
    resolution: {integrity: sha1-+17/z3bx3eosgb36pN5E55uscPQ=}
    engines: {node: '>= 6'}
    dev: true

  /cssesc/3.0.0:
    resolution: {integrity: sha512-/Tb/JcjK111nNScGob5MNtsntNM1aCNUDipB/TkwZFhyDrrE47SOx/18wF2bbjgc3ZzCSKW1T5nt5EbFoAz/Vg==}
    engines: {node: '>=4'}
    hasBin: true
    dev: true

  /cssom/0.3.8:
    resolution: {integrity: sha1-nxJ29bK0Y/IRTT8sdSUK+MGjb0o=}
    dev: true

  /cssom/0.5.0:
    resolution: {integrity: sha1-0lT6ks2Lb72DgRufuu00ZjzBfDY=}
    dev: true

  /cssstyle/2.3.0:
    resolution: {integrity: sha1-/2ZaDdvcMYZLCWR/NBY0Q9kLCFI=}
    engines: {node: '>=8'}
    dependencies:
      cssom: 0.3.8
    dev: true

  /csstype/3.1.1:
    resolution: {integrity: sha512-DJR/VvkAvSZW9bTouZue2sSxDwdTN92uHjqeKVm+0dAqdfNykRzQ95tay8aXMBAAPpUiq4Qcug2L7neoRh2Egw==}

  /dargs/7.0.0:
    resolution: {integrity: sha512-2iy1EkLdlBzQGvbweYRFxmFath8+K7+AKB0TlhHWkNuH+TmovaMH/Wp7V7R4u7f4SnX3OgLsU9t1NI9ioDnUpg==}
    engines: {node: '>=8'}
    dev: true

  /dashdash/1.14.1:
    resolution: {integrity: sha1-hTz6D3y+L+1d4gMmuN1YEDX24vA=}
    engines: {node: '>=0.10'}
    dependencies:
      assert-plus: 1.0.0
    dev: true

  /data-urls/3.0.2:
    resolution: {integrity: sha1-nPJKR3riK871zV9vC/vB0tO+kUM=}
    engines: {node: '>=12'}
    dependencies:
      abab: 2.0.6
      whatwg-mimetype: 3.0.0
      whatwg-url: 11.0.0
    dev: true

  /date-utils/1.2.21:
    resolution: {integrity: sha1-YfsWzcEnSzyayq/+n8ad+HIKK2Q=}
    engines: {node: '>0.4.0'}
    dev: true

  /dateformat/3.0.3:
    resolution: {integrity: sha512-jyCETtSl3VMZMWeRo7iY1FL19ges1t55hMo5yaam4Jrsm5EPL89UQkoQRyiI+Yf4k8r2ZpdngkV8hr1lIdjb3Q==}
    dev: true

  /debug/2.6.9:
    resolution: {integrity: sha512-bC7ElrdJaJnPbAP+1EotYvqZsb3ecl5wi6Bfi6BJTUcNowp6cvspg0jXznRTKDjm/E7AdgFBVeAPVMNcKGsHMA==}
    peerDependencies:
      supports-color: '*'
    peerDependenciesMeta:
      supports-color:
        optional: true
    dependencies:
      ms: 2.0.0
    dev: true

  /debug/4.3.4:
    resolution: {integrity: sha1-Exn2V5NX8jONMzfSzdSRS7XcyGU=}
    engines: {node: '>=6.0'}
    peerDependencies:
      supports-color: '*'
    peerDependenciesMeta:
      supports-color:
        optional: true
    dependencies:
      ms: 2.1.2

  /decamelize-keys/1.1.1:
    resolution: {integrity: sha512-WiPxgEirIV0/eIOMcnFBA3/IJZAZqKnwAwWyvvdi4lsr1WCN22nhdf/3db3DoZcUjTV2SqfzIwNyp6y2xs3nmg==}
    engines: {node: '>=0.10.0'}
    dependencies:
      decamelize: 1.2.0
      map-obj: 1.0.1
    dev: true

  /decamelize/1.2.0:
    resolution: {integrity: sha1-9lNNFRSCabIDUue+4m9QH5oZEpA=}
    engines: {node: '>=0.10.0'}
    dev: true

  /decimal.js/10.4.3:
    resolution: {integrity: sha1-EEQJKITSRdG39lcl+krUxveBzCM=}
    dev: true

  /dedent/0.7.0:
    resolution: {integrity: sha512-Q6fKUPqnAHAyhiUgFU7BUzLiv0kd8saH9al7tnu5Q/okj6dnupxyTgFIBjVzJATdfIAm9NAsvXNzjaKa+bxVyA==}
    dev: true

  /deep-is/0.1.4:
    resolution: {integrity: sha1-pvLc5hL63S7x9Rm3NVHxfoUZmDE=}
    dev: true

  /deepmerge/4.3.0:
    resolution: {integrity: sha1-ZUkYk+xHdW1EcZrlIODiYJIztZs=}
    engines: {node: '>=0.10.0'}
    dev: true

  /default-gateway/6.0.3:
    resolution: {integrity: sha1-gZSUyIgFO9t0PtvzQ9bN9/KUOnE=}
    engines: {node: '>= 10'}
    dependencies:
      execa: 5.1.1
    dev: true

  /defaults/1.0.4:
    resolution: {integrity: sha512-eFuaLoy/Rxalv2kr+lqMlUnrDWV+3j4pljOIJgLIhI058IQfWJ7vXhyEIHu+HtC738klGALYxOKDO0bQP3tg8A==}
    dependencies:
      clone: 1.0.4
    dev: true

  /define-lazy-prop/2.0.0:
    resolution: {integrity: sha512-Ds09qNh8yw3khSjiJjiUInaGX9xlqZDY7JVryGxdxV7NPeuqQfplOpQ66yJFZut3jLa5zOwkXw1g9EI2uKh4Og==}
    engines: {node: '>=8'}
    dev: true

  /define-properties/1.2.0:
    resolution: {integrity: sha1-UpiFcGcMnqzt2AZPSpkPJAWEm9U=}
    engines: {node: '>= 0.4'}
    dependencies:
      has-property-descriptors: 1.0.0
      object-keys: 1.1.1
    dev: true

  /del/2.2.2:
    resolution: {integrity: sha1-wSyYHQZ4RshLyvhiz/kw2Qf/0ag=}
    engines: {node: '>=0.10.0'}
    dependencies:
      globby: 5.0.0
      is-path-cwd: 1.0.0
      is-path-in-cwd: 1.0.1
      object-assign: 4.1.1
      pify: 2.3.0
      pinkie-promise: 2.0.1
      rimraf: 2.7.1
    dev: true

  /del/6.1.1:
    resolution: {integrity: sha1-O3AxTx7AqjJcaxTrNrlXhmce23o=}
    engines: {node: '>=10'}
    dependencies:
      globby: 11.1.0
      graceful-fs: 4.2.10
      is-glob: 4.0.3
      is-path-cwd: 2.2.0
      is-path-inside: 3.0.3
      p-map: 4.0.0
      rimraf: 3.0.2
      slash: 3.0.0
    dev: true

  /delayed-stream/1.0.0:
    resolution: {integrity: sha512-ZySD7Nf91aLB0RxL4KGrKHBXl7Eds1DAmEdcoVawXnLD7SDhpNgtuII2aAkg7a7QS41jxPSZ17p4VdGnMHk3MQ==}
    engines: {node: '>=0.4.0'}
    dev: true

  /delegates/1.0.0:
    resolution: {integrity: sha512-bd2L678uiWATM6m5Z1VzNCErI3jiGzt6HGY8OVICs40JQq/HALfbyNJmp0UDakEY4pMMaN0Ly5om/B1VI/+xfQ==}
    dev: true

  /depd/1.1.2:
    resolution: {integrity: sha512-7emPTl6Dpo6JRXOXjLRxck+FlLRX5847cLKEn00PLAgc3g2hTZZgr+e4c2v6QpSmLeFP3n5yUo7ft6avBK/5jQ==}
    engines: {node: '>= 0.6'}
    dev: true

  /depd/2.0.0:
    resolution: {integrity: sha1-tpYWPMdXVg0JzyLMj60Vcbeedt8=}
    engines: {node: '>= 0.8'}
    dev: true

  /deploy-azure-cdn/2.1.1:
    resolution: {integrity: sha1-DTcrZP07vmwJIXs3LTgq3epPFKA=}
    dependencies:
      async: 2.6.4
      azure-storage: 2.10.7
      mime: 2.6.0
      node.extend: 2.0.2
      q: 1.5.1
    dev: true

  /deprecation/2.3.1:
    resolution: {integrity: sha512-xmHIy4F3scKVwMsQ4WnVaS8bHOx0DmVwRywosKhaILI0ywMDWPtBSku2HNxRvF7jtwDRsoEwYQSfbxj8b7RlJQ==}
    dev: true

  /destroy/1.2.0:
    resolution: {integrity: sha1-SANzVQmti+VSk0xn32FPlOZvoBU=}
    engines: {node: '>= 0.8', npm: 1.2.8000 || >= 1.4.16}
    dev: true

  /detect-indent/0.2.0:
    resolution: {integrity: sha1-BCkUSYl5rC2fPHPk/z5od9O8krY=}
    engines: {node: '>=0.10.0'}
    hasBin: true
    dependencies:
      get-stdin: 0.1.0
      minimist: 0.1.0
    dev: true

  /detect-indent/5.0.0:
    resolution: {integrity: sha512-rlpvsxUtM0PQvy9iZe640/IWwWYyBsTApREbA1pHOpmOUIl9MkP/U4z7vTtg4Oaojvqhxt7sdufnT0EzGaR31g==}
    engines: {node: '>=4'}
    dev: true

  /detect-newline/3.1.0:
    resolution: {integrity: sha1-V29d/GOuGhkv8ZLYrTr2MImRtlE=}
    engines: {node: '>=8'}
    dev: true

  /detect-node/2.1.0:
    resolution: {integrity: sha1-yccHdaScPQO8LAbZpzvlUPl4+LE=}
    dev: true

  /diff-sequences/27.5.1:
    resolution: {integrity: sha512-k1gCAXAsNgLwEL+Y8Wvl+M6oEFj5bgazfZULpS5CneoPPXRaCCW7dm+q21Ky2VEE5X+VeRDBVg1Pcvvsr4TtNQ==}
    engines: {node: ^10.13.0 || ^12.13.0 || ^14.15.0 || >=15.0.0}
    dev: true

  /diff-sequences/29.4.3:
    resolution: {integrity: sha512-ofrBgwpPhCD85kMKtE9RYFFq6OC1A89oW2vvgWZNCwxrUpRUILopY7lsYyMDSjc8g6U6aiO0Qubg6r4Wgt5ZnA==}
    engines: {node: ^14.15.0 || ^16.10.0 || >=18.0.0}
    dev: true

  /diff/4.0.2:
    resolution: {integrity: sha1-YPOuy4nV+uUgwRqhnvwruYKq3n0=}
    engines: {node: '>=0.3.1'}
    dev: true

  /dir-glob/3.0.1:
    resolution: {integrity: sha512-WkrWp9GR4KXfKGYzOLmTuGVi1UWFfws377n9cc55/tb6DuqyF6pcQ5AbiHEshaDpY9v6oaSr2XCDidGmMwdzIA==}
    engines: {node: '>=8'}
    dependencies:
      path-type: 4.0.0
    dev: true

  /dns-equal/1.0.0:
    resolution: {integrity: sha1-s55/HabrCnW6nBcySzR1PEfgZU0=}
    dev: true

  /dns-packet/1.3.4:
    resolution: {integrity: sha1-40VQZYJKJQe6iGxVqJljuxB97G8=}
    dependencies:
      ip: 1.1.8
      safe-buffer: 5.2.1
    dev: true

  /doctrine/2.1.0:
    resolution: {integrity: sha1-XNAfwQFiG0LEzX9dGmYkNxbT850=}
    engines: {node: '>=0.10.0'}
    dependencies:
      esutils: 2.0.3
    dev: true

  /doctrine/3.0.0:
    resolution: {integrity: sha1-rd6+rXKmV023g2OdyHoSF3OXOWE=}
    engines: {node: '>=6.0.0'}
    dependencies:
      esutils: 2.0.3
    dev: true

  /dom-converter/0.2.0:
    resolution: {integrity: sha1-ZyGp2u4uKTaClVtq/kFncWJ7t2g=}
    dependencies:
      utila: 0.4.0
    dev: true

  /dom-serializer/1.4.1:
    resolution: {integrity: sha1-3l1Bsa6ikCFdxFptrorc8dMuLTA=}
    dependencies:
      domelementtype: 2.3.0
      domhandler: 4.3.1
      entities: 2.2.0
    dev: true

  /domelementtype/2.3.0:
    resolution: {integrity: sha1-XEXo6GmVJiYzHXqrMm0B2vZdWJ0=}
    dev: true

  /domexception/4.0.0:
    resolution: {integrity: sha1-StG+VsytyG/HbQMzU5magDfQNnM=}
    engines: {node: '>=12'}
    dependencies:
      webidl-conversions: 7.0.0
    dev: true

  /domhandler/4.3.1:
    resolution: {integrity: sha1-jXkgM0FvWdaLwDpap7AYwcqJJ5w=}
    engines: {node: '>= 4'}
    dependencies:
      domelementtype: 2.3.0
    dev: true

  /domutils/2.8.0:
    resolution: {integrity: sha1-RDfe9dtuLR9dbuhZvZXKfQIEgTU=}
    dependencies:
      dom-serializer: 1.4.1
      domelementtype: 2.3.0
      domhandler: 4.3.1
    dev: true

  /dot-case/3.0.4:
    resolution: {integrity: sha1-mytnDQCkMWZ6inW6Kc0bmICc51E=}
    dependencies:
      no-case: 3.0.4
      tslib: 2.5.0
    dev: true

  /dot-prop/5.3.0:
    resolution: {integrity: sha512-QM8q3zDe58hqUqjraQOmzZ1LIH9SWQJTlEKCH4kJ2oQvLZk7RbQXvtDM2XEq3fwkV9CCvvH4LA0AV+ogFsBM2Q==}
    engines: {node: '>=8'}
    dependencies:
      is-obj: 2.0.0
    dev: true

  /dot-prop/6.0.1:
    resolution: {integrity: sha512-tE7ztYzXHIeyvc7N+hR3oi7FIbf/NIjVP9hmAt3yMXzrQ072/fpjGLx2GxNxGxUl5V73MEqYzioOMoVhGMJ5cA==}
    engines: {node: '>=10'}
    dependencies:
      is-obj: 2.0.0
    dev: true

  /dotenv/10.0.0:
    resolution: {integrity: sha512-rlBi9d8jpv9Sf1klPjNfFAuWDjKLwTIJJ/VxtoTwIR6hnZxcEOQCZg2oIL3MWBYw5GpUDKOEnND7LXTbIpQ03Q==}
    engines: {node: '>=10'}
    dev: true

  /dts-bundle-webpack/1.0.2:
    resolution: {integrity: sha1-xQQ5qJ5x/Z5CgACSVhwF1cPqnqY=}
    dependencies:
      dts-bundle: 0.7.3
    dev: true

  /dts-bundle/0.7.3:
    resolution: {integrity: sha1-Nyt7tpyCB4LmOC9ABzmmnc7T1Zo=}
    engines: {node: '>= 0.10.0'}
    hasBin: true
    dependencies:
      '@types/detect-indent': 0.1.30
      '@types/glob': 5.0.30
      '@types/mkdirp': 0.3.29
      '@types/node': 8.0.0
      commander: 2.20.3
      detect-indent: 0.2.0
      glob: 6.0.4
      mkdirp: 0.5.6
    dev: true

  /duplexer/0.1.2:
    resolution: {integrity: sha512-jtD6YG370ZCIi/9GTaJKQxWTZD045+4R4hTk/x1UyoqadyJ9x9CgSi1RlVDQF8U2sxLLSnFkCaMihqljHIWgMg==}
    dev: true

  /eastasianwidth/0.2.0:
    resolution: {integrity: sha512-I88TYZWc9XiYHRQ4/3c5rjjfgkjhLyW2luGIheGERbNQ6OY7yTybanSpDXZa8y7VUP9YmDcYa+eyq4ca7iLqWA==}
    dev: true

  /ecc-jsbn/0.1.2:
    resolution: {integrity: sha1-OoOpBOVDUyh4dMVkt1SThoSamMk=}
    dependencies:
      jsbn: 0.1.1
      safer-buffer: 2.1.2
    dev: true

  /ecdsa-sig-formatter/1.0.11:
    resolution: {integrity: sha1-rg8PothQRe8UqBfao86azQSJ5b8=}
    dependencies:
      safe-buffer: 5.2.1
    dev: true

  /ee-first/1.1.1:
    resolution: {integrity: sha1-WQxhFWsK4vTwJVcyoViyZrxWsh0=}
    dev: true

  /ejs/3.1.8:
    resolution: {integrity: sha512-/sXZeMlhS0ArkfX2Aw780gJzXSMPnKjtspYZv+f3NiKLlubezAHDU5+9xz6gd3/NhG3txQCo6xlglmTS+oTGEQ==}
    engines: {node: '>=0.10.0'}
    hasBin: true
    dependencies:
      jake: 10.8.5
    dev: true

  /electron-to-chromium/1.4.317:
    resolution: {integrity: sha1-mj04oaN/JqQX09ldr+GY/xHtBys=}
    dev: true

  /emittery/0.13.1:
    resolution: {integrity: sha1-wEuMNFdJDghHrlH87Tr1LTOOPa0=}
    engines: {node: '>=12'}
    dev: true

  /emoji-regex/8.0.0:
    resolution: {integrity: sha512-MSjYzcWNOA0ewAHpz0MxpYFvwg6yjy1NG3xteoqz644VCo/RPgnr1/GGt+ic3iJTzQ8Eu3TdM14SawnVUmGE6A==}
    dev: true

  /emoji-regex/9.2.2:
    resolution: {integrity: sha512-L18DaJsXSUk2+42pv8mLs5jJT2hqFkFE4j21wOmgbUqsZ2hL72NsUU785g9RXgo3s0ZNgVl42TiHp3ZtOv/Vyg==}
    dev: true

  /encodeurl/1.0.2:
    resolution: {integrity: sha1-rT/0yG7C0CkyL1oCw6mmBslbP1k=}
    engines: {node: '>= 0.8'}
    dev: true

  /encoding/0.1.13:
    resolution: {integrity: sha512-ETBauow1T35Y/WZMkio9jiM0Z5xjHHmJ4XmjZOq1l/dXz3lr2sRn87nJy20RupqSh1F2m3HHPSp8ShIPQJrJ3A==}
    requiresBuild: true
    dependencies:
      iconv-lite: 0.6.3
    dev: true
    optional: true

  /end-of-stream/1.4.4:
    resolution: {integrity: sha512-+uw1inIHVPQoaVuHzRyXd21icM+cnt4CzD5rW+NC1wjOUSTOs+Te7FOv7AhN7vS9x/oIyhLP5PR1H+phQAHu5Q==}
    dependencies:
      once: 1.4.0
    dev: true

  /enhanced-resolve/5.12.0:
    resolution: {integrity: sha1-MA4ckCKPW1cMTTW6vyY/bacVVjQ=}
    engines: {node: '>=10.13.0'}
    dependencies:
      graceful-fs: 4.2.10
      tapable: 2.2.1
    dev: true

  /enquirer/2.3.6:
    resolution: {integrity: sha1-Kn/l3WNKHkElqXXsmU/1RW3Dc00=}
    engines: {node: '>=8.6'}
    dependencies:
      ansi-colors: 4.1.3
    dev: true

  /entities/2.2.0:
    resolution: {integrity: sha1-CY3JDruD2N/6CJ1VJWs1HTTE2lU=}
    dev: true

  /entities/4.4.0:
    resolution: {integrity: sha1-l72roXAzlEZJXmU8/S23iWKQAXQ=}
    engines: {node: '>=0.12'}
    dev: true

  /env-paths/2.2.1:
    resolution: {integrity: sha512-+h1lkLKhZMTYjog1VEpJNG7NZJWcuc2DDk/qsqSTRRCOXiLjeQ1d1/udrUGhqMxUgAlwKNZ0cf2uqan5GLuS2A==}
    engines: {node: '>=6'}
    dev: true

  /envinfo/7.8.1:
    resolution: {integrity: sha512-/o+BXHmB7ocbHEAs6F2EnG0ogybVVUdkRunTT2glZU9XAaGmhqskrvKwqXuDfNjEO0LZKWdejEEpnq8aM0tOaw==}
    engines: {node: '>=4'}
    hasBin: true
    dev: true

  /err-code/2.0.3:
    resolution: {integrity: sha512-2bmlRpNKBxT/CRmPOlyISQpNj+qSeYvcym/uT0Jx2bMOlKLtSy1ZmLuVxSEKKyor/N5yhvp/ZiG1oE3DEYMSFA==}
    dev: true

  /error-ex/1.3.2:
    resolution: {integrity: sha512-7dFHNmqeFSEt2ZBsCriorKnn3Z2pj+fd9kmI6QoWw4//DL+icEBfc0U7qJCisqrTsKTjw4fNFy2pW9OqStD84g==}
    dependencies:
      is-arrayish: 0.2.1
    dev: true

  /es-abstract/1.21.1:
    resolution: {integrity: sha1-5hBaCZlnwIN3gwoMnLWJ1XDdhsY=}
    engines: {node: '>= 0.4'}
    dependencies:
      available-typed-arrays: 1.0.5
      call-bind: 1.0.2
      es-set-tostringtag: 2.0.1
      es-to-primitive: 1.2.1
      function-bind: 1.1.1
      function.prototype.name: 1.1.5
      get-intrinsic: 1.2.0
      get-symbol-description: 1.0.0
      globalthis: 1.0.3
      gopd: 1.0.1
      has: 1.0.3
      has-property-descriptors: 1.0.0
      has-proto: 1.0.1
      has-symbols: 1.0.3
      internal-slot: 1.0.5
      is-array-buffer: 3.0.2
      is-callable: 1.2.7
      is-negative-zero: 2.0.2
      is-regex: 1.1.4
      is-shared-array-buffer: 1.0.2
      is-string: 1.0.7
      is-typed-array: 1.1.10
      is-weakref: 1.0.2
      object-inspect: 1.12.3
      object-keys: 1.1.1
      object.assign: 4.1.4
      regexp.prototype.flags: 1.4.3
      safe-regex-test: 1.0.0
      string.prototype.trimend: 1.0.6
      string.prototype.trimstart: 1.0.6
      typed-array-length: 1.0.4
      unbox-primitive: 1.0.2
      which-typed-array: 1.1.9
    dev: true

  /es-module-lexer/0.9.3:
    resolution: {integrity: sha1-bxPbAMw4QXE32vdDZvU1yOtDjxk=}
    dev: true

  /es-set-tostringtag/2.0.1:
    resolution: {integrity: sha1-M41QL29nQwHXELgMhZLeihXwnNg=}
    engines: {node: '>= 0.4'}
    dependencies:
      get-intrinsic: 1.2.0
      has: 1.0.3
      has-tostringtag: 1.0.0
    dev: true

  /es-shim-unscopables/1.0.0:
    resolution: {integrity: sha1-cC5jIZMgHj7fhxNjXQg9N45RAkE=}
    dependencies:
      has: 1.0.3
    dev: true

  /es-to-primitive/1.2.1:
    resolution: {integrity: sha1-5VzUyc3BiLzvsDs2bHNjI/xciYo=}
    engines: {node: '>= 0.4'}
    dependencies:
      is-callable: 1.2.7
      is-date-object: 1.0.5
      is-symbol: 1.0.4
    dev: true

  /escalade/3.1.1:
    resolution: {integrity: sha512-k0er2gUkLf8O0zKJiAhmkTnJlTvINGv7ygDNPbeIsX/TJjGJZHuh9B2UxbsaEkmlEo9MfhrSzmhIlhRlI2GXnw==}
    engines: {node: '>=6'}
    dev: true

  /escape-html/1.0.3:
    resolution: {integrity: sha1-Aljq5NPQwJdN4cFpGI7wBR0dGYg=}
    dev: true

  /escape-string-regexp/1.0.5:
    resolution: {integrity: sha512-vbRorB5FUQWvla16U8R/qgaFIya2qGzwDrNmCZuYKrbdSUMG6I1ZCGQRefkRVhuOkIGVne7BQ35DSfo1qvJqFg==}
    engines: {node: '>=0.8.0'}
    dev: true

  /escape-string-regexp/2.0.0:
    resolution: {integrity: sha512-UpzcLCXolUWcNu5HtVMHYdXJjArjsF9C0aNnquZYY4uW/Vu0miy5YoWvbV345HauVvcAUnpRuhMMcqTcGOY2+w==}
    engines: {node: '>=8'}
    dev: true

  /escape-string-regexp/4.0.0:
    resolution: {integrity: sha1-FLqDpdNz49MR5a/KKc9b+tllvzQ=}
    engines: {node: '>=10'}
    dev: true

  /escodegen/2.0.0:
    resolution: {integrity: sha1-XjKxKDPoqo+jXhvwvvqJOASEx90=}
    engines: {node: '>=6.0'}
    hasBin: true
    dependencies:
      esprima: 4.0.1
      estraverse: 5.3.0
      esutils: 2.0.3
      optionator: 0.8.3
    optionalDependencies:
      source-map: 0.6.1
    dev: true

  /eslint-config-prettier/8.6.0_eslint@7.32.0:
    resolution: {integrity: sha1-3sHSmrco9PpjBhd04WcqxONj0gc=}
    hasBin: true
    peerDependencies:
      eslint: '>=7.0.0'
    dependencies:
      eslint: 7.32.0
    dev: true

  /eslint-plugin-es/3.0.1_eslint@7.32.0:
    resolution: {integrity: sha1-dafN/czdwFiZNK7rOEF18iHFeJM=}
    engines: {node: '>=8.10.0'}
    peerDependencies:
      eslint: '>=4.19.1'
    dependencies:
      eslint: 7.32.0
      eslint-utils: 2.1.0
      regexpp: 3.2.0
    dev: true

  /eslint-plugin-node/11.1.0_eslint@7.32.0:
    resolution: {integrity: sha1-yVVEQW7kraJnQKMEdO78VALcZx0=}
    engines: {node: '>=8.10.0'}
    peerDependencies:
      eslint: '>=5.16.0'
    dependencies:
      eslint: 7.32.0
      eslint-plugin-es: 3.0.1_eslint@7.32.0
      eslint-utils: 2.1.0
      ignore: 5.2.4
      minimatch: 3.1.2
      resolve: 1.22.1
      semver: 6.3.0
    dev: true

  /eslint-plugin-only-error/1.0.2:
    resolution: {integrity: sha1-PoAuVFWHnm9CoMqHMFIexVT5u0I=}
    engines: {node: '>=6'}
    dev: true

  /eslint-plugin-prettier/3.4.1_2fbugv7hbzbahj5qm3ztcno6by:
    resolution: {integrity: sha1-6d2yAO+289Bf/oOxZlpxavSjh+U=}
    engines: {node: '>=6.0.0'}
    peerDependencies:
      eslint: '>=5.0.0'
      eslint-config-prettier: '*'
      prettier: '>=1.13.0'
    peerDependenciesMeta:
      eslint-config-prettier:
        optional: true
    dependencies:
      eslint: 7.32.0
      eslint-config-prettier: 8.6.0_eslint@7.32.0
      prettier: 2.8.4
      prettier-linter-helpers: 1.0.0
    dev: true

  /eslint-plugin-react-hooks/4.6.0_eslint@7.32.0:
    resolution: {integrity: sha1-TD5petlbd+k/hkaqoWMMG6YH7dM=}
    engines: {node: '>=10'}
    peerDependencies:
      eslint: ^3.0.0 || ^4.0.0 || ^5.0.0 || ^6.0.0 || ^7.0.0 || ^8.0.0-0
    dependencies:
      eslint: 7.32.0
    dev: true

  /eslint-plugin-react/7.24.0_eslint@7.32.0:
    resolution: {integrity: sha1-6t7fo1Gm82tJCqF/T6mxToQrnrQ=}
    engines: {node: '>=4'}
    peerDependencies:
      eslint: ^3 || ^4 || ^5 || ^6 || ^7
    dependencies:
      array-includes: 3.1.6
      array.prototype.flatmap: 1.3.1
      doctrine: 2.1.0
      eslint: 7.32.0
      has: 1.0.3
      jsx-ast-utils: 3.3.3
      minimatch: 3.1.2
      object.entries: 1.1.6
      object.fromentries: 2.0.6
      object.values: 1.1.6
      prop-types: 15.8.1
      resolve: 2.0.0-next.4
      string.prototype.matchall: 4.0.8
    dev: true

  /eslint-plugin-react/7.32.2_eslint@7.32.0:
    resolution: {integrity: sha1-5x8hx8Jl684BvLydCVUXDFVXHxA=}
    engines: {node: '>=4'}
    peerDependencies:
      eslint: ^3 || ^4 || ^5 || ^6 || ^7 || ^8
    dependencies:
      array-includes: 3.1.6
      array.prototype.flatmap: 1.3.1
      array.prototype.tosorted: 1.1.1
      doctrine: 2.1.0
      eslint: 7.32.0
      estraverse: 5.3.0
      jsx-ast-utils: 3.3.3
      minimatch: 3.1.2
      object.entries: 1.1.6
      object.fromentries: 2.0.6
      object.hasown: 1.1.2
      object.values: 1.1.6
      prop-types: 15.8.1
      resolve: 2.0.0-next.4
      semver: 6.3.0
      string.prototype.matchall: 4.0.8
    dev: true

  /eslint-plugin-security/1.4.0:
    resolution: {integrity: sha1-1PMUSEqAsbYTuMiIboT1Lv4VJsI=}
    dependencies:
      safe-regex: 1.1.0
    dev: true

  /eslint-plugin-security/1.7.1:
    resolution: {integrity: sha1-DpxKRx9uTTyhZBPHpKUfOWa6FuQ=}
    dependencies:
      safe-regex: 2.1.1
    dev: true

  /eslint-plugin-simple-import-sort/7.0.0_eslint@7.32.0:
    resolution: {integrity: sha1-odrSYvRtIYSpAJWmDGb+90cn8Pg=}
    peerDependencies:
      eslint: '>=5.0.0'
    dependencies:
      eslint: 7.32.0
    dev: true

  /eslint-plugin-strict-null-checks/0.0.19_jofidmxrjzhj7l6vknpw5ecvfe:
    resolution: {integrity: sha1-c6sjlvUIX2HNV5HHI7GeTC6YCV8=}
    dependencies:
      '@typescript-eslint/eslint-plugin': 5.54.0_upfp7q3y5merkkqzbm2yvqbijq
      '@typescript-eslint/experimental-utils': 5.54.0_jofidmxrjzhj7l6vknpw5ecvfe
      '@typescript-eslint/parser': 5.54.0_jofidmxrjzhj7l6vknpw5ecvfe
      requireindex: 1.2.0
    transitivePeerDependencies:
      - eslint
      - supports-color
      - typescript
    dev: true

  /eslint-scope/5.1.1:
    resolution: {integrity: sha1-54blmmbLkrP2wfsNUIqrF0hI9Iw=}
    engines: {node: '>=8.0.0'}
    dependencies:
      esrecurse: 4.3.0
      estraverse: 4.3.0
    dev: true

  /eslint-utils/2.1.0:
    resolution: {integrity: sha1-0t5eA0JOcH3BDHQGjd7a5wh0Gyc=}
    engines: {node: '>=6'}
    dependencies:
      eslint-visitor-keys: 1.3.0
    dev: true

  /eslint-utils/3.0.0_eslint@7.32.0:
    resolution: {integrity: sha1-iuuvrOc0W7M1WdsKHxOh0tSMNnI=}
    engines: {node: ^10.0.0 || ^12.0.0 || >= 14.0.0}
    peerDependencies:
      eslint: '>=5'
    dependencies:
      eslint: 7.32.0
      eslint-visitor-keys: 2.1.0
    dev: true

  /eslint-visitor-keys/1.3.0:
    resolution: {integrity: sha1-MOvR73wv3/AcOk8VEESvJfqwUj4=}
    engines: {node: '>=4'}
    dev: true

  /eslint-visitor-keys/2.1.0:
    resolution: {integrity: sha1-9lMoJZMFknOSyTjtROsKXJsr0wM=}
    engines: {node: '>=10'}
    dev: true

  /eslint-visitor-keys/3.3.0:
    resolution: {integrity: sha1-9kgPprHzDv4tGWiqisdFuGJGmCY=}
    engines: {node: ^12.22.0 || ^14.17.0 || >=16.0.0}
    dev: true

  /eslint/7.32.0:
    resolution: {integrity: sha1-xtMooUvj+wjI0dIeEsAv23oqgS0=}
    engines: {node: ^10.12.0 || >=12.0.0}
    hasBin: true
    dependencies:
      '@babel/code-frame': 7.12.11
      '@eslint/eslintrc': 0.4.3
      '@humanwhocodes/config-array': 0.5.0
      ajv: 6.12.6
      chalk: 4.1.2
      cross-spawn: 7.0.3
      debug: 4.3.4
      doctrine: 3.0.0
      enquirer: 2.3.6
      escape-string-regexp: 4.0.0
      eslint-scope: 5.1.1
      eslint-utils: 2.1.0
      eslint-visitor-keys: 2.1.0
      espree: 7.3.1
      esquery: 1.5.0
      esutils: 2.0.3
      fast-deep-equal: 3.1.3
      file-entry-cache: 6.0.1
      functional-red-black-tree: 1.0.1
      glob-parent: 5.1.2
      globals: 13.20.0
      ignore: 4.0.6
      import-fresh: 3.3.0
      imurmurhash: 0.1.4
      is-glob: 4.0.3
      js-yaml: 3.14.1
      json-stable-stringify-without-jsonify: 1.0.1
      levn: 0.4.1
      lodash.merge: 4.6.2
      minimatch: 3.1.2
      natural-compare: 1.4.0
      optionator: 0.9.1
      progress: 2.0.3
      regexpp: 3.2.0
      semver: 7.3.8
      strip-ansi: 6.0.1
      strip-json-comments: 3.1.1
      table: 6.8.1
      text-table: 0.2.0
      v8-compile-cache: 2.3.0
    transitivePeerDependencies:
      - supports-color
    dev: true

  /espree/7.3.1:
    resolution: {integrity: sha1-8t8zC3Usb1UBn4vYm3ZgA5wbu7Y=}
    engines: {node: ^10.12.0 || >=12.0.0}
    dependencies:
      acorn: 7.4.1
      acorn-jsx: 5.3.2_acorn@7.4.1
      eslint-visitor-keys: 1.3.0
    dev: true

  /esprima/4.0.1:
    resolution: {integrity: sha1-E7BM2z5sXRnfkatph6hpVhmwqnE=}
    engines: {node: '>=4'}
    hasBin: true
    dev: true

  /esquery/1.5.0:
    resolution: {integrity: sha1-bOF3ON6Fd2lO3XNhxXGCrIyw2ws=}
    engines: {node: '>=0.10'}
    dependencies:
      estraverse: 5.3.0
    dev: true

  /esrecurse/4.3.0:
    resolution: {integrity: sha1-eteWTWeauyi+5yzsY3WLHF0smSE=}
    engines: {node: '>=4.0'}
    dependencies:
      estraverse: 5.3.0
    dev: true

  /estraverse/4.3.0:
    resolution: {integrity: sha1-OYrT88WiSUi+dyXoPRGn3ijNvR0=}
    engines: {node: '>=4.0'}
    dev: true

  /estraverse/5.3.0:
    resolution: {integrity: sha1-LupSkHAvJquP5TcDcP+GyWXSESM=}
    engines: {node: '>=4.0'}
    dev: true

  /esutils/2.0.3:
    resolution: {integrity: sha1-dNLrTeC42hKTcRkQ1Qd1ubcQ72Q=}
    engines: {node: '>=0.10.0'}
    dev: true

  /etag/1.8.1:
    resolution: {integrity: sha1-Qa4u62XvpiJorr/qg6x9eSmbCIc=}
    engines: {node: '>= 0.6'}
    dev: true

  /event-lite/0.1.3:
    resolution: {integrity: sha1-Pf4BFE6AisRkSPDBm0q2jkA6kB0=}

  /event-target-shim/5.0.1:
    resolution: {integrity: sha512-i/2XbnSz/uxRCU6+NdVJgKWDTM427+MqYbkQzD321DuCQJUqOuJKIA0IM2+W2xtYHdKOmZ4dR6fExsd4SXL+WQ==}
    engines: {node: '>=6'}
    dev: true

  /eventemitter3/4.0.7:
    resolution: {integrity: sha512-8guHBZCwKnFhYdHr2ysuRWErTwhoN2X8XELRlrRwpmfeY2jjuUN4taQMsULKUVo1K4DvZl+0pgfyoysHxvmvEw==}
    dev: true

  /events/3.3.0:
    resolution: {integrity: sha1-Mala0Kkk4tLEGagTrrLE6HjqdAA=}
    engines: {node: '>=0.8.x'}
    dev: true

  /execa/0.7.0:
    resolution: {integrity: sha512-RztN09XglpYI7aBBrJCPW95jEH7YF1UEPOoX9yDhUTPdp7mK+CQvnLTuD10BNXZ3byLTu2uehZ8EcKT/4CGiFw==}
    engines: {node: '>=4'}
    dependencies:
      cross-spawn: 5.1.0
      get-stream: 3.0.0
      is-stream: 1.1.0
      npm-run-path: 2.0.2
      p-finally: 1.0.0
      signal-exit: 3.0.7
      strip-eof: 1.0.0
    dev: true

  /execa/5.0.0:
    resolution: {integrity: sha512-ov6w/2LCiuyO4RLYGdpFGjkcs0wMTgGE8PrkTHikeUy5iJekXyPIKUjifk5CsE0pt7sMCrMZ3YNqoCj6idQOnQ==}
    engines: {node: '>=10'}
    dependencies:
      cross-spawn: 7.0.3
      get-stream: 6.0.1
      human-signals: 2.1.0
      is-stream: 2.0.1
      merge-stream: 2.0.0
      npm-run-path: 4.0.1
      onetime: 5.1.2
      signal-exit: 3.0.7
      strip-final-newline: 2.0.0
    dev: true

  /execa/5.1.1:
    resolution: {integrity: sha512-8uSpZZocAZRBAPIEINJj3Lo9HyGitllczc27Eh5YYojjMFMn8yHMDMaUHE2Jqfq05D/wucwI4JGURyXt1vchyg==}
    engines: {node: '>=10'}
    dependencies:
      cross-spawn: 7.0.3
      get-stream: 6.0.1
      human-signals: 2.1.0
      is-stream: 2.0.1
      merge-stream: 2.0.0
      npm-run-path: 4.0.1
      onetime: 5.1.2
      signal-exit: 3.0.7
      strip-final-newline: 2.0.0
    dev: true

  /exit/0.1.2:
    resolution: {integrity: sha1-BjJjj42HfMghB9MKD/8aF8uhzQw=}
    engines: {node: '>= 0.8.0'}
    dev: true

  /expect/29.4.3:
    resolution: {integrity: sha512-uC05+Q7eXECFpgDrHdXA4k2rpMyStAYPItEDLyQDo5Ta7fVkJnNA/4zh/OIVkVVNZ1oOK1PipQoyNjuZ6sz6Dg==}
    engines: {node: ^14.15.0 || ^16.10.0 || >=18.0.0}
    dependencies:
      '@jest/expect-utils': 29.4.3
      jest-get-type: 29.4.3
      jest-matcher-utils: 29.4.3
      jest-message-util: 29.4.3
      jest-util: 29.4.3
    dev: true

  /express/4.18.2:
    resolution: {integrity: sha1-P6vggpbpMMeWwZ48UWl5OGup/Vk=}
    engines: {node: '>= 0.10.0'}
    dependencies:
      accepts: 1.3.8
      array-flatten: 1.1.1
      body-parser: 1.20.1
      content-disposition: 0.5.4
      content-type: 1.0.5
      cookie: 0.5.0
      cookie-signature: 1.0.6
      debug: 2.6.9
      depd: 2.0.0
      encodeurl: 1.0.2
      escape-html: 1.0.3
      etag: 1.8.1
      finalhandler: 1.2.0
      fresh: 0.5.2
      http-errors: 2.0.0
      merge-descriptors: 1.0.1
      methods: 1.1.2
      on-finished: 2.4.1
      parseurl: 1.3.3
      path-to-regexp: 0.1.7
      proxy-addr: 2.0.7
      qs: 6.11.0
      range-parser: 1.2.1
      safe-buffer: 5.2.1
      send: 0.18.0
      serve-static: 1.15.0
      setprototypeof: 1.2.0
      statuses: 2.0.1
      type-is: 1.6.18
      utils-merge: 1.0.1
      vary: 1.1.2
    transitivePeerDependencies:
      - supports-color
    dev: true

  /extend/3.0.2:
    resolution: {integrity: sha1-+LETa0Bx+9jrFAr/hYsQGewpFfo=}
    dev: true

  /external-editor/3.1.0:
    resolution: {integrity: sha512-hMQ4CX1p1izmuLYyZqLMO/qGNw10wSv9QDCPfzXfyFrOaCSSoRfqE1Kf1s5an66J5JZC62NewG+mK49jOCtQew==}
    engines: {node: '>=4'}
    dependencies:
      chardet: 0.7.0
      iconv-lite: 0.4.24
      tmp: 0.0.33
    dev: true

  /extsprintf/1.3.0:
    resolution: {integrity: sha1-lpGEQOMEGnpBT4xS48V06zw+HgU=}
    engines: {'0': node >=0.6.0}
    dev: true

  /fast-deep-equal/3.1.3:
    resolution: {integrity: sha1-On1WtVnWy8PrUSMlJE5hmmXGxSU=}
    dev: true

  /fast-diff/1.2.0:
    resolution: {integrity: sha1-c+4RmC2Gyq95WYKNUZz+kn+sXwM=}
    dev: true

  /fast-glob/3.2.12:
    resolution: {integrity: sha1-fznsmcLmqwMDNxQtqeDBjzevroA=}
    engines: {node: '>=8.6.0'}
    dependencies:
      '@nodelib/fs.stat': 2.0.5
      '@nodelib/fs.walk': 1.2.8
      glob-parent: 5.1.2
      merge2: 1.4.1
      micromatch: 4.0.5
    dev: true

  /fast-glob/3.2.7:
    resolution: {integrity: sha512-rYGMRwip6lUMvYD3BTScMwT1HtAs2d71SMv66Vrxs0IekGZEjhM0pcMfjQPnknBt2zeCwQMEupiN02ZP4DiT1Q==}
    engines: {node: '>=8'}
    dependencies:
      '@nodelib/fs.stat': 2.0.5
      '@nodelib/fs.walk': 1.2.8
      glob-parent: 5.1.2
      merge2: 1.4.1
      micromatch: 4.0.5
    dev: true

  /fast-json-stable-stringify/2.1.0:
    resolution: {integrity: sha512-lhd/wF+Lk98HZoTCtlVraHtfh5XYijIjalXck7saUtuanSDyLMxnHhSXEDJqHxD7msR8D0uCmqlkwjCV8xvwHw==}
    dev: true

  /fast-levenshtein/2.0.6:
    resolution: {integrity: sha1-PYpcZog6FqMMqGQ+hR8Zuqd5eRc=}
    dev: true

  /fastest-levenshtein/1.0.16:
    resolution: {integrity: sha1-IQ5htv8YHekeqbPRuE/e3UfgNOU=}
    engines: {node: '>= 4.9.1'}
    dev: true

  /fastq/1.15.0:
    resolution: {integrity: sha512-wBrocU2LCXXa+lWBt8RoIRD89Fi8OdABODa/kEnyeyjS5aZO5/GNvI5sEINADqP/h8M29UHTHUb53sUu5Ihqdw==}
    dependencies:
      reusify: 1.0.4
    dev: true

  /faye-websocket/0.11.4:
    resolution: {integrity: sha1-fw2Sdc/dhqHJY9yLZfzEUe3Lsdo=}
    engines: {node: '>=0.8.0'}
    dependencies:
      websocket-driver: 0.7.4
    dev: true

  /fb-watchman/2.0.2:
    resolution: {integrity: sha1-6VJO5rXHfp5QAa8PhfOtu4YjJVw=}
    dependencies:
      bser: 2.1.1
    dev: true

  /figures/3.2.0:
    resolution: {integrity: sha512-yaduQFRKLXYOGgEn6AZau90j3ggSOyiqXU0F9JZfeXYhNa+Jk4X+s45A2zg5jns87GAFa34BBm2kXw4XpNcbdg==}
    engines: {node: '>=8'}
    dependencies:
      escape-string-regexp: 1.0.5
    dev: true

  /file-entry-cache/6.0.1:
    resolution: {integrity: sha1-IRst2WWcsDlLBz5zI6w8kz1SICc=}
    engines: {node: ^10.12.0 || >=12.0.0}
    dependencies:
      flat-cache: 3.0.4
    dev: true

  /file-url/3.0.0:
    resolution: {integrity: sha512-g872QGsHexznxkIAdK8UiZRe7SkE6kvylShU4Nsj8NvfvZag7S0QuQ4IgvPDkk75HxgjIVDwycFTDAgIiO4nDA==}
    engines: {node: '>=8'}
    dev: true

  /filelist/1.0.4:
    resolution: {integrity: sha512-w1cEuf3S+DrLCQL7ET6kz+gmlJdbq9J7yXCSjK/OZCPA+qEN1WyF4ZAf0YYJa4/shHJra2t/d/r8SV4Ji+x+8Q==}
    dependencies:
      minimatch: 5.1.6
    dev: true

  /filemanager-webpack-plugin/8.0.0_webpack@5.75.0:
    resolution: {integrity: sha1-2aZoMSJQSppHrB+4VR8kHbuNAX0=}
    engines: {node: ^14.13.1 || >=16.0.0}
    peerDependencies:
      webpack: ^5.0.0
    dependencies:
      '@types/archiver': 5.3.1
      archiver: 5.3.1
      del: 6.1.1
      fast-glob: 3.2.12
      fs-extra: 10.1.0
      is-glob: 4.0.3
      normalize-path: 3.0.0
      schema-utils: 4.0.0
      webpack: 5.75.0_webpack-cli@5.0.1
    dev: true

  /fill-range/7.0.1:
    resolution: {integrity: sha512-qOo9F+dMUmC2Lcb4BbVvnKJxTPjCm+RRpe4gDuGrzkL7mEVl/djYSu2OdQ2Pa302N4oqkSg9ir6jaLWJ2USVpQ==}
    engines: {node: '>=8'}
    dependencies:
      to-regex-range: 5.0.1
    dev: true

  /finalhandler/1.2.0:
    resolution: {integrity: sha1-fSP+VzGyB7RkDk/NAK7B+SB6ezI=}
    engines: {node: '>= 0.8'}
    dependencies:
      debug: 2.6.9
      encodeurl: 1.0.2
      escape-html: 1.0.3
      on-finished: 2.4.1
      parseurl: 1.3.3
      statuses: 2.0.1
      unpipe: 1.0.0
    transitivePeerDependencies:
      - supports-color
    dev: true

  /find-cache-dir/3.3.2:
    resolution: {integrity: sha1-swxbbv8HMHMa6pu9nb7L2AJW1ks=}
    engines: {node: '>=8'}
    dependencies:
      commondir: 1.0.1
      make-dir: 3.1.0
      pkg-dir: 4.2.0
    dev: true

  /find-up/2.1.0:
    resolution: {integrity: sha512-NWzkk0jSJtTt08+FBFMvXoeZnOJD+jTtsRmBYbAIzJdX6l7dLgR7CTubCM5/eDdPUBvLCeVasP1brfVR/9/EZQ==}
    engines: {node: '>=4'}
    dependencies:
      locate-path: 2.0.0
    dev: true

  /find-up/4.1.0:
    resolution: {integrity: sha512-PpOwAdQ/YlXQ2vj8a3h8IipDuYRi3wceVQQGYWxNINccq40Anw7BlsEXCMbt1Zt+OLA6Fq9suIpIWD0OsnISlw==}
    engines: {node: '>=8'}
    dependencies:
      locate-path: 5.0.0
      path-exists: 4.0.0
    dev: true

  /find-up/5.0.0:
    resolution: {integrity: sha512-78/PXT1wlLLDgTzDs7sjq9hzz0vXD+zn+7wypEe4fXQxCmdmqfGsEPQxmiCSQI3ajFV91bVSsvNtrJRiW6nGng==}
    engines: {node: '>=10'}
    dependencies:
      locate-path: 6.0.0
      path-exists: 4.0.0
    dev: true

  /flat-cache/3.0.4:
    resolution: {integrity: sha1-YbAzgwKy/p+Vfcwy/CqH8cMEixE=}
    engines: {node: ^10.12.0 || >=12.0.0}
    dependencies:
      flatted: 3.2.7
      rimraf: 3.0.2
    dev: true

  /flat/5.0.2:
    resolution: {integrity: sha512-b6suED+5/3rTpUBdG1gupIl8MPFCAMA0QXwmljLhvCUKcUvdE4gWky9zpuGCcXHOsz4J9wPGNWq6OKpmIzz3hQ==}
    hasBin: true
    dev: true

  /flatted/3.2.7:
    resolution: {integrity: sha1-YJ85IHy2FLidB2W0d8stQ3+/l4c=}
    dev: true

  /follow-redirects/1.15.2:
    resolution: {integrity: sha512-VQLG33o04KaQ8uYi2tVNbdrWp1QWxNNea+nmIB4EVM28v0hmP17z7aG1+wAkNzVq4KeXTq3221ye5qTJP91JwA==}
    engines: {node: '>=4.0'}
    peerDependencies:
      debug: '*'
    peerDependenciesMeta:
      debug:
        optional: true
    dev: true

  /for-each/0.3.3:
    resolution: {integrity: sha1-abRH6IoKXTLD5whPPxcQA0shN24=}
    dependencies:
      is-callable: 1.2.7
    dev: true

  /foreground-child/3.1.1:
    resolution: {integrity: sha512-TMKDUnIte6bfb5nWv7V/caI169OHgvwjb7V4WkeUvbQQdjr5rWKqHFiKWb/fcOwB+CzBT+qbWjvj+DVwRskpIg==}
    engines: {node: '>=14'}
    dependencies:
      cross-spawn: 7.0.3
      signal-exit: 4.0.2
    dev: true

  /forever-agent/0.6.1:
    resolution: {integrity: sha1-+8cfDEGt6zf5bFd60e1C2P2sypE=}
    dev: true

  /form-data/2.3.3:
    resolution: {integrity: sha512-1lLKB2Mu3aGP1Q/2eCOx0fNbRMe7XdwktwOruhfqqd0rIJWwN4Dh+E3hrPSlDCXnSR7UtZ1N38rVXm+6+MEhJQ==}
    engines: {node: '>= 0.12'}
    dependencies:
      asynckit: 0.4.0
      combined-stream: 1.0.8
      mime-types: 2.1.35
    dev: true

  /form-data/4.0.0:
    resolution: {integrity: sha512-ETEklSGi5t0QMZuiXoA/Q6vcnxcLQP5vdugSpuAyi6SVGi2clPPp+xgEhuMaHC+zGgn31Kd235W35f7Hykkaww==}
    engines: {node: '>= 6'}
    dependencies:
      asynckit: 0.4.0
      combined-stream: 1.0.8
      mime-types: 2.1.35
    dev: true

  /forwarded/0.2.0:
    resolution: {integrity: sha1-ImmTZCiq1MFcfr6XeahL8LKoGBE=}
    engines: {node: '>= 0.6'}
    dev: true

  /fresh/0.5.2:
    resolution: {integrity: sha1-PYyt2Q2XZWn6g1qx+OSyOhBWBac=}
    engines: {node: '>= 0.6'}
    dev: true

  /fs-constants/1.0.0:
    resolution: {integrity: sha512-y6OAwoSIf7FyjMIv94u+b5rdheZEjzR63GTyZJm5qh4Bi+2YgwLCcI/fPFZkL5PSixOt6ZNKm+w+Hfp/Bciwow==}
    dev: true

  /fs-extra/10.1.0:
    resolution: {integrity: sha512-oRXApq54ETRj4eMiFzGnHWGy+zo5raudjuxN0b8H7s/RU2oW0Wvsx9O0ACRN/kRq9E8Vu/ReskGB5o3ji+FzHQ==}
    engines: {node: '>=12'}
    dependencies:
      graceful-fs: 4.2.10
      jsonfile: 6.1.0
      universalify: 2.0.0
    dev: true

  /fs-extra/11.1.0:
    resolution: {integrity: sha512-0rcTq621PD5jM/e0a3EJoGC/1TC5ZBCERW82LQuwfGnCa1V8w7dpYH1yNu+SLb6E5dkeCBzKEyLGlFrnr+dUyw==}
    engines: {node: '>=14.14'}
    dependencies:
      graceful-fs: 4.2.10
      jsonfile: 6.1.0
      universalify: 2.0.0
    dev: true

  /fs-extra/9.1.0:
    resolution: {integrity: sha1-WVRGDHZKjaIJS6NVS/g55rmnyG0=}
    engines: {node: '>=10'}
    dependencies:
      at-least-node: 1.0.0
      graceful-fs: 4.2.10
      jsonfile: 6.1.0
      universalify: 2.0.0
    dev: true

  /fs-jetpack/2.4.0:
    resolution: {integrity: sha1-YIDEq0ZKAZ03pAS660fzKviDUCY=}
    engines: {node: '>=4'}
    dependencies:
      minimatch: 3.1.2
      rimraf: 2.7.1
    dev: true

  /fs-minipass/2.1.0:
    resolution: {integrity: sha512-V/JgOLFCS+R6Vcq0slCuaeWEdNC3ouDlJMNIsacH2VtALiu9mV4LPrHc5cDl8k5aw6J8jwgWWpiTo5RYhmIzvg==}
    engines: {node: '>= 8'}
    dependencies:
      minipass: 3.3.6
    dev: true

  /fs-minipass/3.0.2:
    resolution: {integrity: sha512-2GAfyfoaCDRrM6jaOS3UsBts8yJ55VioXdWcOL7dK9zdAuKT71+WBA4ifnNYqVjYv+4SsPxjK0JT4yIIn4cA/g==}
    engines: {node: ^14.17.0 || ^16.13.0 || >=18.0.0}
    dependencies:
      minipass: 5.0.0
    dev: true

  /fs-monkey/1.0.3:
    resolution: {integrity: sha1-rjrJLVO7Mo7+DpodlUH2rY1I4tM=}
    dev: true

  /fs.realpath/1.0.0:
    resolution: {integrity: sha512-OO0pH2lK6a0hZnAdau5ItzHPI6pUlvI7jMVnxUQRtw4owF2wk8lOSabtGDCTP4Ggrg2MbGnWO9X8K1t4+fGMDw==}
    dev: true

  /fsevents/2.3.2:
    resolution: {integrity: sha512-xiqMQR4xAeHTuB9uWm+fFRcIOgKBMiOBP+eXiyT7jsgVCq1bkVygt00oASowB7EdtpOHaaPgKt812P9ab+DDKA==}
    engines: {node: ^8.16.0 || ^10.6.0 || >=11.0.0}
    os: [darwin]
    requiresBuild: true
    dev: true
    optional: true

  /function-bind/1.1.1:
    resolution: {integrity: sha512-yIovAzMX49sF8Yl58fSCWJ5svSLuaibPxXQJFLmBObTuCr0Mf1KiPopGM9NiFjiYBCbfaa2Fh6breQ6ANVTI0A==}

  /function.prototype.name/1.1.5:
    resolution: {integrity: sha1-zOBQX+H/uAUD5vnkbMZORqEqliE=}
    engines: {node: '>= 0.4'}
    dependencies:
      call-bind: 1.0.2
      define-properties: 1.2.0
      es-abstract: 1.21.1
      functions-have-names: 1.2.3
    dev: true

  /functional-red-black-tree/1.0.1:
    resolution: {integrity: sha1-GwqzvVU7Kg1jmdKcDj6gslIHgyc=}
    dev: true

  /functions-have-names/1.2.3:
    resolution: {integrity: sha1-BAT+TuK6L2B/Dg7DyAuumUEzuDQ=}
    dev: true

  /gauge/4.0.4:
    resolution: {integrity: sha512-f9m+BEN5jkg6a0fZjleidjN51VE1X+mPFQ2DJ0uv1V39oCLCbsGe6yjbBnp7eK7z/+GAon99a3nHuqbuuthyPg==}
    engines: {node: ^12.13.0 || ^14.15.0 || >=16.0.0}
    dependencies:
      aproba: 2.0.0
      color-support: 1.1.3
      console-control-strings: 1.1.0
      has-unicode: 2.0.1
      signal-exit: 3.0.7
      string-width: 4.2.3
      strip-ansi: 6.0.1
      wide-align: 1.1.5
    dev: true

  /gauge/5.0.1:
    resolution: {integrity: sha512-CmykPMJGuNan/3S4kZOpvvPYSNqSHANiWnh9XcMU2pSjtBfF0XzZ2p1bFAxTbnFxyBuPxQYHhzwaoOmUdqzvxQ==}
    engines: {node: ^14.17.0 || ^16.13.0 || >=18.0.0}
    dependencies:
      aproba: 2.0.0
      color-support: 1.1.3
      console-control-strings: 1.1.0
      has-unicode: 2.0.1
      signal-exit: 4.0.2
      string-width: 4.2.3
      strip-ansi: 6.0.1
      wide-align: 1.1.5
    dev: true

  /gensync/1.0.0-beta.2:
    resolution: {integrity: sha1-MqbudsPX9S1GsrGuXZP+qFgKJeA=}
    engines: {node: '>=6.9.0'}
    dev: true

  /get-caller-file/1.0.3:
    resolution: {integrity: sha1-+Xj6TJDR3+f/LWvtoqUV5xO9z0o=}
    dev: true

  /get-caller-file/2.0.5:
    resolution: {integrity: sha512-DyFP3BM/3YHTQOCUL/w0OZHR0lpKeGrxotcHWcqNEdnltqFwXVfhEBQ94eIo34AfQpo0rGki4cyIiftY06h2Fg==}
    engines: {node: 6.* || 8.* || >= 10.*}
    dev: true

  /get-intrinsic/1.2.0:
    resolution: {integrity: sha1-etHcBTXzopBLugdXcnY+UFH20F8=}
    dependencies:
      function-bind: 1.1.1
      has: 1.0.3
      has-symbols: 1.0.3

  /get-package-type/0.1.0:
    resolution: {integrity: sha1-jeLYA8/0TfO8bEVuZmizbDkm4Ro=}
    engines: {node: '>=8.0.0'}
    dev: true

  /get-pkg-repo/4.2.1:
    resolution: {integrity: sha512-2+QbHjFRfGB74v/pYWjd5OhU3TDIC2Gv/YKUTk/tCvAz0pkn/Mz6P3uByuBimLOcPvN2jYdScl3xGFSrx0jEcA==}
    engines: {node: '>=6.9.0'}
    hasBin: true
    dependencies:
      '@hutson/parse-repository-url': 3.0.2
      hosted-git-info: 4.1.0
      through2: 2.0.5
      yargs: 16.2.0
    dev: true

  /get-port/5.1.1:
    resolution: {integrity: sha512-g/Q1aTSDOxFpchXC4i8ZWvxA1lnPqx/JHqcpIw0/LX9T8x/GBbi6YnlN5nhaKIFkT8oFsscUKgDJYxfwfS6QsQ==}
    engines: {node: '>=8'}
    dev: true

  /get-stdin/0.1.0:
    resolution: {integrity: sha1-WZivJKr8gC0VyCxoVlfuuLENSpE=}
    engines: {node: '>=0.10.0'}
    dev: true

  /get-stream/3.0.0:
    resolution: {integrity: sha512-GlhdIUuVakc8SJ6kK0zAFbiGzRFzNnY4jUuEbV9UROo4Y+0Ny4fjvcZFVTeDA4odpFyOQzaw6hXukJSq/f28sQ==}
    engines: {node: '>=4'}
    dev: true

  /get-stream/6.0.0:
    resolution: {integrity: sha512-A1B3Bh1UmL0bidM/YX2NsCOTnGJePL9rO/M+Mw3m9f2gUpfokS0hi5Eah0WSUEWZdZhIZtMjkIYS7mDfOqNHbg==}
    engines: {node: '>=10'}
    dev: true

  /get-stream/6.0.1:
    resolution: {integrity: sha512-ts6Wi+2j3jQjqi70w5AlN8DFnkSwC+MqmxEzdEALB2qXZYV3X/b1CTfgPLGJNMeAWxdPfU8FO1ms3NUfaHCPYg==}
    engines: {node: '>=10'}
    dev: true

  /get-symbol-description/1.0.0:
    resolution: {integrity: sha1-f9uByQAQH71WTdXxowr1qtweWNY=}
    engines: {node: '>= 0.4'}
    dependencies:
      call-bind: 1.0.2
      get-intrinsic: 1.2.0
    dev: true

  /getpass/0.1.7:
    resolution: {integrity: sha1-Xv+OPmhNVprkyysSgmBOi6YhSfo=}
    dependencies:
      assert-plus: 1.0.0
    dev: true

  /git-raw-commits/2.0.11:
    resolution: {integrity: sha512-VnctFhw+xfj8Va1xtfEqCUD2XDrbAPSJx+hSrE5K7fGdjZruW7XV+QOrN7LF/RJyvspRiD2I0asWsxFp0ya26A==}
    engines: {node: '>=10'}
    hasBin: true
    dependencies:
      dargs: 7.0.0
      lodash: 4.17.21
      meow: 8.1.2
      split2: 3.2.2
      through2: 4.0.2
    dev: true

  /git-remote-origin-url/2.0.0:
    resolution: {integrity: sha512-eU+GGrZgccNJcsDH5LkXR3PB9M958hxc7sbA8DFJjrv9j4L2P/eZfKhM+QD6wyzpiv+b1BpK0XrYCxkovtjSLw==}
    engines: {node: '>=4'}
    dependencies:
      gitconfiglocal: 1.0.0
      pify: 2.3.0
    dev: true

  /git-semver-tags/4.1.1:
    resolution: {integrity: sha512-OWyMt5zBe7xFs8vglMmhM9lRQzCWL3WjHtxNNfJTMngGym7pC1kh8sP6jevfydJ6LP3ZvGxfb6ABYgPUM0mtsA==}
    engines: {node: '>=10'}
    hasBin: true
    dependencies:
      meow: 8.1.2
      semver: 6.3.0
    dev: true

  /git-up/7.0.0:
    resolution: {integrity: sha512-ONdIrbBCFusq1Oy0sC71F5azx8bVkvtZtMJAsv+a6lz5YAmbNnLD6HAB4gptHZVLPR8S2/kVN6Gab7lryq5+lQ==}
    dependencies:
      is-ssh: 1.4.0
      parse-url: 8.1.0
    dev: true

  /git-url-parse/13.1.0:
    resolution: {integrity: sha512-5FvPJP/70WkIprlUZ33bm4UAaFdjcLkJLpWft1BeZKqwR0uhhNGoKwlUaPtVb4LxCSQ++erHapRak9kWGj+FCA==}
    dependencies:
      git-up: 7.0.0
    dev: true

  /gitconfiglocal/1.0.0:
    resolution: {integrity: sha512-spLUXeTAVHxDtKsJc8FkFVgFtMdEN9qPGpL23VfSHx4fP4+Ds097IXLvymbnDH8FnmxX5Nr9bPw3A+AQ6mWEaQ==}
    dependencies:
      ini: 1.3.8
    dev: true

  /glob-parent/5.1.2:
    resolution: {integrity: sha512-AOIgSQCepiJYwP3ARnGx+5VnTu2HBYdzbGP45eLw1vr3zB3vZLeyed1sC9hnbcOc9/SrMyM5RPQrkGz4aS9Zow==}
    engines: {node: '>= 6'}
    dependencies:
      is-glob: 4.0.3
    dev: true

  /glob-to-regexp/0.4.1:
    resolution: {integrity: sha1-x1KXCHyFG5pXi9IX3VmpL1n+VG4=}
    dev: true

  /glob/10.2.4:
    resolution: {integrity: sha512-fDboBse/sl1oXSLhIp0FcCJgzW9KmhC/q8ULTKC82zc+DL3TL7FNb8qlt5qqXN53MsKEUSIcb+7DLmEygOE5Yw==}
    engines: {node: '>=16 || 14 >=14.17'}
    hasBin: true
    dependencies:
      foreground-child: 3.1.1
      jackspeak: 2.2.0
      minimatch: 9.0.0
      minipass: 5.0.0
      path-scurry: 1.9.1
    dev: true

  /glob/6.0.4:
    resolution: {integrity: sha512-MKZeRNyYZAVVVG1oZeLaWie1uweH40m9AZwIwxyPbTSX4hHrVYSzLg0Ro5Z5R7XKkIX+Cc6oD1rqeDJnwsB8/A==}
    dependencies:
      inflight: 1.0.6
      inherits: 2.0.4
      minimatch: 3.1.2
      once: 1.4.0
      path-is-absolute: 1.0.1
    dev: true

  /glob/7.1.4:
    resolution: {integrity: sha512-hkLPepehmnKk41pUGm3sYxoFs/umurYfYJCerbXEyFIWcAzvpipAgVkBqqT9RBKMGjnq6kMuyYwha6csxbiM1A==}
    dependencies:
      fs.realpath: 1.0.0
      inflight: 1.0.6
      inherits: 2.0.4
      minimatch: 3.1.2
      once: 1.4.0
      path-is-absolute: 1.0.1
    dev: true

  /glob/7.1.7:
    resolution: {integrity: sha512-OvD9ENzPLbegENnYP5UUfJIirTg4+XwMWGaQfQTY0JenxNvvIKP3U3/tAQSPIu/lHxXYSZmpXlUHeqAIdKzBLQ==}
    dependencies:
      fs.realpath: 1.0.0
      inflight: 1.0.6
      inherits: 2.0.4
      minimatch: 3.1.2
      once: 1.4.0
      path-is-absolute: 1.0.1
    dev: true

  /glob/7.2.3:
    resolution: {integrity: sha512-nFR0zLpU2YCaRxwoCJvL6UvCH2JFyFVIvwTLsIf21AuHlMskA1hhTdk+LlYJtOlYt9v6dvszD2BGRqBL+iQK9Q==}
    dependencies:
      fs.realpath: 1.0.0
      inflight: 1.0.6
      inherits: 2.0.4
      minimatch: 3.1.2
      once: 1.4.0
      path-is-absolute: 1.0.1
    dev: true

  /glob/8.1.0:
    resolution: {integrity: sha512-r8hpEjiQEYlF2QU0df3dS+nxxSIreXQS1qRhMJM0Q5NDdR386C7jb7Hwwod8Fgiuex+k0GFjgft18yvxm5XoCQ==}
    engines: {node: '>=12'}
    dependencies:
      fs.realpath: 1.0.0
      inflight: 1.0.6
      inherits: 2.0.4
      minimatch: 5.1.6
      once: 1.4.0
    dev: true

  /glob/9.3.5:
    resolution: {integrity: sha512-e1LleDykUz2Iu+MTYdkSsuWX8lvAjAcs0Xef0lNIu0S2wOAzuTxCJtcd9S3cijlwYF18EsU3rzb8jPVobxDh9Q==}
    engines: {node: '>=16 || 14 >=14.17'}
    dependencies:
      fs.realpath: 1.0.0
      minimatch: 8.0.4
      minipass: 4.2.8
      path-scurry: 1.9.1
    dev: true

  /globals/11.12.0:
    resolution: {integrity: sha1-q4eVM4hooLq9hSV1gBjCp+uVxC4=}
    engines: {node: '>=4'}
    dev: true

  /globals/13.20.0:
    resolution: {integrity: sha1-6idqHlCP/U8WEoiPnRutHicXv4I=}
    engines: {node: '>=8'}
    dependencies:
      type-fest: 0.20.2
    dev: true

  /globalthis/1.0.3:
    resolution: {integrity: sha1-WFKIKlK4DcMBsGYCc+HtCC8LbM8=}
    engines: {node: '>= 0.4'}
    dependencies:
      define-properties: 1.2.0
    dev: true

  /globby/11.1.0:
    resolution: {integrity: sha512-jhIXaOzy1sb8IyocaruWSn1TjmnBVs8Ayhcy83rmxNJ8q2uWKCAj3CnJY+KpGSXCueAPc0i05kVvVKtP1t9S3g==}
    engines: {node: '>=10'}
    dependencies:
      array-union: 2.1.0
      dir-glob: 3.0.1
      fast-glob: 3.2.12
      ignore: 5.2.4
      merge2: 1.4.1
      slash: 3.0.0
    dev: true

  /globby/5.0.0:
    resolution: {integrity: sha1-69hGZ8oNuzMLmbz8aOrCvFQ3Dg0=}
    engines: {node: '>=0.10.0'}
    dependencies:
      array-union: 1.0.2
      arrify: 1.0.1
      glob: 7.2.3
      object-assign: 4.1.1
      pify: 2.3.0
      pinkie-promise: 2.0.1
    dev: true

  /gopd/1.0.1:
    resolution: {integrity: sha1-Kf923mnax0ibfAkYpXiOVkd8Myw=}
    dependencies:
      get-intrinsic: 1.2.0
    dev: true

  /graceful-fs/4.2.10:
    resolution: {integrity: sha512-9ByhssR2fPVsNZj478qUUbKfmL0+t5BDVyjShtyZZLiK7ZDAArFFfopyOTj0M05wE2tJPisA4iTnnXl2YoPvOA==}
    dev: true

  /grapheme-splitter/1.0.4:
    resolution: {integrity: sha1-nPOmZcYkdHmJaDSvNc8du0QAdn4=}
    dev: true

  /gzip-size/6.0.0:
    resolution: {integrity: sha1-BlNn/VDCOcBnHLy61b4+LusQ5GI=}
    engines: {node: '>=10'}
    dependencies:
      duplexer: 0.1.2
    dev: true

  /handle-thing/2.0.1:
    resolution: {integrity: sha1-hX95zjWVgMNA1DCBzGSJcNC7I04=}
    dev: true

  /handlebars/4.7.7:
    resolution: {integrity: sha512-aAcXm5OAfE/8IXkcZvCepKU3VzW1/39Fb5ZuqMtgI/hT8X2YgoMvBY5dLhq/cpOvw7Lk1nK/UF71aLG/ZnVYRA==}
    engines: {node: '>=0.4.7'}
    hasBin: true
    dependencies:
      minimist: 1.2.8
      neo-async: 2.6.2
      source-map: 0.6.1
      wordwrap: 1.0.0
    optionalDependencies:
      uglify-js: 3.17.4
    dev: true

  /har-schema/2.0.0:
    resolution: {integrity: sha1-qUwiJOvKwEeCoNkDVSHyRzW37JI=}
    engines: {node: '>=4'}
    dev: true

  /har-validator/5.1.5:
    resolution: {integrity: sha1-HwgDufjLIMD6E4It8ezds2veHv0=}
    engines: {node: '>=6'}
    dependencies:
      ajv: 6.12.3
      har-schema: 2.0.0
    dev: true

  /hard-rejection/2.1.0:
    resolution: {integrity: sha512-VIZB+ibDhx7ObhAe7OVtoEbuP4h/MuOTHJ+J8h/eBXotJYl0fBgR72xDFCKgIh22OJZIOVNxBMWuhAr10r8HdA==}
    engines: {node: '>=6'}
    dev: true

  /has-bigints/1.0.2:
    resolution: {integrity: sha1-CHG9Pj1RYm9soJZmaLo11WAtbqo=}
    dev: true

  /has-flag/3.0.0:
    resolution: {integrity: sha512-sKJf1+ceQBr4SMkvQnBDNDtf4TXpVhVGateu0t918bl30FnbE2m4vNLX+VWe/dpjlb+HugGYzW7uQXH98HPEYw==}
    engines: {node: '>=4'}
    dev: true

  /has-flag/4.0.0:
    resolution: {integrity: sha512-EykJT/Q1KjTWctppgIAgfSO0tKVuZUjhgMr17kqTumMl6Afv3EISleU7qZUzoXDFTAHTDC4NOoG/ZxU3EvlMPQ==}
    engines: {node: '>=8'}
    dev: true

  /has-property-descriptors/1.0.0:
    resolution: {integrity: sha1-YQcIYAYG02lh7QTBlhk7amB/qGE=}
    dependencies:
      get-intrinsic: 1.2.0
    dev: true

  /has-proto/1.0.1:
    resolution: {integrity: sha1-GIXBMFU4lYr/Rp/vN5N8InlUCOA=}
    engines: {node: '>= 0.4'}
    dev: true

  /has-symbols/1.0.3:
    resolution: {integrity: sha1-u3ssQ0klHc6HsSX3vfh0qnyLOfg=}
    engines: {node: '>= 0.4'}

  /has-tostringtag/1.0.0:
    resolution: {integrity: sha1-fhM4GKfTlHNPlB5zw9P5KR5liyU=}
    engines: {node: '>= 0.4'}
    dependencies:
      has-symbols: 1.0.3
    dev: true

  /has-unicode/2.0.1:
    resolution: {integrity: sha512-8Rf9Y83NBReMnx0gFzA8JImQACstCYWUplepDa9xprwwtmgEZUF0h/i5xSA625zB/I37EtrswSST6OXxwaaIJQ==}
    dev: true

  /has/1.0.3:
    resolution: {integrity: sha512-f2dvO0VU6Oej7RkWJGrehjbzMAjFp5/VKPp5tTpWIV4JHHZK1/BxbFRtf/siA2SWTe09caDmVtYYzWEIbBS4zw==}
    engines: {node: '>= 0.4.0'}
    dependencies:
      function-bind: 1.1.1

  /hash-base/3.1.0:
    resolution: {integrity: sha1-VcOB2eBuHSmXqIO0o/3f5/DTrzM=}
    engines: {node: '>=4'}
    dependencies:
      inherits: 2.0.4
      readable-stream: 3.6.1
      safe-buffer: 5.2.1
    dev: true

  /he/1.2.0:
    resolution: {integrity: sha1-hK5l+n6vsWX922FWauFLrwVmTw8=}
    hasBin: true
    dev: true

  /hoopy/0.1.4:
    resolution: {integrity: sha1-YJIH1mEQADOpqUAq096mdzgcGx0=}
    engines: {node: '>= 6.0.0'}
    dev: true

  /hosted-git-info/2.8.9:
    resolution: {integrity: sha512-mxIDAb9Lsm6DoOJ7xH+5+X4y1LU/4Hi50L9C5sIswK3JzULS4bwk1FvjdBgvYR4bzT4tuUQiC15FE2f5HbLvYw==}
    dev: true

  /hosted-git-info/3.0.8:
    resolution: {integrity: sha512-aXpmwoOhRBrw6X3j0h5RloK4x1OzsxMPyxqIHyNfSe2pypkVTZFpEiRoSipPEPlMrh0HW/XsjkJ5WgnCirpNUw==}
    engines: {node: '>=10'}
    dependencies:
      lru-cache: 6.0.0
    dev: true

  /hosted-git-info/4.1.0:
    resolution: {integrity: sha512-kyCuEOWjJqZuDbRHzL8V93NzQhwIB71oFWSyzVo+KPZI+pnQPPxucdkrOZvkLRnrf5URsQM+IJ09Dw29cRALIA==}
    engines: {node: '>=10'}
    dependencies:
      lru-cache: 6.0.0
    dev: true

  /hosted-git-info/5.2.1:
    resolution: {integrity: sha512-xIcQYMnhcx2Nr4JTjsFmwwnr9vldugPy9uVm0o87bjqqWMv9GaqsTeT+i99wTl0mk1uLxJtHxLb8kymqTENQsw==}
    engines: {node: ^12.13.0 || ^14.15.0 || >=16.0.0}
    dependencies:
      lru-cache: 7.18.1
    dev: true

  /hosted-git-info/6.1.1:
    resolution: {integrity: sha512-r0EI+HBMcXadMrugk0GCQ+6BQV39PiWAZVfq7oIckeGiN7sjRGyQxPdft3nQekFTCQbYxLBH+/axZMeH8UX6+w==}
    engines: {node: ^14.17.0 || ^16.13.0 || >=18.0.0}
    dependencies:
      lru-cache: 7.18.1
    dev: true

  /hpack.js/2.1.6:
    resolution: {integrity: sha1-h3dMCUnlE/QuhFdbPEVoH63ioLI=}
    dependencies:
      inherits: 2.0.4
      obuf: 1.1.2
      readable-stream: 2.3.8
      wbuf: 1.7.3
    dev: true

  /html-encoding-sniffer/3.0.0:
    resolution: {integrity: sha1-LLGozw21JBR3blsqegTV3ZgVjek=}
    engines: {node: '>=12'}
    dependencies:
      whatwg-encoding: 2.0.0
    dev: true

  /html-entities/2.3.3:
    resolution: {integrity: sha1-EX12Jr7OMn/Iuqzoho+m9e+FbkY=}
    dev: true

  /html-escaper/2.0.2:
    resolution: {integrity: sha1-39YAJ9o2o238viNiYsAKWCJoFFM=}
    dev: true

  /html-minifier-terser/6.1.0:
    resolution: {integrity: sha1-v8gYk0zAeRj2s2afV3Ts39SPMqs=}
    engines: {node: '>=12'}
    hasBin: true
    dependencies:
      camel-case: 4.1.2
      clean-css: 5.3.2
      commander: 8.3.0
      he: 1.2.0
      param-case: 3.0.4
      relateurl: 0.2.7
      terser: 5.16.5
    dev: true

  /html-webpack-plugin/5.5.0_webpack@5.75.0:
    resolution: {integrity: sha1-w5EZNvV2gcH59Ni2jBWM2d/lL1A=}
    engines: {node: '>=10.13.0'}
    peerDependencies:
      webpack: ^5.20.0
    dependencies:
      '@types/html-minifier-terser': 6.1.0
      html-minifier-terser: 6.1.0
      lodash: 4.17.21
      pretty-error: 4.0.0
      tapable: 2.2.1
      webpack: 5.75.0_webpack-cli@5.0.1
    dev: true

  /htmlparser2/6.1.0:
    resolution: {integrity: sha1-xNditsM3GgXb5l6UrkOp+EX7j7c=}
    dependencies:
      domelementtype: 2.3.0
      domhandler: 4.3.1
      domutils: 2.8.0
      entities: 2.2.0
    dev: true

  /http-cache-semantics/4.1.1:
    resolution: {integrity: sha512-er295DKPVsV82j5kw1Gjt+ADA/XYHsajl82cGNQG2eyoPkvgUhX+nDIyelzhIWbbsXP39EHcI6l5tYs2FYqYXQ==}
    dev: true

  /http-deceiver/1.2.7:
    resolution: {integrity: sha1-+nFolEq5pRnTN8sL7HKE3D5yPYc=}
    dev: true

  /http-errors/1.6.3:
    resolution: {integrity: sha1-i1VoC7S+KDoLW/TqLjhYC+HZMg0=}
    engines: {node: '>= 0.6'}
    dependencies:
      depd: 1.1.2
      inherits: 2.0.3
      setprototypeof: 1.1.0
      statuses: 1.5.0
    dev: true

  /http-errors/2.0.0:
    resolution: {integrity: sha1-t3dKFIbvc892Z6ya4IWMASxXudM=}
    engines: {node: '>= 0.8'}
    dependencies:
      depd: 2.0.0
      inherits: 2.0.4
      setprototypeof: 1.2.0
      statuses: 2.0.1
      toidentifier: 1.0.1
    dev: true

  /http-parser-js/0.5.8:
    resolution: {integrity: sha1-ryMJDZrE4kVz3m9q7MnYSki/IOM=}
    dev: true

  /http-proxy-agent/5.0.0:
    resolution: {integrity: sha512-n2hY8YdoRE1i7r6M0w9DIw5GgZN0G25P8zLCRQ8rjXtTU3vsNFBI/vWK/UIeE6g5MUUz6avwAPXmL6Fy9D/90w==}
    engines: {node: '>= 6'}
    dependencies:
      '@tootallnate/once': 2.0.0
      agent-base: 6.0.2
      debug: 4.3.4
    transitivePeerDependencies:
      - supports-color
    dev: true

  /http-proxy-middleware/2.0.6_@types+express@4.17.17:
    resolution: {integrity: sha1-4aTdaXlXLHq1pOS1UJXR8yp0lj8=}
    engines: {node: '>=12.0.0'}
    peerDependencies:
      '@types/express': ^4.17.13
    peerDependenciesMeta:
      '@types/express':
        optional: true
    dependencies:
      '@types/express': 4.17.17
      '@types/http-proxy': 1.17.10
      http-proxy: 1.18.1
      is-glob: 4.0.3
      is-plain-obj: 3.0.0
      micromatch: 4.0.5
    transitivePeerDependencies:
      - debug
    dev: true

  /http-proxy/1.18.1:
    resolution: {integrity: sha1-QBVB8FNIhLv5UmAzTnL4juOXZUk=}
    engines: {node: '>=8.0.0'}
    dependencies:
      eventemitter3: 4.0.7
      follow-redirects: 1.15.2
      requires-port: 1.0.0
    transitivePeerDependencies:
      - debug
    dev: true

  /http-signature/1.2.0:
    resolution: {integrity: sha1-muzZJRFHcvPZW2WmCruPfBj7rOE=}
    engines: {node: '>=0.8', npm: '>=1.3.7'}
    dependencies:
      assert-plus: 1.0.0
      jsprim: 1.4.2
      sshpk: 1.17.0
    dev: true

  /http-signature/1.3.6:
    resolution: {integrity: sha1-y2+/34bRyXTzQ76U6H9/wShmLPk=}
    engines: {node: '>=0.10'}
    dependencies:
      assert-plus: 1.0.0
      jsprim: 2.0.2
      sshpk: 1.17.0
    dev: true

  /https-proxy-agent/5.0.1:
    resolution: {integrity: sha512-dFcAjpTQFgoLMzC2VwU+C/CbS7uRL0lWmxDITmqm7C+7F0Odmj6s9l6alZc6AELXhrnggM2CeWSXHGOdX2YtwA==}
    engines: {node: '>= 6'}
    dependencies:
      agent-base: 6.0.2
      debug: 4.3.4
    transitivePeerDependencies:
      - supports-color
    dev: true

  /human-signals/2.1.0:
    resolution: {integrity: sha512-B4FFZ6q/T2jhhksgkbEW3HBvWIfDW85snkQgawt07S7J5QXTk6BkNV+0yAeZrM5QpMAdYlocGoljn0sJ/WQkFw==}
    engines: {node: '>=10.17.0'}
    dev: true

  /humanize-ms/1.2.1:
    resolution: {integrity: sha512-Fl70vYtsAFb/C06PTS9dZBo7ihau+Tu/DNCk/OyHhea07S+aeMWpFFkUaXRa8fI+ScZbEI8dfSxwY7gxZ9SAVQ==}
    dependencies:
      ms: 2.1.3
    dev: true

  /iconv-lite/0.4.24:
    resolution: {integrity: sha512-v3MXnZAcvnywkTUEZomIActle7RXXeedOR31wwl7VlyoXO4Qi9arvSenNQWne1TcRwhCL1HwLI21bEqdpj8/rA==}
    engines: {node: '>=0.10.0'}
    dependencies:
      safer-buffer: 2.1.2
    dev: true

  /iconv-lite/0.6.3:
    resolution: {integrity: sha512-4fCk79wshMdzMp2rH06qWrJE4iolqLhCUH+OiuIgU++RB0+94NlDL81atO7GX55uUKueo0txHNtvEyI6D7WdMw==}
    engines: {node: '>=0.10.0'}
    dependencies:
      safer-buffer: 2.1.2
    dev: true

  /icss-utils/5.1.0_postcss@8.4.21:
    resolution: {integrity: sha1-xr5oWKvQE9do6YNmrkfiXViHsa4=}
    engines: {node: ^10 || ^12 || >= 14}
    peerDependencies:
      postcss: ^8.1.0
    dependencies:
      postcss: 8.4.21
    dev: true

  /ieee754/1.2.1:
    resolution: {integrity: sha512-dcyqhDvX1C46lXZcVqCpK+FtMRQVdIMN6/Df5js2zouUsqG7I6sFxitIC+7KYK29KdXOLHdu9zL4sFnoVQnqaA==}

  /ignore-walk/5.0.1:
    resolution: {integrity: sha512-yemi4pMf51WKT7khInJqAvsIGzoqYXblnsz0ql8tM+yi1EKYTY1evX4NAbJrLL/Aanr2HyZeluqU+Oi7MGHokw==}
    engines: {node: ^12.13.0 || ^14.15.0 || >=16.0.0}
    dependencies:
      minimatch: 5.1.6
    dev: true

  /ignore-walk/6.0.3:
    resolution: {integrity: sha512-C7FfFoTA+bI10qfeydT8aZbvr91vAEU+2W5BZUlzPec47oNb07SsOfwYrtxuvOYdUApPP/Qlh4DtAO51Ekk2QA==}
    engines: {node: ^14.17.0 || ^16.13.0 || >=18.0.0}
    dependencies:
      minimatch: 9.0.0
    dev: true

  /ignore/4.0.6:
    resolution: {integrity: sha1-dQ49tYYgh7RzfrrIIH/9HvJ7Jfw=}
    engines: {node: '>= 4'}
    dev: true

  /ignore/5.2.4:
    resolution: {integrity: sha1-opHAxheP8blgvv5H/N7DAWdKYyQ=}
    engines: {node: '>= 4'}
    dev: true

  /immediate/3.0.6:
    resolution: {integrity: sha1-nbHb0Pr43m++D13V5Wu2BigN5ps=}

  /import-fresh/3.3.0:
    resolution: {integrity: sha512-veYYhQa+D1QBKznvhUHxb8faxlrwUnxseDAbAp457E0wLNio2bOSKnjYDhMj+YiAq61xrMGhQk9iXVk5FzgQMw==}
    engines: {node: '>=6'}
    dependencies:
      parent-module: 1.0.1
      resolve-from: 4.0.0
    dev: true

  /import-local/3.1.0:
    resolution: {integrity: sha512-ASB07uLtnDs1o6EHjKpX34BKYDSqnFerfTOJL2HvMqF70LnxpjkzDB8J44oT9pu4AMPkQwf8jl6szgvNd2tRIg==}
    engines: {node: '>=8'}
    hasBin: true
    dependencies:
      pkg-dir: 4.2.0
      resolve-cwd: 3.0.0
    dev: true

  /imurmurhash/0.1.4:
    resolution: {integrity: sha1-khi5srkoojixPcT7a21XbyMUU+o=}
    engines: {node: '>=0.8.19'}
    dev: true

  /indent-string/4.0.0:
    resolution: {integrity: sha512-EdDDZu4A2OyIK7Lr/2zG+w5jmbuk1DVBnEwREQvBzspBJkCEbRa8GxU1lghYcaGJCnRWibjDXlq779X1/y5xwg==}
    engines: {node: '>=8'}
    dev: true

  /infer-owner/1.0.4:
    resolution: {integrity: sha512-IClj+Xz94+d7irH5qRyfJonOdfTzuDaifE6ZPWfx0N0+/ATZCbuTPq2prFl526urkQd90WyUKIh1DfBQ2hMz9A==}
    dev: true

  /inflight/1.0.6:
    resolution: {integrity: sha512-k92I/b08q4wvFscXCLvqfsHCrjrF7yiXsQuIVvVE7N82W3+aqpzuUdBbfhWcy/FZR3/4IgflMgKLOsvPDrGCJA==}
    dependencies:
      once: 1.4.0
      wrappy: 1.0.2
    dev: true

  /inherits/2.0.3:
    resolution: {integrity: sha512-x00IRNXNy63jwGkJmzPigoySHbaqpNuzKbBOmzK+g2OdZpQ9w+sxCN+VSB3ja7IAge2OP2qpfxTjeNcyjmW1uw==}
    dev: true

  /inherits/2.0.4:
    resolution: {integrity: sha512-k/vGaX4/Yla3WzyMCvTQOXYeIHvqOKtnqBduzTHpzpQZzAskKMhZ2K+EnBiSM9zGSoIFeMpXKxa4dYeZIQqewQ==}

  /ini/1.3.8:
    resolution: {integrity: sha512-JV/yugV2uzW5iMRSiZAyDtQd+nxtUnjeLt0acNdw98kKLrvuRVyB80tsREOE7yvGVgalhZ6RNXCmEHkUKBKxew==}
    dev: true

  /init-package-json/3.0.2:
    resolution: {integrity: sha512-YhlQPEjNFqlGdzrBfDNRLhvoSgX7iQRgSxgsNknRQ9ITXFT7UMfVMWhBTOh2Y+25lRnGrv5Xz8yZwQ3ACR6T3A==}
    engines: {node: ^12.13.0 || ^14.15.0 || >=16.0.0}
    dependencies:
      npm-package-arg: 9.1.2
      promzard: 0.3.0
      read: 1.0.7
      read-package-json: 5.0.1
      semver: 7.3.8
      validate-npm-package-license: 3.0.4
      validate-npm-package-name: 4.0.0
    dev: true

  /inquirer/8.2.4:
    resolution: {integrity: sha512-nn4F01dxU8VeKfq192IjLsxu0/OmMZ4Lg3xKAns148rCaXP6ntAoEkVYZThWjwON8AlzdZZi6oqnhNbxUG9hVg==}
    engines: {node: '>=12.0.0'}
    dependencies:
      ansi-escapes: 4.3.2
      chalk: 4.1.2
      cli-cursor: 3.1.0
      cli-width: 3.0.0
      external-editor: 3.1.0
      figures: 3.2.0
      lodash: 4.17.21
      mute-stream: 0.0.8
      ora: 5.4.1
      run-async: 2.4.1
      rxjs: 7.8.0
      string-width: 4.2.3
      strip-ansi: 6.0.1
      through: 2.3.8
      wrap-ansi: 7.0.0
    dev: true

  /inquirer/8.2.5:
    resolution: {integrity: sha512-QAgPDQMEgrDssk1XiwwHoOGYF9BAbUcc1+j+FhEvaOt8/cKRqyLn0U5qA6F74fGhTMGxf92pOvPBeh29jQJDTQ==}
    engines: {node: '>=12.0.0'}
    dependencies:
      ansi-escapes: 4.3.2
      chalk: 4.1.2
      cli-cursor: 3.1.0
      cli-width: 3.0.0
      external-editor: 3.1.0
      figures: 3.2.0
      lodash: 4.17.21
      mute-stream: 0.0.8
      ora: 5.4.1
      run-async: 2.4.1
      rxjs: 7.8.0
      string-width: 4.2.3
      strip-ansi: 6.0.1
      through: 2.3.8
      wrap-ansi: 7.0.0
    dev: true

  /int64-buffer/0.1.10:
    resolution: {integrity: sha1-J3siiofZWtd30HwTgyAiQGpHNCM=}

  /internal-slot/1.0.5:
    resolution: {integrity: sha1-8qLuIfZo+GJ6RmfzCdwPT7ZnSYY=}
    engines: {node: '>= 0.4'}
    dependencies:
      get-intrinsic: 1.2.0
      has: 1.0.3
      side-channel: 1.0.4
    dev: true

  /interpret/1.4.0:
    resolution: {integrity: sha1-Zlq4vE2iendKQFhOgS4+D6RbGh4=}
    engines: {node: '>= 0.10'}
    dev: true

  /interpret/3.1.1:
    resolution: {integrity: sha1-W+DO7WfKecbEvFzw1+6EPc6hEMQ=}
    engines: {node: '>=10.13.0'}
    dev: true

  /invert-kv/1.0.0:
    resolution: {integrity: sha1-EEqOSqym09jNFXqO+L+rLXo//bY=}
    engines: {node: '>=0.10.0'}
    dev: true

  /ip/1.1.8:
    resolution: {integrity: sha512-PuExPYUiu6qMBQb4l06ecm6T6ujzhmh+MeJcW9wa89PoAz5pvd4zPgN5WJV104mb6S2T1AwNIAaB70JNrLQWhg==}
    dev: true

  /ip/2.0.0:
    resolution: {integrity: sha512-WKa+XuLG1A1R0UWhl2+1XQSi+fZWMsYKffMZTTYsiZaUD8k2yDAj5atimTUD2TZkyCkNEeYE5NhFZmupOGtjYQ==}
    dev: true

  /ipaddr.js/1.9.1:
    resolution: {integrity: sha1-v/OFQ+64mEglB5/zoqjmy9RngbM=}
    engines: {node: '>= 0.10'}
    dev: true

  /ipaddr.js/2.0.1:
    resolution: {integrity: sha1-7KJWp6h36Reus2iwp0l930LvgcA=}
    engines: {node: '>= 10'}
    dev: true

  /is-array-buffer/3.0.2:
    resolution: {integrity: sha1-8mU87YQSCBY47LDrvQxBxuCuy74=}
    dependencies:
      call-bind: 1.0.2
      get-intrinsic: 1.2.0
      is-typed-array: 1.1.10
    dev: true

  /is-arrayish/0.2.1:
    resolution: {integrity: sha512-zz06S8t0ozoDXMG+ube26zeCTNXcKIPJZJi8hBrF4idCLms4CG9QtK7qBl1boi5ODzFpjswb5JPmHCbMpjaYzg==}
    dev: true

  /is-bigint/1.0.4:
    resolution: {integrity: sha1-CBR6GHW8KzIAXUHM2Ckd/8ZpHfM=}
    dependencies:
      has-bigints: 1.0.2
    dev: true

  /is-binary-path/2.1.0:
    resolution: {integrity: sha1-6h9/O4DwZCNug0cPhsCcJU+0Wwk=}
    engines: {node: '>=8'}
    dependencies:
      binary-extensions: 2.2.0
    dev: true

  /is-boolean-object/1.1.2:
    resolution: {integrity: sha1-XG3CACRt2TIa5LiFoRS7H3X2Nxk=}
    engines: {node: '>= 0.4'}
    dependencies:
      call-bind: 1.0.2
      has-tostringtag: 1.0.0
    dev: true

  /is-buffer/1.1.6:
    resolution: {integrity: sha1-76ouqdqg16suoTqXsritUf776L4=}
    dev: true

  /is-callable/1.2.7:
    resolution: {integrity: sha1-O8KoXqdC2eNiBdys3XLKH9xRsFU=}
    engines: {node: '>= 0.4'}
    dev: true

  /is-ci/2.0.0:
    resolution: {integrity: sha512-YfJT7rkpQB0updsdHLGWrvhBJfcfzNNawYDNIyQXJz0IViGf75O8EBPKSdvw2rF+LGCsX4FZ8tcr3b19LcZq4w==}
    hasBin: true
    dependencies:
      ci-info: 2.0.0
    dev: true

  /is-core-module/2.11.0:
    resolution: {integrity: sha512-RRjxlvLDkD1YJwDbroBHMb+cukurkDWNyHx7D3oNB5x9rb5ogcksMC5wHCadcXoo67gVr/+3GFySh3134zi6rw==}
    dependencies:
      has: 1.0.3
    dev: true

  /is-date-object/1.0.5:
    resolution: {integrity: sha1-CEHVU25yTCVZe/bqYuG9OCmN8x8=}
    engines: {node: '>= 0.4'}
    dependencies:
      has-tostringtag: 1.0.0
    dev: true

  /is-docker/2.2.1:
    resolution: {integrity: sha512-F+i2BKsFrH66iaUFc0woD8sLy8getkwTwtOBjvs56Cx4CgJDeKQeqfz8wAYiSb8JOprWhHH5p77PbmYCvvUuXQ==}
    engines: {node: '>=8'}
    hasBin: true
    dev: true

  /is-extglob/2.1.1:
    resolution: {integrity: sha1-qIwCU1eR8C7TfHahueqXc8gz+MI=}
    engines: {node: '>=0.10.0'}
    dev: true

  /is-fullwidth-code-point/1.0.0:
    resolution: {integrity: sha1-754xOG8DGn8NZDr4L95QxFfvAMs=}
    engines: {node: '>=0.10.0'}
    dependencies:
      number-is-nan: 1.0.1
    dev: true

  /is-fullwidth-code-point/2.0.0:
    resolution: {integrity: sha1-o7MKXE8ZkYMWeqq5O+764937ZU8=}
    engines: {node: '>=4'}
    dev: true

  /is-fullwidth-code-point/3.0.0:
    resolution: {integrity: sha512-zymm5+u+sCsSWyD9qNaejV3DFvhCKclKdizYaJUuHA83RLjb7nSuGnddCHGv0hk+KY7BMAlsWeK4Ueg6EV6XQg==}
    engines: {node: '>=8'}
    dev: true

  /is-generator-fn/2.1.0:
    resolution: {integrity: sha1-fRQK3DiarzARqPKipM+m+q3/sRg=}
    engines: {node: '>=6'}
    dev: true

  /is-glob/4.0.3:
    resolution: {integrity: sha1-ZPYeQsu7LuwgcanawLKLoeZdUIQ=}
    engines: {node: '>=0.10.0'}
    dependencies:
      is-extglob: 2.1.1
    dev: true

  /is-interactive/1.0.0:
    resolution: {integrity: sha512-2HvIEKRoqS62guEC+qBjpvRubdX910WCMuJTZ+I9yvqKU2/12eSL549HMwtabb4oupdj2sMP50k+XJfB/8JE6w==}
    engines: {node: '>=8'}
    dev: true

  /is-lambda/1.0.1:
    resolution: {integrity: sha512-z7CMFGNrENq5iFB9Bqo64Xk6Y9sg+epq1myIcdHaGnbMTYOxvzsEtdYqQUylB7LxfkvgrrjP32T6Ywciio9UIQ==}
    dev: true

  /is-negative-zero/2.0.2:
    resolution: {integrity: sha1-e/bwOigAO4s5Zd46wm9mTXZfMVA=}
    engines: {node: '>= 0.4'}
    dev: true

  /is-number-object/1.0.7:
    resolution: {integrity: sha1-WdUK2kxFJReE6ZBPUkbHQvB6Qvw=}
    engines: {node: '>= 0.4'}
    dependencies:
      has-tostringtag: 1.0.0
    dev: true

  /is-number/7.0.0:
    resolution: {integrity: sha512-41Cifkg6e8TylSpdtTpeLVMqvSBEVzTttHvERD741+pnZ8ANv0004MRL43QKPDlK9cGvNp6NZWZUBlbGXYxxng==}
    engines: {node: '>=0.12.0'}
    dev: true

  /is-obj/2.0.0:
    resolution: {integrity: sha512-drqDG3cbczxxEJRoOXcOjtdp1J/lyp1mNn0xaznRs8+muBhgQcrnbspox5X5fOw0HnMnbfDzvnEMEtqDEJEo8w==}
    engines: {node: '>=8'}
    dev: true

  /is-path-cwd/1.0.0:
    resolution: {integrity: sha1-0iXsIxMuie3Tj9p2dHLmLmXxEG0=}
    engines: {node: '>=0.10.0'}
    dev: true

  /is-path-cwd/2.2.0:
    resolution: {integrity: sha1-Z9Q7gmZKe1GR/ZEZEn6zAASKn9s=}
    engines: {node: '>=6'}
    dev: true

  /is-path-in-cwd/1.0.1:
    resolution: {integrity: sha1-WsSLNF72dTOb1sekipEhELJBz1I=}
    engines: {node: '>=0.10.0'}
    dependencies:
      is-path-inside: 1.0.1
    dev: true

  /is-path-inside/1.0.1:
    resolution: {integrity: sha1-jvW33lBDej/cprToZe96pVy0gDY=}
    engines: {node: '>=0.10.0'}
    dependencies:
      path-is-inside: 1.0.2
    dev: true

  /is-path-inside/3.0.3:
    resolution: {integrity: sha1-0jE2LlOgf/Kw4Op/7QSRYf/RYoM=}
    engines: {node: '>=8'}
    dev: true

  /is-plain-obj/1.1.0:
    resolution: {integrity: sha512-yvkRyxmFKEOQ4pNXCmJG5AEQNlXJS5LaONXo5/cLdTZdWvsZ1ioJEonLGAosKlMWE8lwUy/bJzMjcw8az73+Fg==}
    engines: {node: '>=0.10.0'}
    dev: true

  /is-plain-obj/3.0.0:
    resolution: {integrity: sha1-r28uoUrFpkYYOlu9tbqrvBVq2dc=}
    engines: {node: '>=10'}
    dev: true

  /is-plain-object/2.0.4:
    resolution: {integrity: sha512-h5PpgXkWitc38BBMYawTYMWJHFZJVnBquFE57xFpjB8pJFiF6gZ+bU+WyI/yqXiFR5mdLsgYNaPe8uao6Uv9Og==}
    engines: {node: '>=0.10.0'}
    dependencies:
      isobject: 3.0.1
    dev: true

  /is-plain-object/5.0.0:
    resolution: {integrity: sha512-VRSzKkbMm5jMDoKLbltAkFQ5Qr7VDiTFGXxYFXXowVj387GeGNOCsOH6Msy00SGZ3Fp84b1Naa1psqgcCIEP5Q==}
    engines: {node: '>=0.10.0'}
    dev: true

  /is-potential-custom-element-name/1.0.1:
    resolution: {integrity: sha1-Fx7W8Z46xVQ5Tt94yqBXhKRb67U=}
    dev: true

  /is-regex/1.1.4:
    resolution: {integrity: sha1-7vVmPNWfpMCuM5UFMj32hUuxWVg=}
    engines: {node: '>= 0.4'}
    dependencies:
      call-bind: 1.0.2
      has-tostringtag: 1.0.0
    dev: true

  /is-shared-array-buffer/1.0.2:
    resolution: {integrity: sha1-jyWcVztgtqMtQFihoHQwwKc0THk=}
    dependencies:
      call-bind: 1.0.2
    dev: true

  /is-ssh/1.4.0:
    resolution: {integrity: sha512-x7+VxdxOdlV3CYpjvRLBv5Lo9OJerlYanjwFrPR9fuGPjCiNiCzFgAWpiLAohSbsnH4ZAys3SBh+hq5rJosxUQ==}
    dependencies:
      protocols: 2.0.1
    dev: true

  /is-stream/1.1.0:
    resolution: {integrity: sha512-uQPm8kcs47jx38atAcWTVxyltQYoPT68y9aWYdV6yWXSyW8mzSat0TL6CiWdZeCdF3KrAvpVtnHbTv4RN+rqdQ==}
    engines: {node: '>=0.10.0'}
    dev: true

  /is-stream/2.0.0:
    resolution: {integrity: sha512-XCoy+WlUr7d1+Z8GgSuXmpuUFC9fOhRXglJMx+dwLKTkL44Cjd4W1Z5P+BQZpr+cR93aGP4S/s7Ftw6Nd/kiEw==}
    engines: {node: '>=8'}
    dev: true

  /is-stream/2.0.1:
    resolution: {integrity: sha512-hFoiJiTl63nn+kstHGBtewWSKnQLpyb155KHheA1l39uvtO9nWIop1p3udqPcUd/xbF1VLMO4n7OI6p7RbngDg==}
    engines: {node: '>=8'}
    dev: true

  /is-string/1.0.7:
    resolution: {integrity: sha1-DdEr8gBvJVu1j2lREO/3SR7rwP0=}
    engines: {node: '>= 0.4'}
    dependencies:
      has-tostringtag: 1.0.0
    dev: true

  /is-symbol/1.0.4:
    resolution: {integrity: sha1-ptrJO2NbBjymhyI23oiRClevE5w=}
    engines: {node: '>= 0.4'}
    dependencies:
      has-symbols: 1.0.3
    dev: true

  /is-text-path/1.0.1:
    resolution: {integrity: sha512-xFuJpne9oFz5qDaodwmmG08e3CawH/2ZV8Qqza1Ko7Sk8POWbkRdwIoAWVhqvq0XeUzANEhKo2n0IXUGBm7A/w==}
    engines: {node: '>=0.10.0'}
    dependencies:
      text-extensions: 1.9.0
    dev: true

  /is-typed-array/1.1.10:
    resolution: {integrity: sha1-NqW1y0GJtXXRo+SwhTa/tIWAHj8=}
    engines: {node: '>= 0.4'}
    dependencies:
      available-typed-arrays: 1.0.5
      call-bind: 1.0.2
      for-each: 0.3.3
      gopd: 1.0.1
      has-tostringtag: 1.0.0
    dev: true

  /is-typedarray/1.0.0:
    resolution: {integrity: sha1-5HnICFjfDBsR3dppQPlgEfzaSpo=}
    dev: true

  /is-unicode-supported/0.1.0:
    resolution: {integrity: sha512-knxG2q4UC3u8stRGyAVJCOdxFmv5DZiRcdlIaAQXAbSfJya+OhopNotLQrstBhququ4ZpuKbDc/8S6mgXgPFPw==}
    engines: {node: '>=10'}
    dev: true

  /is-weakref/1.0.2:
    resolution: {integrity: sha1-lSnzg6kzggXol2XgOS78LxAPBvI=}
    dependencies:
      call-bind: 1.0.2
    dev: true

  /is-wsl/2.2.0:
    resolution: {integrity: sha512-fKzAra0rGJUUBwGBgNkHZuToZcn+TtXHpeCgmkMJMMYx1sQDYaCSyjJBSCa2nH1DGm7s3n1oBnohoVTBaN7Lww==}
    engines: {node: '>=8'}
    dependencies:
      is-docker: 2.2.1
    dev: true

  /is/3.3.0:
    resolution: {integrity: sha1-Yc/23TxBk9uUo9YlggcrROVkXXk=}
    dev: true

  /isarray/1.0.0:
    resolution: {integrity: sha512-VLghIWNM6ELQzo7zwmcg0NmTVyWKYjvIeM83yjp0wRDTmUnrM678fQbcKBo6n2CJEF0szoG//ytg+TKla89ALQ==}

  /isexe/2.0.0:
    resolution: {integrity: sha512-RHxMLp9lnKHGHRng9QFhRCMbYAcVpn69smSGcq3f36xjgVVWThj4qqLbTLlq7Ssj8B+fIQ1EuCEGI2lKsyQeIw==}
    dev: true

  /isobject/3.0.1:
    resolution: {integrity: sha512-WhB9zCku7EGTj/HQQRz5aUQEUeoQZH2bWcltRErOpymJ4boYE6wL9Tbr23krRPSZ+C5zqNSrSw+Cc7sZZ4b7vg==}
    engines: {node: '>=0.10.0'}
    dev: true

  /isstream/0.1.2:
    resolution: {integrity: sha1-R+Y/evVa+m+S4VAOaQ64uFKcCZo=}
    dev: true

  /istanbul-lib-coverage/3.2.0:
    resolution: {integrity: sha1-GJ55CdCjn6Wj361bA/cZR3cBkdM=}
    engines: {node: '>=8'}
    dev: true

  /istanbul-lib-instrument/5.2.1:
    resolution: {integrity: sha1-0QyIhcISVXThwjHKyt+VVnXhzj0=}
    engines: {node: '>=8'}
    dependencies:
      '@babel/core': 7.21.0
      '@babel/parser': 7.21.2
      '@istanbuljs/schema': 0.1.3
      istanbul-lib-coverage: 3.2.0
      semver: 6.3.0
    transitivePeerDependencies:
      - supports-color
    dev: true

  /istanbul-lib-report/3.0.0:
    resolution: {integrity: sha1-dRj+UupE3jcvRgp2tezan/tz2KY=}
    engines: {node: '>=8'}
    dependencies:
      istanbul-lib-coverage: 3.2.0
      make-dir: 3.1.0
      supports-color: 7.2.0
    dev: true

  /istanbul-lib-source-maps/4.0.1:
    resolution: {integrity: sha1-iV86cJ/PujTG3lpCk5Ai8+Q1hVE=}
    engines: {node: '>=10'}
    dependencies:
      debug: 4.3.4
      istanbul-lib-coverage: 3.2.0
      source-map: 0.6.1
    transitivePeerDependencies:
      - supports-color
    dev: true

  /istanbul-reports/3.1.5:
    resolution: {integrity: sha1-zJpqslyyVlmBDkeF7Z2ft0JXi64=}
    engines: {node: '>=8'}
    dependencies:
      html-escaper: 2.0.2
      istanbul-lib-report: 3.0.0
    dev: true

  /jackspeak/2.2.0:
    resolution: {integrity: sha512-r5XBrqIJfwRIjRt/Xr5fv9Wh09qyhHfKnYddDlpM+ibRR20qrYActpCAgU6U+d53EOEjzkvxPMVHSlgR7leXrQ==}
    engines: {node: '>=14'}
    dependencies:
      '@isaacs/cliui': 8.0.2
    optionalDependencies:
      '@pkgjs/parseargs': 0.11.0
    dev: true

  /jake/10.8.5:
    resolution: {integrity: sha512-sVpxYeuAhWt0OTWITwT98oyV0GsXyMlXCF+3L1SuafBVUIr/uILGRB+NqwkzhgXKvoJpDIpQvqkUALgdmQsQxw==}
    engines: {node: '>=10'}
    hasBin: true
    dependencies:
      async: 3.2.4
      chalk: 4.1.2
      filelist: 1.0.4
      minimatch: 3.1.2
    dev: true

  /jest-changed-files/29.4.3:
    resolution: {integrity: sha1-eWH+MlNrm21cKN+gq8+rMavPUKc=}
    engines: {node: ^14.15.0 || ^16.10.0 || >=18.0.0}
    dependencies:
      execa: 5.1.1
      p-limit: 3.1.0
    dev: true

  /jest-circus/29.4.3:
    resolution: {integrity: sha1-//e+HPXwYiTdNqhX1Sqe/rAFugQ=}
    engines: {node: ^14.15.0 || ^16.10.0 || >=18.0.0}
    dependencies:
      '@jest/environment': 29.4.3
      '@jest/expect': 29.4.3
      '@jest/test-result': 29.4.3
      '@jest/types': 29.4.3
      '@types/node': 16.18.31
      chalk: 4.1.2
      co: 4.6.0
      dedent: 0.7.0
      is-generator-fn: 2.1.0
      jest-each: 29.4.3
      jest-matcher-utils: 29.4.3
      jest-message-util: 29.4.3
      jest-runtime: 29.4.3
      jest-snapshot: 29.4.3
      jest-util: 29.4.3
      p-limit: 3.1.0
      pretty-format: 29.4.3
      slash: 3.0.0
      stack-utils: 2.0.6
    transitivePeerDependencies:
      - supports-color
    dev: true

  /jest-cli/29.4.3_y674k6y5lkv2mkbgvxrm7bklx4:
    resolution: {integrity: sha1-/jH90MkMdl85K4t8l+SEUHHNIWM=}
    engines: {node: ^14.15.0 || ^16.10.0 || >=18.0.0}
    hasBin: true
    peerDependencies:
      node-notifier: ^8.0.1 || ^9.0.0 || ^10.0.0
    peerDependenciesMeta:
      node-notifier:
        optional: true
    dependencies:
      '@jest/core': 29.4.3_ts-node@10.9.1
      '@jest/test-result': 29.4.3
      '@jest/types': 29.4.3
      chalk: 4.1.2
      exit: 0.1.2
      graceful-fs: 4.2.10
      import-local: 3.1.0
      jest-config: 29.4.3_y674k6y5lkv2mkbgvxrm7bklx4
      jest-util: 29.4.3
      jest-validate: 29.4.3
      prompts: 2.4.2
      yargs: 17.7.1
    transitivePeerDependencies:
      - '@types/node'
      - supports-color
      - ts-node
    dev: true

  /jest-config/29.4.3_y674k6y5lkv2mkbgvxrm7bklx4:
    resolution: {integrity: sha1-/KnN/mKYrm0Evu8WJAZNRVNHyXg=}
    engines: {node: ^14.15.0 || ^16.10.0 || >=18.0.0}
    peerDependencies:
      '@types/node': '*'
      ts-node: '>=9.0.0'
    peerDependenciesMeta:
      '@types/node':
        optional: true
      ts-node:
        optional: true
    dependencies:
      '@babel/core': 7.21.0
      '@jest/test-sequencer': 29.4.3
      '@jest/types': 29.4.3
      '@types/node': 16.18.31
      babel-jest: 29.4.3_@babel+core@7.21.0
      chalk: 4.1.2
      ci-info: 3.8.0
      deepmerge: 4.3.0
      glob: 7.2.3
      graceful-fs: 4.2.10
      jest-circus: 29.4.3
      jest-environment-node: 29.4.3
      jest-get-type: 29.4.3
      jest-regex-util: 29.4.3
      jest-resolve: 29.4.3
      jest-runner: 29.4.3
      jest-util: 29.4.3
      jest-validate: 29.4.3
      micromatch: 4.0.5
      parse-json: 5.2.0
      pretty-format: 29.4.3
      slash: 3.0.0
      strip-json-comments: 3.1.1
      ts-node: 10.9.1_kyaq63mds3xhefofn3tz4ggjt4
    transitivePeerDependencies:
      - supports-color
    dev: true

  /jest-diff/27.5.1:
    resolution: {integrity: sha512-m0NvkX55LDt9T4mctTEgnZk3fmEg3NRYutvMPWM/0iPnkFj2wIeF45O1718cMSOFO1vINkqmxqD8vE37uTEbqw==}
    engines: {node: ^10.13.0 || ^12.13.0 || ^14.15.0 || >=15.0.0}
    dependencies:
      chalk: 4.1.2
      diff-sequences: 27.5.1
      jest-get-type: 27.5.1
      pretty-format: 27.5.1
    dev: true

  /jest-diff/29.4.3:
    resolution: {integrity: sha512-YB+ocenx7FZ3T5O9lMVMeLYV4265socJKtkwgk/6YUz/VsEzYDkiMuMhWzZmxm3wDRQvayJu/PjkjjSkjoHsCA==}
    engines: {node: ^14.15.0 || ^16.10.0 || >=18.0.0}
    dependencies:
      chalk: 4.1.2
      diff-sequences: 29.4.3
      jest-get-type: 29.4.3
      pretty-format: 29.4.3
    dev: true

  /jest-docblock/29.4.3:
    resolution: {integrity: sha1-kFBaqJUUocfc7qwRI9955BRjbqg=}
    engines: {node: ^14.15.0 || ^16.10.0 || >=18.0.0}
    dependencies:
      detect-newline: 3.1.0
    dev: true

  /jest-each/29.4.3:
    resolution: {integrity: sha1-pDTBmaL2FRxePcgLLVRYa9qnKBk=}
    engines: {node: ^14.15.0 || ^16.10.0 || >=18.0.0}
    dependencies:
      '@jest/types': 29.4.3
      chalk: 4.1.2
      jest-get-type: 29.4.3
      jest-util: 29.4.3
      pretty-format: 29.4.3
    dev: true

  /jest-environment-jsdom/29.4.3:
    resolution: {integrity: sha1-vY7TgI5tP2FkA/uvg1T3cBlhPZA=}
    engines: {node: ^14.15.0 || ^16.10.0 || >=18.0.0}
    peerDependencies:
      canvas: ^2.5.0
    peerDependenciesMeta:
      canvas:
        optional: true
    dependencies:
      '@jest/environment': 29.4.3
      '@jest/fake-timers': 29.4.3
      '@jest/types': 29.4.3
      '@types/jsdom': 20.0.1
      '@types/node': 16.18.31
      jest-mock: 29.4.3
      jest-util: 29.4.3
      jsdom: 20.0.3
    transitivePeerDependencies:
      - bufferutil
      - supports-color
      - utf-8-validate
    dev: true

  /jest-environment-node/29.4.3:
    resolution: {integrity: sha1-V5xBMq9Hi+/BiJ3cQ8JBOpzb4BQ=}
    engines: {node: ^14.15.0 || ^16.10.0 || >=18.0.0}
    dependencies:
      '@jest/environment': 29.4.3
      '@jest/fake-timers': 29.4.3
      '@jest/types': 29.4.3
      '@types/node': 16.18.31
      jest-mock: 29.4.3
      jest-util: 29.4.3
    dev: true

  /jest-get-type/27.5.1:
    resolution: {integrity: sha512-2KY95ksYSaK7DMBWQn6dQz3kqAf3BB64y2udeG+hv4KfSOb9qwcYQstTJc1KCbsix+wLZWZYN8t7nwX3GOBLRw==}
    engines: {node: ^10.13.0 || ^12.13.0 || ^14.15.0 || >=15.0.0}
    dev: true

  /jest-get-type/29.4.3:
    resolution: {integrity: sha512-J5Xez4nRRMjk8emnTpWrlkyb9pfRQQanDrvWHhsR1+VUfbwxi30eVcZFlcdGInRibU4G5LwHXpI7IRHU0CY+gg==}
    engines: {node: ^14.15.0 || ^16.10.0 || >=18.0.0}
    dev: true

  /jest-haste-map/29.4.3:
    resolution: {integrity: sha1-CFpEKDJp56zgZFxjpXrw0q9pQuI=}
    engines: {node: ^14.15.0 || ^16.10.0 || >=18.0.0}
    dependencies:
      '@jest/types': 29.4.3
      '@types/graceful-fs': 4.1.6
      '@types/node': 16.18.31
      anymatch: 3.1.3
      fb-watchman: 2.0.2
      graceful-fs: 4.2.10
      jest-regex-util: 29.4.3
      jest-util: 29.4.3
      jest-worker: 29.4.3
      micromatch: 4.0.5
      walker: 1.0.8
    optionalDependencies:
      fsevents: 2.3.2
    dev: true

  /jest-junit/15.0.0:
    resolution: {integrity: sha1-pHVEq0Lp+P562lYwbCGOCeUr1pA=}
    engines: {node: '>=10.12.0'}
    dependencies:
      mkdirp: 1.0.4
      strip-ansi: 6.0.1
      uuid: 8.3.2
      xml: 1.0.1
    dev: true

  /jest-leak-detector/29.4.3:
    resolution: {integrity: sha1-KzUZHWs1qgJW5jqbebD5SSSc8jo=}
    engines: {node: ^14.15.0 || ^16.10.0 || >=18.0.0}
    dependencies:
      jest-get-type: 29.4.3
      pretty-format: 29.4.3
    dev: true

  /jest-matcher-utils/27.5.1:
    resolution: {integrity: sha512-z2uTx/T6LBaCoNWNFWwChLBKYxTMcGBRjAt+2SbP929/Fflb9aa5LGma654Rz8z9HLxsrUaYzxE9T/EFIL/PAw==}
    engines: {node: ^10.13.0 || ^12.13.0 || ^14.15.0 || >=15.0.0}
    dependencies:
      chalk: 4.1.2
      jest-diff: 27.5.1
      jest-get-type: 27.5.1
      pretty-format: 27.5.1
    dev: true

  /jest-matcher-utils/29.4.3:
    resolution: {integrity: sha512-TTciiXEONycZ03h6R6pYiZlSkvYgT0l8aa49z/DLSGYjex4orMUcafuLXYyyEDWB1RKglq00jzwY00Ei7yFNVg==}
    engines: {node: ^14.15.0 || ^16.10.0 || >=18.0.0}
    dependencies:
      chalk: 4.1.2
      jest-diff: 29.4.3
      jest-get-type: 29.4.3
      pretty-format: 29.4.3
    dev: true

  /jest-message-util/29.4.3:
    resolution: {integrity: sha512-1Y8Zd4ZCN7o/QnWdMmT76If8LuDv23Z1DRovBj/vcSFNlGCJGoO8D1nJDw1AdyAGUk0myDLFGN5RbNeJyCRGCw==}
    engines: {node: ^14.15.0 || ^16.10.0 || >=18.0.0}
    dependencies:
      '@babel/code-frame': 7.18.6
      '@jest/types': 29.4.3
      '@types/stack-utils': 2.0.1
      chalk: 4.1.2
      graceful-fs: 4.2.10
      micromatch: 4.0.5
      pretty-format: 29.4.3
      slash: 3.0.0
      stack-utils: 2.0.6
    dev: true

  /jest-mock/29.4.3:
    resolution: {integrity: sha1-I9hKIKdM3/8FEP2+77hB7Vew/n4=}
    engines: {node: ^14.15.0 || ^16.10.0 || >=18.0.0}
    dependencies:
      '@jest/types': 29.4.3
      '@types/node': 16.18.31
      jest-util: 29.4.3
    dev: true

  /jest-pnp-resolver/1.2.3_jest-resolve@29.4.3:
    resolution: {integrity: sha1-kwsVRhZNStWTfVVA5xHU041MrS4=}
    engines: {node: '>=6'}
    peerDependencies:
      jest-resolve: '*'
    peerDependenciesMeta:
      jest-resolve:
        optional: true
    dependencies:
      jest-resolve: 29.4.3
    dev: true

  /jest-regex-util/29.4.3:
    resolution: {integrity: sha1-pCYWFB4MrgUs+jLBaZRdAMCqC7g=}
    engines: {node: ^14.15.0 || ^16.10.0 || >=18.0.0}
    dev: true

  /jest-resolve-dependencies/29.4.3:
    resolution: {integrity: sha1-mtfyODmm2IzvkUFr2pOTpun9HaU=}
    engines: {node: ^14.15.0 || ^16.10.0 || >=18.0.0}
    dependencies:
      jest-regex-util: 29.4.3
      jest-snapshot: 29.4.3
    transitivePeerDependencies:
      - supports-color
    dev: true

  /jest-resolve/29.4.3:
    resolution: {integrity: sha1-PFtcmE+op2Pt+bNjlwDhx5AFOOI=}
    engines: {node: ^14.15.0 || ^16.10.0 || >=18.0.0}
    dependencies:
      chalk: 4.1.2
      graceful-fs: 4.2.10
      jest-haste-map: 29.4.3
      jest-pnp-resolver: 1.2.3_jest-resolve@29.4.3
      jest-util: 29.4.3
      jest-validate: 29.4.3
      resolve: 1.22.1
      resolve.exports: 2.0.0
      slash: 3.0.0
    dev: true

  /jest-runner/29.4.3:
    resolution: {integrity: sha1-aNyCxoZF7aEr6kK1vuzmUn18Hl4=}
    engines: {node: ^14.15.0 || ^16.10.0 || >=18.0.0}
    dependencies:
      '@jest/console': 29.4.3
      '@jest/environment': 29.4.3
      '@jest/test-result': 29.4.3
      '@jest/transform': 29.4.3
      '@jest/types': 29.4.3
      '@types/node': 16.18.31
      chalk: 4.1.2
      emittery: 0.13.1
      graceful-fs: 4.2.10
      jest-docblock: 29.4.3
      jest-environment-node: 29.4.3
      jest-haste-map: 29.4.3
      jest-leak-detector: 29.4.3
      jest-message-util: 29.4.3
      jest-resolve: 29.4.3
      jest-runtime: 29.4.3
      jest-util: 29.4.3
      jest-watcher: 29.4.3
      jest-worker: 29.4.3
      p-limit: 3.1.0
      source-map-support: 0.5.13
    transitivePeerDependencies:
      - supports-color
    dev: true

  /jest-runtime/29.4.3:
    resolution: {integrity: sha1-8l25h03PNaOrJ/2qvKQmZmzHRb8=}
    engines: {node: ^14.15.0 || ^16.10.0 || >=18.0.0}
    dependencies:
      '@jest/environment': 29.4.3
      '@jest/fake-timers': 29.4.3
      '@jest/globals': 29.4.3
      '@jest/source-map': 29.4.3
      '@jest/test-result': 29.4.3
      '@jest/transform': 29.4.3
      '@jest/types': 29.4.3
      '@types/node': 16.18.31
      chalk: 4.1.2
      cjs-module-lexer: 1.2.2
      collect-v8-coverage: 1.0.1
      glob: 7.2.3
      graceful-fs: 4.2.10
      jest-haste-map: 29.4.3
      jest-message-util: 29.4.3
      jest-mock: 29.4.3
      jest-regex-util: 29.4.3
      jest-resolve: 29.4.3
      jest-snapshot: 29.4.3
      jest-util: 29.4.3
      slash: 3.0.0
      strip-bom: 4.0.0
    transitivePeerDependencies:
      - supports-color
    dev: true

  /jest-snapshot/29.4.3:
    resolution: {integrity: sha1-GD0wk3FFDZxKPedWftIVHrDpEUU=}
    engines: {node: ^14.15.0 || ^16.10.0 || >=18.0.0}
    dependencies:
      '@babel/core': 7.21.0
      '@babel/generator': 7.21.1
      '@babel/plugin-syntax-jsx': 7.18.6_@babel+core@7.21.0
      '@babel/plugin-syntax-typescript': 7.20.0_@babel+core@7.21.0
      '@babel/traverse': 7.21.2
      '@babel/types': 7.21.2
      '@jest/expect-utils': 29.4.3
      '@jest/transform': 29.4.3
      '@jest/types': 29.4.3
      '@types/babel__traverse': 7.18.3
      '@types/prettier': 2.7.2
      babel-preset-current-node-syntax: 1.0.1_@babel+core@7.21.0
      chalk: 4.1.2
      expect: 29.4.3
      graceful-fs: 4.2.10
      jest-diff: 29.4.3
      jest-get-type: 29.4.3
      jest-haste-map: 29.4.3
      jest-matcher-utils: 29.4.3
      jest-message-util: 29.4.3
      jest-util: 29.4.3
      natural-compare: 1.4.0
      pretty-format: 29.4.3
      semver: 7.3.8
    transitivePeerDependencies:
      - supports-color
    dev: true

  /jest-util/29.4.3:
    resolution: {integrity: sha512-ToSGORAz4SSSoqxDSylWX8JzkOQR7zoBtNRsA7e+1WUX5F8jrOwaNpuh1YfJHJKDHXLHmObv5eOjejUd+/Ws+Q==}
    engines: {node: ^14.15.0 || ^16.10.0 || >=18.0.0}
    dependencies:
      '@jest/types': 29.4.3
      '@types/node': 16.18.31
      chalk: 4.1.2
      ci-info: 3.8.0
      graceful-fs: 4.2.10
      picomatch: 2.3.1
    dev: true

  /jest-validate/29.4.3:
    resolution: {integrity: sha1-oThJ3sT56VRGpwgK1XWPWPqIZC8=}
    engines: {node: ^14.15.0 || ^16.10.0 || >=18.0.0}
    dependencies:
      '@jest/types': 29.4.3
      camelcase: 6.3.0
      chalk: 4.1.2
      jest-get-type: 29.4.3
      leven: 3.1.0
      pretty-format: 29.4.3
    dev: true

  /jest-watcher/29.4.3:
    resolution: {integrity: sha1-5QO6p3TwwvjzyNuYoi6/iF8Zw4Q=}
    engines: {node: ^14.15.0 || ^16.10.0 || >=18.0.0}
    dependencies:
      '@jest/test-result': 29.4.3
      '@jest/types': 29.4.3
      '@types/node': 16.18.31
      ansi-escapes: 4.3.2
      chalk: 4.1.2
      emittery: 0.13.1
      jest-util: 29.4.3
      string-length: 4.0.2
    dev: true

  /jest-worker/27.5.1:
    resolution: {integrity: sha1-jRRvCQDolzsQa29zzB6ajLhvjbA=}
    engines: {node: '>= 10.13.0'}
    dependencies:
      '@types/node': 16.18.31
      merge-stream: 2.0.0
      supports-color: 8.1.1
    dev: true

  /jest-worker/29.4.3:
    resolution: {integrity: sha1-mkAj4eodMGA0I3xxM9faQkDok04=}
    engines: {node: ^14.15.0 || ^16.10.0 || >=18.0.0}
    dependencies:
      '@types/node': 16.18.31
      jest-util: 29.4.3
      merge-stream: 2.0.0
      supports-color: 8.1.1
    dev: true

  /jest/29.4.3_y674k6y5lkv2mkbgvxrm7bklx4:
    resolution: {integrity: sha1-G4vlQWZsb+uZmQ/ZitrEc35uY4Y=}
    engines: {node: ^14.15.0 || ^16.10.0 || >=18.0.0}
    hasBin: true
    peerDependencies:
      node-notifier: ^8.0.1 || ^9.0.0 || ^10.0.0
    peerDependenciesMeta:
      node-notifier:
        optional: true
    dependencies:
      '@jest/core': 29.4.3_ts-node@10.9.1
      '@jest/types': 29.4.3
      import-local: 3.1.0
      jest-cli: 29.4.3_y674k6y5lkv2mkbgvxrm7bklx4
    transitivePeerDependencies:
      - '@types/node'
      - supports-color
      - ts-node
    dev: true

  /jju/1.4.0:
    resolution: {integrity: sha512-8wb9Yw966OSxApiCt0K3yNJL8pnNeIv+OEq2YMidz4FKP6nonSRoOXc80iXY4JaN2FC11B9qsNmDsm+ZOfMROA==}
    dev: true

  /js-base64/3.7.5:
    resolution: {integrity: sha1-IeJM9riG921vXxZb/NacxVueP8o=}
    dev: true

  /js-tokens/4.0.0:
    resolution: {integrity: sha512-RdJUflcE3cUzKiMqQgsCu06FPu9UdIJO0beYbPhHN4k6apgJtifcoCtT9bcxOpYBtpD2kCM6Sbzg4CausW/PKQ==}

  /js-yaml/3.14.1:
    resolution: {integrity: sha1-2ugS/bOCX6MGYJqHFzg8UMNqBTc=}
    hasBin: true
    dependencies:
      argparse: 1.0.10
      esprima: 4.0.1
    dev: true

  /js-yaml/4.1.0:
    resolution: {integrity: sha512-wpxZs9NoxZaJESJGIZTyDEaYpl0FKSA+FB9aJiyemKhMwkxQg63h4T1KJgUGHpTqPDNRcmmYLugrRjJlBtWvRA==}
    hasBin: true
    dependencies:
      argparse: 2.0.1
    dev: true

  /jsbn/0.1.1:
    resolution: {integrity: sha1-peZUwuWi3rXyAdls77yoDA7y9RM=}
    dev: true

  /jsdom/20.0.3:
    resolution: {integrity: sha1-iGpBuh1HJvZ6iFgCjJlIn+1q1Ns=}
    engines: {node: '>=14'}
    peerDependencies:
      canvas: ^2.5.0
    peerDependenciesMeta:
      canvas:
        optional: true
    dependencies:
      abab: 2.0.6
      acorn: 8.8.2
      acorn-globals: 7.0.1
      cssom: 0.5.0
      cssstyle: 2.3.0
      data-urls: 3.0.2
      decimal.js: 10.4.3
      domexception: 4.0.0
      escodegen: 2.0.0
      form-data: 4.0.0
      html-encoding-sniffer: 3.0.0
      http-proxy-agent: 5.0.0
      https-proxy-agent: 5.0.1
      is-potential-custom-element-name: 1.0.1
      nwsapi: 2.2.2
      parse5: 7.1.2
      saxes: 6.0.0
      symbol-tree: 3.2.4
      tough-cookie: 4.1.2
      w3c-xmlserializer: 4.0.0
      webidl-conversions: 7.0.0
      whatwg-encoding: 2.0.0
      whatwg-mimetype: 3.0.0
      whatwg-url: 11.0.0
      ws: 8.12.1
      xml-name-validator: 4.0.0
    transitivePeerDependencies:
      - bufferutil
      - supports-color
      - utf-8-validate
    dev: true

  /jsesc/0.5.0:
    resolution: {integrity: sha1-597mbjXW/Bb3EP6R1c9p9w8IkR0=}
    hasBin: true
    dev: true

  /jsesc/2.5.2:
    resolution: {integrity: sha1-gFZNLkg9rPbo7yCWUKZ98/DCg6Q=}
    engines: {node: '>=4'}
    hasBin: true
    dev: true

  /json-edm-parser/0.1.2:
    resolution: {integrity: sha1-HmCw/vG8CvZ7wNFG393lSGzWFbQ=}
    dependencies:
      jsonparse: 1.2.0
    dev: true

  /json-parse-better-errors/1.0.2:
    resolution: {integrity: sha512-mrqyZKfX5EhL7hvqcV6WG1yYjnjeuYDzDhhcAAUrq8Po85NBQBJP+ZDUT75qZQ98IkUoBqdkExkukOU7Ts2wrw==}
    dev: true

  /json-parse-even-better-errors/2.3.1:
    resolution: {integrity: sha512-xyFwyhro/JEof6Ghe2iz2NcXoj2sloNsWr/XsERDK/oiPCfaNhl5ONfp+jQdAZRQQ0IJWNzH9zIZF7li91kh2w==}
    dev: true

  /json-parse-even-better-errors/3.0.0:
    resolution: {integrity: sha512-iZbGHafX/59r39gPwVPRBGw0QQKnA7tte5pSMrhWOW7swGsVvVTjmfyAV9pNqk8YGT7tRCdxRu8uzcgZwoDooA==}
    engines: {node: ^14.17.0 || ^16.13.0 || >=18.0.0}
    dev: true

  /json-schema-traverse/0.4.1:
    resolution: {integrity: sha1-afaofZUTq4u4/mO9sJecRI5oRmA=}
    dev: true

  /json-schema-traverse/1.0.0:
    resolution: {integrity: sha1-rnvLNlard6c7pcSb9lTzjmtoYOI=}
    dev: true

  /json-schema/0.4.0:
    resolution: {integrity: sha1-995M9u+rg4666zI2R0y7paGTCrU=}
    dev: true

  /json-stable-stringify-without-jsonify/1.0.1:
    resolution: {integrity: sha1-nbe1lJatPzz+8wp1FC0tkwrXJlE=}
    dev: true

  /json-stringify-nice/1.1.4:
    resolution: {integrity: sha512-5Z5RFW63yxReJ7vANgW6eZFGWaQvnPE3WNmZoOJrSkGju2etKA2L5rrOa1sm877TVTFt57A80BH1bArcmlLfPw==}
    dev: true

  /json-stringify-safe/5.0.1:
    resolution: {integrity: sha512-ZClg6AaYvamvYEE82d3Iyd3vSSIjQ+odgjaTzRuO3s7toCdFKczob2i0zCh7JE8kWn17yvAWhUVxvqGwUalsRA==}
    dev: true

  /json5/2.2.3:
    resolution: {integrity: sha512-XmOWe7eyHYH14cLdVPoyg+GOH3rYX++KpzrylJwSW98t3Nk+U8XOl8FWKOgwtzdb8lXGf6zYwDUzeHMWfxasyg==}
    engines: {node: '>=6'}
    hasBin: true
    dev: true

  /jsonc-parser/3.2.0:
    resolution: {integrity: sha512-gfFQZrcTc8CnKXp6Y4/CBT3fTc0OVuDofpre4aEeEpSBPV5X5v4+Vmx+8snU7RLPrNHPKSgLxGo9YuQzz20o+w==}

  /jsonfile/6.1.0:
    resolution: {integrity: sha512-5dgndWOriYSm5cnYaJNhalLNDKOqFwyDB/rr1E9ZsGciGvKPs8R2xYGCacuf3z6K1YKDz182fd+fY3cn3pMqXQ==}
    dependencies:
      universalify: 2.0.0
    optionalDependencies:
      graceful-fs: 4.2.10
    dev: true

  /jsonparse/1.2.0:
    resolution: {integrity: sha512-LkDEYtKnPFI9hQ/IURETe6F1dUH80cbRkaF6RaViSwoSNPwaxQpi6TgJGvJKyLQ2/9pQW+XCxK3hBoR44RAjkg==}
    engines: {'0': node >= 0.2.0}
    dev: true

  /jsonparse/1.3.1:
    resolution: {integrity: sha512-POQXvpdL69+CluYsillJ7SUhKvytYjW9vG/GKpnf+xP8UWgYEM/RaMzHHofbALDiKbbP1W8UEYmgGl39WkPZsg==}
    engines: {'0': node >= 0.2.0}
    dev: true

  /jsprim/1.4.2:
    resolution: {integrity: sha1-cSxlUzoVyHi6WentXw4m1bd8X+s=}
    engines: {node: '>=0.6.0'}
    dependencies:
      assert-plus: 1.0.0
      extsprintf: 1.3.0
      json-schema: 0.4.0
      verror: 1.10.0
    dev: true

  /jsprim/2.0.2:
    resolution: {integrity: sha1-d8oj281BNc02SADSL/gsIYWAPU0=}
    engines: {'0': node >=0.6.0}
    dependencies:
      assert-plus: 1.0.0
      extsprintf: 1.3.0
      json-schema: 0.4.0
      verror: 1.10.0
    dev: true

  /jsx-ast-utils/3.3.3:
    resolution: {integrity: sha1-drPm5s7OXGnUmleSw9Ab0aDNx+o=}
    engines: {node: '>=4.0'}
    dependencies:
      array-includes: 3.1.6
      object.assign: 4.1.4
    dev: true

  /jszip/3.10.1:
    resolution: {integrity: sha1-NK7nDrGOofrsL1iSCKFX0f6wkcI=}
    dependencies:
      lie: 3.3.0
      pako: 1.0.11
      readable-stream: 2.3.8
      setimmediate: 1.0.5

  /just-diff-apply/5.5.0:
    resolution: {integrity: sha512-OYTthRfSh55WOItVqwpefPtNt2VdKsq5AnAK6apdtR6yCH8pr0CmSr710J0Mf+WdQy7K/OzMy7K2MgAfdQURDw==}
    dev: true

  /just-diff/6.0.2:
    resolution: {integrity: sha512-S59eriX5u3/QhMNq3v/gm8Kd0w8OS6Tz2FS1NG4blv+z0MuQcBRJyFWjdovM0Rad4/P4aUPFtnkNjMjyMlMSYA==}
    dev: true

  /jwa/1.4.1:
    resolution: {integrity: sha1-dDwymFy56YZVUw1TZBtmyGRbA5o=}
    dependencies:
      buffer-equal-constant-time: 1.0.1
      ecdsa-sig-formatter: 1.0.11
      safe-buffer: 5.2.1
    dev: true

  /jws/3.2.2:
    resolution: {integrity: sha1-ABCZ82OUaMlBQADpmZX6UvtHgwQ=}
    dependencies:
      jwa: 1.4.1
      safe-buffer: 5.2.1
    dev: true

  /keyborg/2.0.0:
    resolution: {integrity: sha1-k34DRrtOQ4wM8mymmJxWggtHVPY=}
    dev: false

  /kind-of/6.0.3:
    resolution: {integrity: sha512-dcS1ul+9tmeD95T+x28/ehLgd9mENa3LsvDTtzm3vyBEO7RPptvAD+t44WVXaUjTBRcrpFeFlC8WCruUR456hw==}
    engines: {node: '>=0.10.0'}
    dev: true

  /kleur/3.0.3:
    resolution: {integrity: sha512-eTIzlVOSUR+JxdDFepEYcBMtZ9Qqdef+rnzWdRZuMbOywu5tO2w2N7rqjoANZ5k9vywhL6Br1VRjUIgTQx4E8w==}
    engines: {node: '>=6'}
    dev: true

  /lazystream/1.0.1:
    resolution: {integrity: sha1-SUyDEGLx+UCCUexE2xy6KSQqJjg=}
    engines: {node: '>= 0.6.3'}
    dependencies:
      readable-stream: 2.3.8
    dev: true

  /lcid/1.0.0:
    resolution: {integrity: sha1-MIrMr6C8SDo4Z7S28rlQYlHRuDU=}
    engines: {node: '>=0.10.0'}
    dependencies:
      invert-kv: 1.0.0
    dev: true

  /lerna/6.6.2:
    resolution: {integrity: sha512-W4qrGhcdutkRdHEaDf9eqp7u4JvI+1TwFy5woX6OI8WPe4PYBdxuILAsvhp614fUG41rKSGDKlOh+AWzdSidTg==}
    engines: {node: ^14.17.0 || >=16.0.0}
    hasBin: true
    dependencies:
      '@lerna/child-process': 6.6.2
      '@lerna/create': 6.6.2
      '@lerna/legacy-package-management': 6.6.2_nx@15.8.2+typescript@4.9.5
      '@npmcli/arborist': 6.2.3
      '@npmcli/run-script': 4.1.7
      '@nrwl/devkit': 15.8.2_nx@15.8.2+typescript@4.9.5
      '@octokit/plugin-enterprise-rest': 6.0.1
      '@octokit/rest': 19.0.3
      byte-size: 7.0.0
      chalk: 4.1.0
      clone-deep: 4.0.1
      cmd-shim: 5.0.0
      columnify: 1.6.0
      config-chain: 1.1.12
      conventional-changelog-angular: 5.0.12
      conventional-changelog-core: 4.2.4
      conventional-recommended-bump: 6.1.0
      cosmiconfig: 7.0.0
      dedent: 0.7.0
      dot-prop: 6.0.1
      envinfo: 7.8.1
      execa: 5.0.0
      fs-extra: 9.1.0
      get-port: 5.1.1
      get-stream: 6.0.0
      git-url-parse: 13.1.0
      glob-parent: 5.1.2
      globby: 11.1.0
      graceful-fs: 4.2.10
      has-unicode: 2.0.1
      import-local: 3.1.0
      init-package-json: 3.0.2
      inquirer: 8.2.5
      is-ci: 2.0.0
      is-stream: 2.0.0
      js-yaml: 4.1.0
      libnpmaccess: 6.0.3
      libnpmpublish: 7.1.4
      load-json-file: 6.2.0
      make-dir: 3.1.0
      minimatch: 3.0.5
      multimatch: 5.0.0
      node-fetch: 2.6.7
      npm-package-arg: 8.1.1
      npm-packlist: 5.1.1
      npm-registry-fetch: 14.0.5
      npmlog: 6.0.2
      nx: 15.8.2
      p-map: 4.0.0
      p-map-series: 2.1.0
      p-pipe: 3.1.0
      p-queue: 6.6.2
      p-reduce: 2.1.0
      p-waterfall: 2.1.1
      pacote: 15.1.1
      pify: 5.0.0
      read-cmd-shim: 3.0.0
      read-package-json: 5.0.1
      resolve-from: 5.0.0
      rimraf: 4.4.1
      semver: 7.3.8
      signal-exit: 3.0.7
      slash: 3.0.0
      ssri: 9.0.1
      strong-log-transformer: 2.1.0
      tar: 6.1.11
      temp-dir: 1.0.0
      typescript: 4.9.5
      upath: 2.0.1
      uuid: 8.3.2
      validate-npm-package-license: 3.0.4
      validate-npm-package-name: 4.0.0
      write-file-atomic: 4.0.1
      write-pkg: 4.0.0
      yargs: 16.2.0
      yargs-parser: 20.2.4
    transitivePeerDependencies:
      - '@swc-node/register'
      - '@swc/core'
      - bluebird
      - debug
      - encoding
      - supports-color
    dev: true

  /leven/3.1.0:
    resolution: {integrity: sha1-d4kd6DQGTMy6gq54QrtrFKE+1/I=}
    engines: {node: '>=6'}
    dev: true

  /levn/0.3.0:
    resolution: {integrity: sha1-OwmSTt+fCDwEkP3UwLxEIeBHZO4=}
    engines: {node: '>= 0.8.0'}
    dependencies:
      prelude-ls: 1.1.2
      type-check: 0.3.2
    dev: true

  /levn/0.4.1:
    resolution: {integrity: sha1-rkViwAdHO5MqYgDUAyaN0v/8at4=}
    engines: {node: '>= 0.8.0'}
    dependencies:
      prelude-ls: 1.2.1
      type-check: 0.4.0
    dev: true

  /libnpmaccess/6.0.3:
    resolution: {integrity: sha512-4tkfUZprwvih2VUZYMozL7EMKgQ5q9VW2NtRyxWtQWlkLTAWHRklcAvBN49CVqEkhUw7vTX2fNgB5LzgUucgYg==}
    engines: {node: ^12.13.0 || ^14.15.0 || >=16.0.0}
    dependencies:
      aproba: 2.0.0
      minipass: 3.3.6
      npm-package-arg: 9.1.2
      npm-registry-fetch: 13.3.0
    transitivePeerDependencies:
      - bluebird
      - supports-color
    dev: true

  /libnpmpublish/7.1.4:
    resolution: {integrity: sha512-mMntrhVwut5prP4rJ228eEbEyvIzLWhqFuY90j5QeXBCTT2pWSMno7Yo2S2qplPUr02zPurGH4heGLZ+wORczg==}
    engines: {node: ^14.17.0 || ^16.13.0 || >=18.0.0}
    dependencies:
      ci-info: 3.8.0
      normalize-package-data: 5.0.0
      npm-package-arg: 10.1.0
      npm-registry-fetch: 14.0.5
      proc-log: 3.0.0
      semver: 7.3.8
      sigstore: 1.5.1
      ssri: 10.0.4
    transitivePeerDependencies:
      - supports-color
    dev: true

  /lie/3.3.0:
    resolution: {integrity: sha1-3Pgt7lRfRgdNryAMfBxaCOD0D2o=}
    dependencies:
      immediate: 3.0.6

  /lines-and-columns/1.2.4:
    resolution: {integrity: sha512-7ylylesZQ/PV29jhEDl3Ufjo6ZX7gCqJr5F7PKrqc93v7fzSymt1BpwEU8nAUXs8qzzvqhbjhK5QZg6Mt/HkBg==}
    dev: true

  /lines-and-columns/2.0.3:
    resolution: {integrity: sha512-cNOjgCnLB+FnvWWtyRTzmB3POJ+cXxTA81LoW7u8JdmhfXzriropYwpjShnz1QLLWsQwY7nIxoDmcPTwphDK9w==}
    engines: {node: ^12.20.0 || ^14.13.1 || >=16.0.0}
    dev: true

  /load-json-file/2.0.0:
    resolution: {integrity: sha512-3p6ZOGNbiX4CdvEd1VcE6yi78UrGNpjHO33noGwHCnT/o2fyllJDepsm8+mFFv/DvtwFHht5HIHSyOy5a+ChVQ==}
    engines: {node: '>=4'}
    dependencies:
      graceful-fs: 4.2.10
      parse-json: 2.2.0
      pify: 2.3.0
      strip-bom: 3.0.0
    dev: true

  /load-json-file/4.0.0:
    resolution: {integrity: sha512-Kx8hMakjX03tiGTLAIdJ+lL0htKnXjEZN6hk/tozf/WOuYGdZBJrZ+rCJRbVCugsjB3jMLn9746NsQIf5VjBMw==}
    engines: {node: '>=4'}
    dependencies:
      graceful-fs: 4.2.10
      parse-json: 4.0.0
      pify: 3.0.0
      strip-bom: 3.0.0
    dev: true

  /load-json-file/6.2.0:
    resolution: {integrity: sha512-gUD/epcRms75Cw8RT1pUdHugZYM5ce64ucs2GEISABwkRsOQr0q2wm/MV2TKThycIe5e0ytRweW2RZxclogCdQ==}
    engines: {node: '>=8'}
    dependencies:
      graceful-fs: 4.2.10
      parse-json: 5.2.0
      strip-bom: 4.0.0
      type-fest: 0.6.0
    dev: true

  /loader-runner/4.3.0:
    resolution: {integrity: sha1-wbShY7mfYUgwNTsWdV5xSawjFOE=}
    engines: {node: '>=6.11.5'}
    dev: true

  /locate-path/2.0.0:
    resolution: {integrity: sha1-K1aLJl7slExtnA3pw9u7ygNUzY4=}
    engines: {node: '>=4'}
    dependencies:
      p-locate: 2.0.0
      path-exists: 3.0.0
    dev: true

  /locate-path/5.0.0:
    resolution: {integrity: sha512-t7hw9pI+WvuwNJXwk5zVHpyhIqzg2qTlklJOf0mVxGSbe3Fp2VieZcduNYjaLDoy6p9uGpQEGWG87WpMKlNq8g==}
    engines: {node: '>=8'}
    dependencies:
      p-locate: 4.1.0
    dev: true

  /locate-path/6.0.0:
    resolution: {integrity: sha512-iPZK6eYjbxRu3uB4/WZ3EsEIMJFMqAoopl3R+zuq0UjcAm/MO6KCweDgPfP3elTztoKP3KtnVHxTn2NHBSDVUw==}
    engines: {node: '>=10'}
    dependencies:
      p-locate: 5.0.0
    dev: true

  /lockfile/1.0.4:
    resolution: {integrity: sha1-B/gZ0lrkj4flOOZXi2lkpJgaVgk=}
    dependencies:
      signal-exit: 3.0.7
    dev: true

  /lodash.debounce/4.0.8:
    resolution: {integrity: sha1-gteb/zCmfEAF/9XiUVMArZyk168=}
    dev: true

  /lodash.defaults/4.2.0:
    resolution: {integrity: sha1-0JF4cW/+pN3p5ft7N/bwgCJ0WAw=}
    dev: true

  /lodash.difference/4.5.0:
    resolution: {integrity: sha1-nMtOUF1Ia5FlE0V3KIWi3yf9AXw=}
    dev: true

  /lodash.flatten/4.4.0:
    resolution: {integrity: sha1-8xwiIlqWMtK7+OSt2+8kCqdlph8=}
    dev: true

  /lodash.get/4.4.2:
    resolution: {integrity: sha1-LRd/ZS+jHpObRDjVNBSZ36OCXpk=}
    dev: true

  /lodash.has/4.5.2:
    resolution: {integrity: sha1-0Z9NwQlQWMzL4rDN9O4P5Ko3yGI=}
    dev: true

  /lodash.ismatch/4.4.0:
    resolution: {integrity: sha512-fPMfXjGQEV9Xsq/8MTSgUf255gawYRbjwMyDbcvDhXgV7enSZA0hynz6vMPnpAb5iONEzBHBPsT+0zes5Z301g==}
    dev: true

  /lodash.isplainobject/4.0.6:
    resolution: {integrity: sha1-fFJqUtibRcRcxpC4gWO+BJf1UMs=}
    dev: true

  /lodash.memoize/4.1.2:
    resolution: {integrity: sha512-t7j+NzmgnQzTAYXcsHYLgimltOV1MXHtlOWf6GjL9Kj8GK5FInw5JotxvbOs+IvV1/Dzo04/fCGfLVs7aXb4Ag==}
    dev: true

  /lodash.merge/4.6.2:
    resolution: {integrity: sha1-VYqlO0O2YeGSWgr9+japoQhf5Xo=}
    dev: true

  /lodash.truncate/4.4.2:
    resolution: {integrity: sha1-WjUNoLERO4N+z//VgSy+WNbq4ZM=}
    dev: true

  /lodash.union/4.6.0:
    resolution: {integrity: sha1-SLtQiECfFvGCFmZkHETdGqrjzYg=}
    dev: true

  /lodash/4.17.21:
    resolution: {integrity: sha512-v2kDEe57lecTulaDIuNTPy3Ry4gLGJ6Z1O3vE1krgXZNrsQ+LFTGHVxVjcXPs17LhbZVGedAJv8XZ1tvj5FvSg==}
    dev: true

  /log-symbols/4.1.0:
    resolution: {integrity: sha512-8XPvpAA8uyhfteu8pIvQxpJZ7SYYdpUivZpGy6sFsBuKRY/7rQGavedeB8aK+Zkyq6upMFVL/9AW6vOYzfRyLg==}
    engines: {node: '>=10'}
    dependencies:
      chalk: 4.1.2
      is-unicode-supported: 0.1.0
    dev: true

  /loose-envify/1.4.0:
    resolution: {integrity: sha512-lyuxPGr/Wfhrlem2CL/UcnUc1zcqKAImBDzukY7Y5F/yQiNdko6+fRLevlw1HgMySw7f611UIY408EtxRSoK3Q==}
    hasBin: true
    dependencies:
      js-tokens: 4.0.0

  /lower-case/2.0.2:
    resolution: {integrity: sha1-b6I3xj29xKgsoP2ILkci3F5jTig=}
    dependencies:
      tslib: 2.5.0
    dev: true

  /lru-cache/4.1.5:
    resolution: {integrity: sha512-sWZlbEP2OsHNkXrMl5GYk/jKk70MBng6UU4YI/qGDYbgf6YbP4EvmqISbXCoJiRKs+1bSpFHVgQxvJ17F2li5g==}
    dependencies:
      pseudomap: 1.0.2
      yallist: 2.1.2
    dev: true

  /lru-cache/5.1.1:
    resolution: {integrity: sha1-HaJ+ZxAnGUdpXa9oSOhH8B2EuSA=}
    dependencies:
      yallist: 3.1.1
    dev: true

  /lru-cache/6.0.0:
    resolution: {integrity: sha512-Jo6dJ04CmSjuznwJSS3pUeWmd/H0ffTlkXXgwZi+eq1UCmqQwCh+eLsYOYCwY991i2Fah4h1BEMCx4qThGbsiA==}
    engines: {node: '>=10'}
    dependencies:
      yallist: 4.0.0
    dev: true

  /lru-cache/7.18.1:
    resolution: {integrity: sha512-8/HcIENyQnfUTCDizRu9rrDyG6XG/21M4X7/YEGZeD76ZJilFPAUVb/2zysFf7VVO1LEjCDFyHp8pMMvozIrvg==}
    engines: {node: '>=12'}
    dev: true

  /lru-cache/9.1.1:
    resolution: {integrity: sha512-65/Jky17UwSb0BuB9V+MyDpsOtXKmYwzhyl+cOa9XUiI4uV2Ouy/2voFP3+al0BjZbJgMBD8FojMpAf+Z+qn4A==}
    engines: {node: 14 || >=16.14}
    dev: true

  /lunr/2.3.9:
    resolution: {integrity: sha512-zTU3DaZaF3Rt9rhN3uBMGQD3dD2/vFQqnvZCDv4dl5iOzq2IZQqTxu90r4E5J+nP70J3ilqVCrbho2eWaeW8Ow==}

  /make-dir/2.1.0:
    resolution: {integrity: sha512-LS9X+dc8KLxXCb8dni79fLIIUA5VyZoyjSMCwTluaXA0o27cCK0bhXkpgw+sTXVpPy/lSO57ilRixqk0vDmtRA==}
    engines: {node: '>=6'}
    dependencies:
      pify: 4.0.1
      semver: 5.7.1
    dev: true

  /make-dir/3.1.0:
    resolution: {integrity: sha512-g3FeP20LNwhALb/6Cz6Dd4F2ngze0jz7tbzrD2wAV+o9FeNHe4rL+yK2md0J/fiSf1sa1ADhXqi5+oVwOM/eGw==}
    engines: {node: '>=8'}
    dependencies:
      semver: 6.3.0
    dev: true

  /make-error/1.3.6:
    resolution: {integrity: sha512-s8UhlNe7vPKomQhC1qFelMokr/Sc3AgNbso3n74mVPA5LTZwkB9NlXf4XPamLxJE8h0gh73rM94xvwRT2CVInw==}
    dev: true

  /make-fetch-happen/10.2.1:
    resolution: {integrity: sha512-NgOPbRiaQM10DYXvN3/hhGVI2M5MtITFryzBGxHM5p4wnFxsVCbxkrBrDsk+EZ5OB4jEOT7AjDxtdF+KVEFT7w==}
    engines: {node: ^12.13.0 || ^14.15.0 || >=16.0.0}
    dependencies:
      agentkeepalive: 4.2.1
      cacache: 16.1.3
      http-cache-semantics: 4.1.1
      http-proxy-agent: 5.0.0
      https-proxy-agent: 5.0.1
      is-lambda: 1.0.1
      lru-cache: 7.18.1
      minipass: 3.3.6
      minipass-collect: 1.0.2
      minipass-fetch: 2.1.2
      minipass-flush: 1.0.5
      minipass-pipeline: 1.2.4
      negotiator: 0.6.3
      promise-retry: 2.0.1
      socks-proxy-agent: 7.0.0
      ssri: 9.0.1
    transitivePeerDependencies:
      - bluebird
      - supports-color
    dev: true

  /make-fetch-happen/11.1.1:
    resolution: {integrity: sha512-rLWS7GCSTcEujjVBs2YqG7Y4643u8ucvCJeSRqiLYhesrDuzeuFIk37xREzAsfQaqzl8b9rNCE4m6J8tvX4Q8w==}
    engines: {node: ^14.17.0 || ^16.13.0 || >=18.0.0}
    dependencies:
      agentkeepalive: 4.2.1
      cacache: 17.1.0
      http-cache-semantics: 4.1.1
      http-proxy-agent: 5.0.0
      https-proxy-agent: 5.0.1
      is-lambda: 1.0.1
      lru-cache: 7.18.1
      minipass: 5.0.0
      minipass-fetch: 3.0.3
      minipass-flush: 1.0.5
      minipass-pipeline: 1.2.4
      negotiator: 0.6.3
      promise-retry: 2.0.1
      socks-proxy-agent: 7.0.0
      ssri: 10.0.4
    transitivePeerDependencies:
      - supports-color
    dev: true

  /makeerror/1.0.12:
    resolution: {integrity: sha1-Pl3SB5qC6BLpg8xmEMSiyw6qgBo=}
    dependencies:
      tmpl: 1.0.5
    dev: true

  /map-obj/1.0.1:
    resolution: {integrity: sha512-7N/q3lyZ+LVCp7PzuxrJr4KMbBE2hW7BT7YNia330OFxIf4d3r5zVpicP2650l7CPN6RM9zOJRl3NGpqSiw3Eg==}
    engines: {node: '>=0.10.0'}
    dev: true

  /map-obj/4.3.0:
    resolution: {integrity: sha512-hdN1wVrZbb29eBGiGjJbeP8JbKjq1urkHJ/LIP/NY48MZ1QVXUsQBV1G1zvYFHn1XE06cwjBsOI2K3Ulnj1YXQ==}
    engines: {node: '>=8'}
    dev: true

  /marked/4.3.0:
    resolution: {integrity: sha512-PRsaiG84bK+AMvxziE/lCFss8juXjNaWzVbN5tXAm4XjeaS9NAHhop+PjQxz2A9h8Q4M/xGmzP8vqNwy6JeK0A==}
    engines: {node: '>= 12'}
    hasBin: true

  /md5.js/1.3.5:
    resolution: {integrity: sha1-tdB7jjIW4+J81yjXL3DR5qNCAF8=}
    dependencies:
      hash-base: 3.1.0
      inherits: 2.0.4
      safe-buffer: 5.2.1
    dev: true

  /media-typer/0.3.0:
    resolution: {integrity: sha1-hxDXrwqmJvj/+hzgAWhUUmMlV0g=}
    engines: {node: '>= 0.6'}
    dev: true

  /mem/1.1.0:
    resolution: {integrity: sha1-Xt1StIXKHZAP5kiVUFOZoN+kX3Y=}
    engines: {node: '>=4'}
    dependencies:
      mimic-fn: 1.2.0
    dev: true

  /memfs/3.4.13:
    resolution: {integrity: sha1-JIqL0jmzwkAXXNXsVI3lIn/E80U=}
    engines: {node: '>= 4.0.0'}
    dependencies:
      fs-monkey: 1.0.3
    dev: true

  /meow/8.1.2:
    resolution: {integrity: sha512-r85E3NdZ+mpYk1C6RjPFEMSE+s1iZMuHtsHAqY0DT3jZczl0diWUZ8g6oU7h0M9cD2EL+PzaYghhCLzR0ZNn5Q==}
    engines: {node: '>=10'}
    dependencies:
      '@types/minimist': 1.2.2
      camelcase-keys: 6.2.2
      decamelize-keys: 1.1.1
      hard-rejection: 2.1.0
      minimist-options: 4.1.0
      normalize-package-data: 3.0.3
      read-pkg-up: 7.0.1
      redent: 3.0.0
      trim-newlines: 3.0.1
      type-fest: 0.18.1
      yargs-parser: 20.2.4
    dev: true

  /merge-descriptors/1.0.1:
    resolution: {integrity: sha1-sAqqVW3YtEVoFQ7J0blT8/kMu2E=}
    dev: true

  /merge-stream/2.0.0:
    resolution: {integrity: sha512-abv/qOcuPfk3URPfDzmZU1LKmuw8kT+0nIHvKrKgFrwifol/doWcdA4ZqsWQ8ENrFKkd67Mfpo/LovbIUsbt3w==}
    dev: true

  /merge2/1.0.2:
    resolution: {integrity: sha1-3TlOoU4LICwmW1Z5cLqBNuEAO9s=}
    engines: {node: '>=0.10'}
    dev: true

  /merge2/1.4.1:
    resolution: {integrity: sha512-8q7VEgMJW4J8tcfVPy8g09NcQwZdbwFEqhe/WZkoIzjn/3TGDwtOCYtXGxA3O8tPzpczCCDgv+P2P5y00ZJOOg==}
    engines: {node: '>= 8'}
    dev: true

  /methods/1.1.2:
    resolution: {integrity: sha1-VSmk1nZUE07cxSZmVoNbD4Ua/O4=}
    engines: {node: '>= 0.6'}
    dev: true

  /micromatch/4.0.5:
    resolution: {integrity: sha512-DMy+ERcEW2q8Z2Po+WNXuw3c5YaUSFjAO5GsJqfEl7UjvtIuFKO6ZrKvcItdy98dwFI2N1tg3zNIdKaQT+aNdA==}
    engines: {node: '>=8.6'}
    dependencies:
      braces: 3.0.2
      picomatch: 2.3.1
    dev: true

  /mime-db/1.52.0:
    resolution: {integrity: sha1-u6vNwChZ9JhzAchW4zh85exDv3A=}
    engines: {node: '>= 0.6'}
    dev: true

  /mime-types/2.1.35:
    resolution: {integrity: sha1-OBqHG2KnNEUGYK497uRIE/cNlZo=}
    engines: {node: '>= 0.6'}
    dependencies:
      mime-db: 1.52.0
    dev: true

  /mime/1.6.0:
    resolution: {integrity: sha1-Ms2eXGRVO9WNGaVor0Uqz/BJgbE=}
    engines: {node: '>=4'}
    hasBin: true
    dev: true

  /mime/2.6.0:
    resolution: {integrity: sha1-oqaCqVzU0MsdYlfij4PafjWAA2c=}
    engines: {node: '>=4.0.0'}
    hasBin: true
    dev: true

  /mimic-fn/1.2.0:
    resolution: {integrity: sha512-jf84uxzwiuiIVKiOLpfYk7N46TSy8ubTonmneY9vrpHNAnp0QBt2BxWV9dO3/j+BoVAb+a5G6YDPW3M5HOdMWQ==}
    engines: {node: '>=4'}
    dev: true

  /mimic-fn/2.1.0:
    resolution: {integrity: sha512-OqbOk5oEQeAZ8WXWydlu9HJjz9WVdEIvamMCcXmuqUYjTknH/sqsWvhQ3vgwKFRR1HpjvNBKQ37nbJgYzGqGcg==}
    engines: {node: '>=6'}
    dev: true

  /min-indent/1.0.1:
    resolution: {integrity: sha512-I9jwMn07Sy/IwOj3zVkVik2JTvgpaykDZEigL6Rx6N9LbMywwUSMtxET+7lVoDLLd3O3IXwJwvuuns8UB/HeAg==}
    engines: {node: '>=4'}
    dev: true

  /minimalistic-assert/1.0.1:
    resolution: {integrity: sha1-LhlN4ERibUoQ5/f7wAznPoPk1cc=}
    dev: true

  /minimatch/3.0.5:
    resolution: {integrity: sha512-tUpxzX0VAzJHjLu0xUfFv1gwVp9ba3IOuRAVH2EGuRW8a5emA2FlACLqiT/lDVtS1W+TGNwqz3sWaNyLgDJWuw==}
    dependencies:
      brace-expansion: 1.1.11
    dev: true

  /minimatch/3.1.2:
    resolution: {integrity: sha512-J7p63hRiAjw1NDEww1W7i37+ByIrOWO5XQQAzZ3VOcL0PNybwpfmV/N05zFAzwQ9USyEcX6t3UO+K5aqBQOIHw==}
    dependencies:
      brace-expansion: 1.1.11
    dev: true

  /minimatch/5.1.6:
    resolution: {integrity: sha512-lKwV/1brpG6mBUFHtb7NUmtABCb2WZZmm2wNiOA5hAb8VdCS4B3dtMWyvcoViccwAW/COERjXLt0zP1zXUN26g==}
    engines: {node: '>=10'}
    dependencies:
      brace-expansion: 2.0.1
    dev: true

  /minimatch/6.2.0:
    resolution: {integrity: sha512-sauLxniAmvnhhRjFwPNnJKaPFYyddAgbYdeUpHULtCT/GhzdCx/MDNy+Y40lBxTQUrMzDE8e0S43Z5uqfO0REg==}
    engines: {node: '>=10'}
    dependencies:
      brace-expansion: 2.0.1
    dev: true

  /minimatch/8.0.4:
    resolution: {integrity: sha512-W0Wvr9HyFXZRGIDgCicunpQ299OKXs9RgZfaukz4qAW/pJhcpUfupc9c+OObPOFueNy8VSrZgEmDtk6Kh4WzDA==}
    engines: {node: '>=16 || 14 >=14.17'}
    dependencies:
      brace-expansion: 2.0.1
    dev: true

  /minimatch/9.0.0:
    resolution: {integrity: sha512-0jJj8AvgKqWN05mrwuqi8QYKx1WmYSUoKSxu5Qhs9prezTz10sxAHGNZe9J9cqIJzta8DWsleh2KaVaLl6Ru2w==}
    engines: {node: '>=16 || 14 >=14.17'}
    dependencies:
      brace-expansion: 2.0.1

  /minimist-options/4.1.0:
    resolution: {integrity: sha512-Q4r8ghd80yhO/0j1O3B2BjweX3fiHg9cdOwjJd2J76Q135c+NDxGCqdYKQ1SKBuFfgWbAUzBfvYjPUEeNgqN1A==}
    engines: {node: '>= 6'}
    dependencies:
      arrify: 1.0.1
      is-plain-obj: 1.1.0
      kind-of: 6.0.3
    dev: true

  /minimist/0.1.0:
    resolution: {integrity: sha512-wR5Ipl99t0mTGwLjQJnBjrP/O7zBbLZqvA3aw32DmLx+nXHfWctUjzDjnDx09pX1Po86WFQazF9xUzfMea3Cnw==}
    dev: true

  /minimist/1.2.8:
    resolution: {integrity: sha1-waRk52kzAuCCoHXO4MBXdBrEdyw=}
    dev: true

  /minipass-collect/1.0.2:
    resolution: {integrity: sha512-6T6lH0H8OG9kITm/Jm6tdooIbogG9e0tLgpY6mphXSm/A9u8Nq1ryBG+Qspiub9LjWlBPsPS3tWQ/Botq4FdxA==}
    engines: {node: '>= 8'}
    dependencies:
      minipass: 3.3.6
    dev: true

  /minipass-fetch/2.1.2:
    resolution: {integrity: sha512-LT49Zi2/WMROHYoqGgdlQIZh8mLPZmOrN2NdJjMXxYe4nkN6FUyuPuOAOedNJDrx0IRGg9+4guZewtp8hE6TxA==}
    engines: {node: ^12.13.0 || ^14.15.0 || >=16.0.0}
    dependencies:
      minipass: 3.3.6
      minipass-sized: 1.0.3
      minizlib: 2.1.2
    optionalDependencies:
      encoding: 0.1.13
    dev: true

  /minipass-fetch/3.0.3:
    resolution: {integrity: sha512-n5ITsTkDqYkYJZjcRWzZt9qnZKCT7nKCosJhHoj7S7zD+BP4jVbWs+odsniw5TA3E0sLomhTKOKjF86wf11PuQ==}
    engines: {node: ^14.17.0 || ^16.13.0 || >=18.0.0}
    dependencies:
      minipass: 5.0.0
      minipass-sized: 1.0.3
      minizlib: 2.1.2
    optionalDependencies:
      encoding: 0.1.13
    dev: true

  /minipass-flush/1.0.5:
    resolution: {integrity: sha512-JmQSYYpPUqX5Jyn1mXaRwOda1uQ8HP5KAT/oDSLCzt1BYRhQU0/hDtsB1ufZfEEzMZ9aAVmsBw8+FWsIXlClWw==}
    engines: {node: '>= 8'}
    dependencies:
      minipass: 3.3.6
    dev: true

  /minipass-json-stream/1.0.1:
    resolution: {integrity: sha512-ODqY18UZt/I8k+b7rl2AENgbWE8IDYam+undIJONvigAz8KR5GWblsFTEfQs0WODsjbSXWlm+JHEv8Gr6Tfdbg==}
    dependencies:
      jsonparse: 1.3.1
      minipass: 3.3.6
    dev: true

  /minipass-pipeline/1.2.4:
    resolution: {integrity: sha512-xuIq7cIOt09RPRJ19gdi4b+RiNvDFYe5JH+ggNvBqGqpQXcru3PcRmOZuHBKWK1Txf9+cQ+HMVN4d6z46LZP7A==}
    engines: {node: '>=8'}
    dependencies:
      minipass: 3.3.6
    dev: true

  /minipass-sized/1.0.3:
    resolution: {integrity: sha512-MbkQQ2CTiBMlA2Dm/5cY+9SWFEN8pzzOXi6rlM5Xxq0Yqbda5ZQy9sU75a673FE9ZK0Zsbr6Y5iP6u9nktfg2g==}
    engines: {node: '>=8'}
    dependencies:
      minipass: 3.3.6
    dev: true

  /minipass/3.3.6:
    resolution: {integrity: sha512-DxiNidxSEK+tHG6zOIklvNOwm3hvCrbUrdtzY74U6HKTJxvIDfOUL5W5P2Ghd3DTkhhKPYGqeNUIh5qcM4YBfw==}
    engines: {node: '>=8'}
    dependencies:
      yallist: 4.0.0
    dev: true

  /minipass/4.2.8:
    resolution: {integrity: sha512-fNzuVyifolSLFL4NzpF+wEF4qrgqaaKX0haXPQEdQ7NKAN+WecoKMHV09YcuL/DHxrUsYQOK3MiuDf7Ip2OXfQ==}
    engines: {node: '>=8'}
    dev: true

  /minipass/5.0.0:
    resolution: {integrity: sha512-3FnjYuehv9k6ovOEbyOswadCDPX1piCfhV8ncmYtHOjuPwylVWsghTLo7rabjC3Rx5xD4HDx8Wm1xnMF7S5qFQ==}
    engines: {node: '>=8'}
    dev: true

  /minizlib/2.1.2:
    resolution: {integrity: sha512-bAxsR8BVfj60DWXHE3u30oHzfl4G7khkSuPW+qvpd7jFRHm7dLxOjUk1EHACJ/hxLY8phGJ0YhYHZo7jil7Qdg==}
    engines: {node: '>= 8'}
    dependencies:
      minipass: 3.3.6
      yallist: 4.0.0
    dev: true

  /mkdirp-infer-owner/2.0.0:
    resolution: {integrity: sha512-sdqtiFt3lkOaYvTXSRIUjkIdPTcxgv5+fgqYE/5qgwdw12cOrAuzzgzvVExIkH/ul1oeHN3bCLOWSG3XOqbKKw==}
    engines: {node: '>=10'}
    dependencies:
      chownr: 2.0.0
      infer-owner: 1.0.4
      mkdirp: 1.0.4
    dev: true

  /mkdirp/0.5.6:
    resolution: {integrity: sha1-fe8D0kMtyuS6HWEURcSDlgYiVfY=}
    hasBin: true
    dependencies:
      minimist: 1.2.8
    dev: true

  /mkdirp/1.0.4:
    resolution: {integrity: sha1-PrXtYmInVteaXw4qIh3+utdcL34=}
    engines: {node: '>=10'}
    hasBin: true
    dev: true

  /modify-values/1.0.1:
    resolution: {integrity: sha512-xV2bxeN6F7oYjZWTe/YPAy6MN2M+sL4u/Rlm2AHCIVGfo2p1yGmBHQ6vHehl4bRTZBdHu3TSkWdYgkwpYzAGSw==}
    engines: {node: '>=0.10.0'}
    dev: true

  /moment/2.29.4:
    resolution: {integrity: sha1-Pb4FKIn+fBsu2Wb8s6dzKJZO8Qg=}
    dev: true

  /mrmime/1.0.1:
    resolution: {integrity: sha1-X5DIJfrUvdQdyRTv9dGoz9ryTyc=}
    engines: {node: '>=10'}
    dev: true

  /ms-rest-azure/2.6.2:
    resolution: {integrity: sha1-ZaCHma20F2eM5XImabwVynQLQp4=}
    dependencies:
      adal-node: 0.2.4
      async: 2.6.4
      ms-rest: 2.5.6
      request: 2.88.2
      uuid: 3.4.0
    transitivePeerDependencies:
      - debug
    dev: true

  /ms-rest/2.5.6:
    resolution: {integrity: sha1-FN51lCZDjqA4w+sni2ZHQK5g1tk=}
    dependencies:
      ajv: 6.12.3
      duplexer: 0.1.2
      http-signature: 1.3.6
      is-buffer: 1.1.6
      is-stream: 1.1.0
      moment: 2.29.4
      request: 2.88.2
      through: 2.3.8
      tunnel: 0.0.5
      uuid: 3.4.0
    dev: true

  /ms/2.0.0:
    resolution: {integrity: sha512-Tpp60P6IUJDTuOq/5Z8cdskzJujfwqfOTkrwIwj7IRISpnkJnT6SyJ4PCPnGMoFjC9ddhal5KVIYtAt97ix05A==}
    dev: true

  /ms/2.1.2:
    resolution: {integrity: sha1-0J0fNXtEP0kzgqjrPM0YOHKuYAk=}

  /ms/2.1.3:
    resolution: {integrity: sha512-6FlzubTLZG3J2a/NVCAleEhjzq5oxgHyaCU9yYXvcLsvoVaHJq/s5xXI6/XXP6tz7R9xAOtHnSO/tXtF3WRTlA==}
    dev: true

  /msgpack-lite/0.1.26:
    resolution: {integrity: sha1-3TxQsm8FnyXn7e42REGDWOKprYk=}
    hasBin: true
    dependencies:
      event-lite: 0.1.3
      ieee754: 1.2.1
      int64-buffer: 0.1.10
      isarray: 1.0.0

  /multicast-dns/7.2.5:
    resolution: {integrity: sha1-d+tGBX9NetvRbZKQ+nKZ9vpkzO0=}
    hasBin: true
    dependencies:
      dns-packet: 1.3.4
      thunky: 1.1.0
    dev: true

  /multimatch/5.0.0:
    resolution: {integrity: sha512-ypMKuglUrZUD99Tk2bUQ+xNQj43lPEfAeX2o9cTteAmShXy2VHDJpuwu1o0xqoKCt9jLVAvwyFKdLTPXKAfJyA==}
    engines: {node: '>=10'}
    dependencies:
      '@types/minimatch': 3.0.5
      array-differ: 3.0.0
      array-union: 2.1.0
      arrify: 2.0.1
      minimatch: 3.1.2
    dev: true

  /mute-stream/0.0.8:
    resolution: {integrity: sha512-nnbWWOkoWyUsTjKrhgD0dcz22mdkSnpYqbEjIm2nhwhuxlSkpywJmBo8h0ZqJdkp73mb90SssHkN4rsRaBAfAA==}
    dev: true

  /nanoid/3.3.4:
    resolution: {integrity: sha512-MqBkQh/OHTS2egovRtLk45wEyNXwF+cokD+1YPf9u5VfJiRdAiRwB2froX5Co9Rh20xs4siNPm8naNotSD6RBw==}
    engines: {node: ^10 || ^12 || ^13.7 || ^14 || >=15.0.1}
    hasBin: true

  /natural-compare-lite/1.4.0:
    resolution: {integrity: sha1-F7CVgZiJef3a/gIB6TG6kzyWy7Q=}
    dev: true

  /natural-compare/1.4.0:
    resolution: {integrity: sha1-Sr6/7tdUHywnrPspvbvRXI1bpPc=}
    dev: true

  /negotiator/0.6.3:
    resolution: {integrity: sha512-+EUsqGPLsM+j/zdChZjsnX51g4XrHFOIXwfnCVPGlQk/k5giakcKsuxCObBRu6DSm9opw/O6slWbJdghQM4bBg==}
    engines: {node: '>= 0.6'}
    dev: true

  /neo-async/2.6.2:
    resolution: {integrity: sha1-tKr7k+OustgXTKU88WOrfXMIMF8=}
    dev: true

  /next/12.3.4_biqbaboplfbrettd7655fr4n2y:
    resolution: {integrity: sha512-VcyMJUtLZBGzLKo3oMxrEF0stxh8HwuW976pAzlHhI3t8qJ4SROjCrSh1T24bhrbjw55wfZXAbXPGwPt5FLRfQ==}
    engines: {node: '>=12.22.0'}
    hasBin: true
    peerDependencies:
      fibers: '>= 3.1.0'
      node-sass: ^6.0.0 || ^7.0.0
      react: ^17.0.2 || ^18.0.0-0
      react-dom: ^17.0.2 || ^18.0.0-0
      sass: ^1.3.0
    peerDependenciesMeta:
      fibers:
        optional: true
      node-sass:
        optional: true
      sass:
        optional: true
    dependencies:
      '@next/env': 12.3.4
      '@swc/helpers': 0.4.11
      caniuse-lite: 1.0.30001458
      postcss: 8.4.14
      react: 18.2.0
      react-dom: 18.2.0_react@18.2.0
      styled-jsx: 5.0.7_react@18.2.0
      use-sync-external-store: 1.2.0_react@18.2.0
    optionalDependencies:
      '@next/swc-android-arm-eabi': 12.3.4
      '@next/swc-android-arm64': 12.3.4
      '@next/swc-darwin-arm64': 12.3.4
      '@next/swc-darwin-x64': 12.3.4
      '@next/swc-freebsd-x64': 12.3.4
      '@next/swc-linux-arm-gnueabihf': 12.3.4
      '@next/swc-linux-arm64-gnu': 12.3.4
      '@next/swc-linux-arm64-musl': 12.3.4
      '@next/swc-linux-x64-gnu': 12.3.4
      '@next/swc-linux-x64-musl': 12.3.4
      '@next/swc-win32-arm64-msvc': 12.3.4
      '@next/swc-win32-ia32-msvc': 12.3.4
      '@next/swc-win32-x64-msvc': 12.3.4
    transitivePeerDependencies:
      - '@babel/core'
      - babel-plugin-macros
    dev: false

  /no-case/3.0.4:
    resolution: {integrity: sha1-02H9XJgA9VhVGoNp/A3NRmK2Ek0=}
    dependencies:
      lower-case: 2.0.2
      tslib: 2.5.0
    dev: true

  /node-addon-api/3.2.1:
    resolution: {integrity: sha512-mmcei9JghVNDYydghQmeDX8KoAm0FAiYyIcUt/N4nhyAipB17pllZQDOJD2fotxABnt4Mdz+dKTO7eftLg4d0A==}
    dev: true

  /node-fetch/2.6.7:
    resolution: {integrity: sha512-ZjMPFEfVx5j+y2yF35Kzx5sF7kDzxuDj6ziH4FFbOp87zKDZNx8yExJIb05OGF4Nlt9IHFIMBkRl41VdvcNdbQ==}
    engines: {node: 4.x || >=6.0.0}
    peerDependencies:
      encoding: ^0.1.0
    peerDependenciesMeta:
      encoding:
        optional: true
    dependencies:
      whatwg-url: 5.0.0
    dev: true

  /node-fetch/2.6.9:
    resolution: {integrity: sha512-DJm/CJkZkRjKKj4Zi4BsKVZh3ValV5IR5s7LVZnW+6YMh0W1BfNA8XSs6DLMGYlId5F3KnA70uu2qepcR08Qqg==}
    engines: {node: 4.x || >=6.0.0}
    peerDependencies:
      encoding: ^0.1.0
    peerDependenciesMeta:
      encoding:
        optional: true
    dependencies:
      whatwg-url: 5.0.0
    dev: true

  /node-forge/1.3.1:
    resolution: {integrity: sha1-vo2iryQ7JBfV9kancGY6krfp3tM=}
    engines: {node: '>= 6.13.0'}
    dev: true

  /node-gyp-build/4.6.0:
    resolution: {integrity: sha512-NTZVKn9IylLwUzaKjkas1e4u2DLNcV4rdYagA4PWdPwW87Bi7z+BznyKSRwS/761tV/lzCGXplWsiaMjLqP2zQ==}
    hasBin: true
    dev: true

  /node-gyp/9.3.1:
    resolution: {integrity: sha512-4Q16ZCqq3g8awk6UplT7AuxQ35XN4R/yf/+wSAwcBUAjg7l58RTactWaP8fIDTi0FzI7YcVLujwExakZlfWkXg==}
    engines: {node: ^12.13 || ^14.13 || >=16}
    hasBin: true
    dependencies:
      env-paths: 2.2.1
      glob: 7.2.3
      graceful-fs: 4.2.10
      make-fetch-happen: 10.2.1
      nopt: 6.0.0
      npmlog: 6.0.2
      rimraf: 3.0.2
      semver: 7.3.8
      tar: 6.1.11
      which: 2.0.2
    transitivePeerDependencies:
      - bluebird
      - supports-color
    dev: true

  /node-int64/0.4.0:
    resolution: {integrity: sha1-h6kGXNs1XTGC2PlM4RGIuCXGijs=}
    dev: true

  /node-releases/2.0.10:
    resolution: {integrity: sha1-wxHrrjtqFIyJsYE/18TTwCTvU38=}
    dev: true

  /node.extend/2.0.2:
    resolution: {integrity: sha1-tEBFJUlKzJl0DzcDxJa31Rgsxsw=}
    engines: {node: '>=0.4.0'}
    dependencies:
      has: 1.0.3
      is: 3.3.0
    dev: true

  /nopt/6.0.0:
    resolution: {integrity: sha512-ZwLpbTgdhuZUnZzjd7nb1ZV+4DoiC6/sfiVKok72ym/4Tlf+DFdlHYmT2JPmcNNWV6Pi3SDf1kT+A4r9RTuT9g==}
    engines: {node: ^12.13.0 || ^14.15.0 || >=16.0.0}
    hasBin: true
    dependencies:
      abbrev: 1.1.1
    dev: true

  /nopt/7.1.0:
    resolution: {integrity: sha512-ZFPLe9Iu0tnx7oWhFxAo4s7QTn8+NNDDxYNaKLjE7Dp0tbakQ3M1QhQzsnzXHQBTUO3K9BmwaxnyO8Ayn2I95Q==}
    engines: {node: ^14.17.0 || ^16.13.0 || >=18.0.0}
    hasBin: true
    dependencies:
      abbrev: 2.0.0
    dev: true

  /normalize-package-data/2.5.0:
    resolution: {integrity: sha512-/5CMN3T0R4XTj4DcGaexo+roZSdSFW/0AOOTROrjxzCG1wrWXEsGbRKevjlIL+ZDE4sZlJr5ED4YW0yqmkK+eA==}
    dependencies:
      hosted-git-info: 2.8.9
      resolve: 1.22.1
      semver: 5.7.1
      validate-npm-package-license: 3.0.4
    dev: true

  /normalize-package-data/3.0.3:
    resolution: {integrity: sha512-p2W1sgqij3zMMyRC067Dg16bfzVH+w7hyegmpIvZ4JNjqtGOVAIvLmjBx3yP7YTe9vKJgkoNOPjwQGogDoMXFA==}
    engines: {node: '>=10'}
    dependencies:
      hosted-git-info: 4.1.0
      is-core-module: 2.11.0
      semver: 7.3.8
      validate-npm-package-license: 3.0.4
    dev: true

  /normalize-package-data/4.0.1:
    resolution: {integrity: sha512-EBk5QKKuocMJhB3BILuKhmaPjI8vNRSpIfO9woLC6NyHVkKKdVEdAO1mrT0ZfxNR1lKwCcTkuZfmGIFdizZ8Pg==}
    engines: {node: ^12.13.0 || ^14.15.0 || >=16.0.0}
    dependencies:
      hosted-git-info: 5.2.1
      is-core-module: 2.11.0
      semver: 7.3.8
      validate-npm-package-license: 3.0.4
    dev: true

  /normalize-package-data/5.0.0:
    resolution: {integrity: sha512-h9iPVIfrVZ9wVYQnxFgtw1ugSvGEMOlyPWWtm8BMJhnwyEL/FLbYbTY3V3PpjI/BUK67n9PEWDu6eHzu1fB15Q==}
    engines: {node: ^14.17.0 || ^16.13.0 || >=18.0.0}
    dependencies:
      hosted-git-info: 6.1.1
      is-core-module: 2.11.0
      semver: 7.3.8
      validate-npm-package-license: 3.0.4
    dev: true

  /normalize-path/3.0.0:
    resolution: {integrity: sha1-Dc1p/yOhybEf0JeDFmRKA4ghamU=}
    engines: {node: '>=0.10.0'}
    dev: true

  /npm-bundled/1.1.2:
    resolution: {integrity: sha512-x5DHup0SuyQcmL3s7Rx/YQ8sbw/Hzg0rj48eN0dV7hf5cmQq5PXIeioroH3raV1QC1yh3uTYuMThvEQF3iKgGQ==}
    dependencies:
      npm-normalize-package-bin: 1.0.1
    dev: true

  /npm-bundled/3.0.0:
    resolution: {integrity: sha512-Vq0eyEQy+elFpzsKjMss9kxqb9tG3YHg4dsyWuUENuzvSUWe1TCnW/vV9FkhvBk/brEDoDiVd+M1Btosa6ImdQ==}
    engines: {node: ^14.17.0 || ^16.13.0 || >=18.0.0}
    dependencies:
      npm-normalize-package-bin: 3.0.1
    dev: true

  /npm-install-checks/6.1.1:
    resolution: {integrity: sha512-dH3GmQL4vsPtld59cOn8uY0iOqRmqKvV+DLGwNXV/Q7MDgD2QfOADWd/mFXcIE5LVhYYGjA3baz6W9JneqnuCw==}
    engines: {node: ^14.17.0 || ^16.13.0 || >=18.0.0}
    dependencies:
      semver: 7.3.8
    dev: true

  /npm-normalize-package-bin/1.0.1:
    resolution: {integrity: sha512-EPfafl6JL5/rU+ot6P3gRSCpPDW5VmIzX959Ob1+ySFUuuYHWHekXpwdUZcKP5C+DS4GEtdJluwBjnsNDl+fSA==}
    dev: true

  /npm-normalize-package-bin/3.0.1:
    resolution: {integrity: sha512-dMxCf+zZ+3zeQZXKxmyuCKlIDPGuv8EF940xbkC4kQVDTtqoh6rJFO+JTKSA6/Rwi0getWmtuy4Itup0AMcaDQ==}
    engines: {node: ^14.17.0 || ^16.13.0 || >=18.0.0}
    dev: true

  /npm-package-arg/10.1.0:
    resolution: {integrity: sha512-uFyyCEmgBfZTtrKk/5xDfHp6+MdrqGotX/VoOyEEl3mBwiEE5FlBaePanazJSVMPT7vKepcjYBY2ztg9A3yPIA==}
    engines: {node: ^14.17.0 || ^16.13.0 || >=18.0.0}
    dependencies:
      hosted-git-info: 6.1.1
      proc-log: 3.0.0
      semver: 7.3.8
      validate-npm-package-name: 5.0.0
    dev: true

  /npm-package-arg/8.1.1:
    resolution: {integrity: sha512-CsP95FhWQDwNqiYS+Q0mZ7FAEDytDZAkNxQqea6IaAFJTAY9Lhhqyl0irU/6PMc7BGfUmnsbHcqxJD7XuVM/rg==}
    engines: {node: '>=10'}
    dependencies:
      hosted-git-info: 3.0.8
      semver: 7.3.8
      validate-npm-package-name: 3.0.0
    dev: true

  /npm-package-arg/9.1.2:
    resolution: {integrity: sha512-pzd9rLEx4TfNJkovvlBSLGhq31gGu2QDexFPWT19yCDh0JgnRhlBLNo5759N0AJmBk+kQ9Y/hXoLnlgFD+ukmg==}
    engines: {node: ^12.13.0 || ^14.15.0 || >=16.0.0}
    dependencies:
      hosted-git-info: 5.2.1
      proc-log: 2.0.1
      semver: 7.3.8
      validate-npm-package-name: 4.0.0
    dev: true

  /npm-packlist/5.1.1:
    resolution: {integrity: sha512-UfpSvQ5YKwctmodvPPkK6Fwk603aoVsf8AEbmVKAEECrfvL8SSe1A2YIwrJ6xmTHAITKPwwZsWo7WwEbNk0kxw==}
    engines: {node: ^12.13.0 || ^14.15.0 || >=16.0.0}
    hasBin: true
    dependencies:
      glob: 8.1.0
      ignore-walk: 5.0.1
      npm-bundled: 1.1.2
      npm-normalize-package-bin: 1.0.1
    dev: true

  /npm-packlist/7.0.4:
    resolution: {integrity: sha512-d6RGEuRrNS5/N84iglPivjaJPxhDbZmlbTwTDX2IbcRHG5bZCdtysYMhwiPvcF4GisXHGn7xsxv+GQ7T/02M5Q==}
    engines: {node: ^14.17.0 || ^16.13.0 || >=18.0.0}
    dependencies:
      ignore-walk: 6.0.3
    dev: true

  /npm-pick-manifest/8.0.1:
    resolution: {integrity: sha512-mRtvlBjTsJvfCCdmPtiu2bdlx8d/KXtF7yNXNWe7G0Z36qWA9Ny5zXsI2PfBZEv7SXgoxTmNaTzGSbbzDZChoA==}
    engines: {node: ^14.17.0 || ^16.13.0 || >=18.0.0}
    dependencies:
      npm-install-checks: 6.1.1
      npm-normalize-package-bin: 3.0.1
      npm-package-arg: 10.1.0
      semver: 7.3.8
    dev: true

  /npm-registry-fetch/13.3.0:
    resolution: {integrity: sha512-10LJQ/1+VhKrZjIuY9I/+gQTvumqqlgnsCufoXETHAPFTS3+M+Z5CFhZRDHGavmJ6rOye3UvNga88vl8n1r6gg==}
    engines: {node: ^12.13.0 || ^14.15.0 || >=16.0.0}
    dependencies:
      make-fetch-happen: 10.2.1
      minipass: 3.3.6
      minipass-fetch: 2.1.2
      minipass-json-stream: 1.0.1
      minizlib: 2.1.2
      npm-package-arg: 9.1.2
      proc-log: 2.0.1
    transitivePeerDependencies:
      - bluebird
      - supports-color
    dev: true

  /npm-registry-fetch/14.0.3:
    resolution: {integrity: sha512-YaeRbVNpnWvsGOjX2wk5s85XJ7l1qQBGAp724h8e2CZFFhMSuw9enom7K1mWVUtvXO1uUSFIAPofQK0pPN0ZcA==}
    engines: {node: ^14.17.0 || ^16.13.0 || >=18.0.0}
    dependencies:
      make-fetch-happen: 11.1.1
      minipass: 4.2.8
      minipass-fetch: 3.0.3
      minipass-json-stream: 1.0.1
      minizlib: 2.1.2
      npm-package-arg: 10.1.0
      proc-log: 3.0.0
    transitivePeerDependencies:
      - supports-color
    dev: true

  /npm-registry-fetch/14.0.5:
    resolution: {integrity: sha512-kIDMIo4aBm6xg7jOttupWZamsZRkAqMqwqqbVXnUqstY5+tapvv6bkH/qMR76jdgV+YljEUCyWx3hRYMrJiAgA==}
    engines: {node: ^14.17.0 || ^16.13.0 || >=18.0.0}
    dependencies:
      make-fetch-happen: 11.1.1
      minipass: 5.0.0
      minipass-fetch: 3.0.3
      minipass-json-stream: 1.0.1
      minizlib: 2.1.2
      npm-package-arg: 10.1.0
      proc-log: 3.0.0
    transitivePeerDependencies:
      - supports-color
    dev: true

  /npm-run-path/2.0.2:
    resolution: {integrity: sha512-lJxZYlT4DW/bRUtFh1MQIWqmLwQfAxnqWG4HhEdjMlkrJYnJn0Jrr2u3mgxqaWsdiBc76TYkTG/mhrnYTuzfHw==}
    engines: {node: '>=4'}
    dependencies:
      path-key: 2.0.1
    dev: true

  /npm-run-path/4.0.1:
    resolution: {integrity: sha512-S48WzZW777zhNIrn7gxOlISNAqi9ZC/uQFnRdbeIHhZhCA6UqpkOT8T1G7BvfdgP4Er8gF4sUbaS0i7QvIfCWw==}
    engines: {node: '>=8'}
    dependencies:
      path-key: 3.1.1
    dev: true

  /npmlog/6.0.2:
    resolution: {integrity: sha512-/vBvz5Jfr9dT/aFWd0FIRf+T/Q2WBsLENygUaFUqstqsycmZAP/t5BvFJTK0viFmSUxiUKTUplWy5vt+rvKIxg==}
    engines: {node: ^12.13.0 || ^14.15.0 || >=16.0.0}
    dependencies:
      are-we-there-yet: 3.0.1
      console-control-strings: 1.1.0
      gauge: 4.0.4
      set-blocking: 2.0.0
    dev: true

  /npmlog/7.0.1:
    resolution: {integrity: sha512-uJ0YFk/mCQpLBt+bxN88AKd+gyqZvZDbtiNxk6Waqcj2aPRyfVx8ITawkyQynxUagInjdYT1+qj4NfA5KJJUxg==}
    engines: {node: ^14.17.0 || ^16.13.0 || >=18.0.0}
    dependencies:
      are-we-there-yet: 4.0.0
      console-control-strings: 1.1.0
      gauge: 5.0.1
      set-blocking: 2.0.0
    dev: true

  /nth-check/2.1.1:
    resolution: {integrity: sha1-yeq0KO/842zWuSySS9sADvHx7R0=}
    dependencies:
      boolbase: 1.0.0
    dev: true

  /number-is-nan/1.0.1:
    resolution: {integrity: sha1-CXtgK1NCKlIsGvuHkDGDNpQaAR0=}
    engines: {node: '>=0.10.0'}
    dev: true

  /nwsapi/2.2.2:
    resolution: {integrity: sha1-5UGIY+eQXfZ9UeyVk41nv4AfC7A=}
    dev: true

  /nx/15.8.2:
    resolution: {integrity: sha512-5IxWOoEhWatm9KuYGj55GoPRT7J7+AI4T5DP/OiaOVQG7OEuX86DujpoLr3SKBrDSfaWWXPwNO7xMxLqFAdEtw==}
    hasBin: true
    requiresBuild: true
    peerDependencies:
      '@swc-node/register': ^1.4.2
      '@swc/core': ^1.2.173
    peerDependenciesMeta:
      '@swc-node/register':
        optional: true
      '@swc/core':
        optional: true
    dependencies:
      '@nrwl/cli': 15.8.2
      '@nrwl/tao': 15.8.2
      '@parcel/watcher': 2.0.4
      '@yarnpkg/lockfile': 1.1.0
      '@yarnpkg/parsers': 3.0.0-rc.39
      '@zkochan/js-yaml': 0.0.6
      axios: 1.3.4
      chalk: 4.1.2
      cli-cursor: 3.1.0
      cli-spinners: 2.6.1
      cliui: 7.0.4
      dotenv: 10.0.0
      enquirer: 2.3.6
      fast-glob: 3.2.7
      figures: 3.2.0
      flat: 5.0.2
      fs-extra: 11.1.0
      glob: 7.1.4
      ignore: 5.2.4
      js-yaml: 4.1.0
      jsonc-parser: 3.2.0
      lines-and-columns: 2.0.3
      minimatch: 3.0.5
      npm-run-path: 4.0.1
      open: 8.4.2
      semver: 7.3.4
      string-width: 4.2.3
      strong-log-transformer: 2.1.0
      tar-stream: 2.2.0
      tmp: 0.2.1
      tsconfig-paths: 4.1.2
      tslib: 2.5.0
      v8-compile-cache: 2.3.0
      yargs: 17.7.1
      yargs-parser: 21.1.1
    optionalDependencies:
      '@nrwl/nx-darwin-arm64': 15.8.2
      '@nrwl/nx-darwin-x64': 15.8.2
      '@nrwl/nx-linux-arm-gnueabihf': 15.8.2
      '@nrwl/nx-linux-arm64-gnu': 15.8.2
      '@nrwl/nx-linux-arm64-musl': 15.8.2
      '@nrwl/nx-linux-x64-gnu': 15.8.2
      '@nrwl/nx-linux-x64-musl': 15.8.2
      '@nrwl/nx-win32-arm64-msvc': 15.8.2
      '@nrwl/nx-win32-x64-msvc': 15.8.2
    transitivePeerDependencies:
      - debug
    dev: true

  /oauth-sign/0.9.0:
    resolution: {integrity: sha1-R6ewFrqmi1+g7PPe4IqFxnmsZFU=}
    dev: true

  /object-assign/4.1.1:
    resolution: {integrity: sha1-IQmtx5ZYh8/AXLvUQsrIv7s2CGM=}
    engines: {node: '>=0.10.0'}

  /object-inspect/1.12.3:
    resolution: {integrity: sha1-umLf/WfuJWyMCG365p4BbNHxmLk=}

  /object-keys/1.1.1:
    resolution: {integrity: sha1-HEfyct8nfzsdrwYWd9nILiMixg4=}
    engines: {node: '>= 0.4'}
    dev: true

  /object.assign/4.1.4:
    resolution: {integrity: sha1-lnPHx8NRq4xNC1FvQ0Pr9N+3eZ8=}
    engines: {node: '>= 0.4'}
    dependencies:
      call-bind: 1.0.2
      define-properties: 1.2.0
      has-symbols: 1.0.3
      object-keys: 1.1.1
    dev: true

  /object.entries/1.1.6:
    resolution: {integrity: sha1-lzfQ5bgpHt00Cj4yZLuKOwDV+iM=}
    engines: {node: '>= 0.4'}
    dependencies:
      call-bind: 1.0.2
      define-properties: 1.2.0
      es-abstract: 1.21.1
    dev: true

  /object.fromentries/2.0.6:
    resolution: {integrity: sha1-zbBNoIxTnP+pEtzTaLiG4JBL+nM=}
    engines: {node: '>= 0.4'}
    dependencies:
      call-bind: 1.0.2
      define-properties: 1.2.0
      es-abstract: 1.21.1
    dev: true

  /object.hasown/1.1.2:
    resolution: {integrity: sha1-+RniH61Os4pXvGNFs6/UllFcP5I=}
    dependencies:
      define-properties: 1.2.0
      es-abstract: 1.21.1
    dev: true

  /object.values/1.1.6:
    resolution: {integrity: sha1-SruqceukfWNYnUAoVvkIJD7qmx0=}
    engines: {node: '>= 0.4'}
    dependencies:
      call-bind: 1.0.2
      define-properties: 1.2.0
      es-abstract: 1.21.1
    dev: true

  /obuf/1.1.2:
    resolution: {integrity: sha1-Cb6jND1BhZ69RGKS0RydTbYZCE4=}
    dev: true

  /on-finished/2.4.1:
    resolution: {integrity: sha1-WMjEQRblSEWtV/FKsQsDUzGErD8=}
    engines: {node: '>= 0.8'}
    dependencies:
      ee-first: 1.1.1
    dev: true

  /on-headers/1.0.2:
    resolution: {integrity: sha1-dysK5qqlJcOZ5Imt+tkMQD6zwo8=}
    engines: {node: '>= 0.8'}
    dev: true

  /once/1.4.0:
    resolution: {integrity: sha512-lNaJgI+2Q5URQBkccEKHTQOPaXdUxnZZElQTZY0MFUAuaEqe1E+Nyvgdz/aIyNi6Z9MzO5dv1H8n58/GELp3+w==}
    dependencies:
      wrappy: 1.0.2
    dev: true

  /onetime/5.1.2:
    resolution: {integrity: sha512-kbpaSSGJTWdAY5KPVeMOKXSrPtr8C8C7wodJbcsd51jRnmD+GZu8Y0VoU6Dm5Z4vWr0Ig/1NKuWRKf7j5aaYSg==}
    engines: {node: '>=6'}
    dependencies:
      mimic-fn: 2.1.0
    dev: true

  /open/8.4.2:
    resolution: {integrity: sha512-7x81NCL719oNbsq/3mh+hVrAWmFuEYUqrq/Iw3kUzH8ReypT9QQ0BLoJS7/G9k6N81XjW4qHWtjWwe/9eLy1EQ==}
    engines: {node: '>=12'}
    dependencies:
      define-lazy-prop: 2.0.0
      is-docker: 2.2.1
      is-wsl: 2.2.0
    dev: true

  /opener/1.5.2:
    resolution: {integrity: sha1-XTfh81B3udysQwE3InGv3rKhNZg=}
    hasBin: true
    dev: true

  /optionator/0.8.3:
    resolution: {integrity: sha1-hPodA2/p08fiHZmIS2ARZ+yPtJU=}
    engines: {node: '>= 0.8.0'}
    dependencies:
      deep-is: 0.1.4
      fast-levenshtein: 2.0.6
      levn: 0.3.0
      prelude-ls: 1.1.2
      type-check: 0.3.2
      word-wrap: 1.2.3
    dev: true

  /optionator/0.9.1:
    resolution: {integrity: sha1-TyNqY3Pa4FZqbUPhMmZ09QwpFJk=}
    engines: {node: '>= 0.8.0'}
    dependencies:
      deep-is: 0.1.4
      fast-levenshtein: 2.0.6
      levn: 0.4.1
      prelude-ls: 1.2.1
      type-check: 0.4.0
      word-wrap: 1.2.3
    dev: true

  /ora/5.4.1:
    resolution: {integrity: sha512-5b6Y85tPxZZ7QytO+BQzysW31HJku27cRIlkbAXaNx+BdcVi+LlRFmVXzeF6a7JCwJpyw5c4b+YSVImQIrBpuQ==}
    engines: {node: '>=10'}
    dependencies:
      bl: 4.1.0
      chalk: 4.1.2
      cli-cursor: 3.1.0
      cli-spinners: 2.7.0
      is-interactive: 1.0.0
      is-unicode-supported: 0.1.0
      log-symbols: 4.1.0
      strip-ansi: 6.0.1
      wcwidth: 1.0.1
    dev: true

  /os-locale/2.1.0:
    resolution: {integrity: sha1-QrwpAKa1uL0XN2yOiCtlr8zyS/I=}
    engines: {node: '>=4'}
    dependencies:
      execa: 0.7.0
      lcid: 1.0.0
      mem: 1.1.0
    dev: true

  /os-tmpdir/1.0.2:
    resolution: {integrity: sha512-D2FR03Vir7FIu45XBY20mTb+/ZSWB00sjU9jdQXt83gDrI4Ztz5Fs7/yy74g2N5SVQY4xY1qDr4rNddwYRVX0g==}
    engines: {node: '>=0.10.0'}
    dev: true

  /p-finally/1.0.0:
    resolution: {integrity: sha512-LICb2p9CB7FS+0eR1oqWnHhp0FljGLZCWBE9aix0Uye9W8LTQPwMTYVGWQWIw9RdQiDg4+epXQODwIYJtSJaow==}
    engines: {node: '>=4'}
    dev: true

  /p-limit/1.3.0:
    resolution: {integrity: sha512-vvcXsLAJ9Dr5rQOPk7toZQZJApBl2K4J6dANSsEuh6QI41JYcsS/qhTGa9ErIUUgK3WNQoJYvylxvjqmiqEA9Q==}
    engines: {node: '>=4'}
    dependencies:
      p-try: 1.0.0
    dev: true

  /p-limit/2.3.0:
    resolution: {integrity: sha512-//88mFWSJx8lxCzwdAABTJL2MyWB12+eIY7MDL2SqLmAkeKU9qxRvWuSyTjm3FUmpBEMuFfckAIqEaVGUDxb6w==}
    engines: {node: '>=6'}
    dependencies:
      p-try: 2.2.0
    dev: true

  /p-limit/3.1.0:
    resolution: {integrity: sha512-TYOanM3wGwNGsZN2cVTYPArw454xnXj5qmWF1bEoAc4+cU/ol7GVh7odevjp1FNHduHc3KZMcFduxU5Xc6uJRQ==}
    engines: {node: '>=10'}
    dependencies:
      yocto-queue: 0.1.0
    dev: true

  /p-locate/2.0.0:
    resolution: {integrity: sha512-nQja7m7gSKuewoVRen45CtVfODR3crN3goVQ0DDZ9N3yHxgpkuBhZqsaiotSQRrADUrne346peY7kT3TSACykg==}
    engines: {node: '>=4'}
    dependencies:
      p-limit: 1.3.0
    dev: true

  /p-locate/4.1.0:
    resolution: {integrity: sha512-R79ZZ/0wAxKGu3oYMlz8jy/kbhsNrS7SKZ7PxEHBgJ5+F2mtFW2fK2cOtBh1cHYkQsbzFV7I+EoRKe6Yt0oK7A==}
    engines: {node: '>=8'}
    dependencies:
      p-limit: 2.3.0
    dev: true

  /p-locate/5.0.0:
    resolution: {integrity: sha512-LaNjtRWUBY++zB5nE/NwcaoMylSPk+S+ZHNB1TzdbMJMny6dynpAGt7X/tl/QYq3TIeE6nxHppbo2LGymrG5Pw==}
    engines: {node: '>=10'}
    dependencies:
      p-limit: 3.1.0
    dev: true

  /p-map-series/2.1.0:
    resolution: {integrity: sha512-RpYIIK1zXSNEOdwxcfe7FdvGcs7+y5n8rifMhMNWvaxRNMPINJHF5GDeuVxWqnfrcHPSCnp7Oo5yNXHId9Av2Q==}
    engines: {node: '>=8'}
    dev: true

  /p-map/4.0.0:
    resolution: {integrity: sha512-/bjOqmgETBYB5BoEeGVea8dmvHb2m9GLy1E9W43yeyfP6QQCZGFNa+XRceJEuDB6zqr+gKpIAmlLebMpykw/MQ==}
    engines: {node: '>=10'}
    dependencies:
      aggregate-error: 3.1.0
    dev: true

  /p-pipe/3.1.0:
    resolution: {integrity: sha512-08pj8ATpzMR0Y80x50yJHn37NF6vjrqHutASaX5LiH5npS9XPvrUmscd9MF5R4fuYRHOxQR1FfMIlF7AzwoPqw==}
    engines: {node: '>=8'}
    dev: true

  /p-queue/6.6.2:
    resolution: {integrity: sha512-RwFpb72c/BhQLEXIZ5K2e+AhgNVmIejGlTgiB9MzZ0e93GRvqZ7uSi0dvRF7/XIXDeNkra2fNHBxTyPDGySpjQ==}
    engines: {node: '>=8'}
    dependencies:
      eventemitter3: 4.0.7
      p-timeout: 3.2.0
    dev: true

  /p-reduce/2.1.0:
    resolution: {integrity: sha512-2USApvnsutq8uoxZBGbbWM0JIYLiEMJ9RlaN7fAzVNb9OZN0SHjjTTfIcb667XynS5Y1VhwDJVDa72TnPzAYWw==}
    engines: {node: '>=8'}
    dev: true

  /p-retry/4.6.2:
    resolution: {integrity: sha1-m6rnGEBX7dThcjHO4EJkEG4JKhY=}
    engines: {node: '>=8'}
    dependencies:
      '@types/retry': 0.12.0
      retry: 0.13.1
    dev: true

  /p-timeout/3.2.0:
    resolution: {integrity: sha512-rhIwUycgwwKcP9yTOOFK/AKsAopjjCakVqLHePO3CC6Mir1Z99xT+R63jZxAT5lFZLa2inS5h+ZS2GvR99/FBg==}
    engines: {node: '>=8'}
    dependencies:
      p-finally: 1.0.0
    dev: true

  /p-try/1.0.0:
    resolution: {integrity: sha512-U1etNYuMJoIz3ZXSrrySFjsXQTWOx2/jdi86L+2pRvph/qMKL6sbcCYdH23fqsbm8TH2Gn0OybpT4eSFlCVHww==}
    engines: {node: '>=4'}
    dev: true

  /p-try/2.2.0:
    resolution: {integrity: sha512-R4nPAVTAU0B9D35/Gk3uJf/7XYbQcyohSKdvAxIRSNghFl4e71hVoGnBNQz9cWaXxO2I10KTC+3jMdvvoKw6dQ==}
    engines: {node: '>=6'}
    dev: true

  /p-waterfall/2.1.1:
    resolution: {integrity: sha512-RRTnDb2TBG/epPRI2yYXsimO0v3BXC8Yd3ogr1545IaqKK17VGhbWVeGGN+XfCm/08OK8635nH31c8bATkHuSw==}
    engines: {node: '>=8'}
    dependencies:
      p-reduce: 2.1.0
    dev: true

  /pacote/15.1.1:
    resolution: {integrity: sha512-eeqEe77QrA6auZxNHIp+1TzHQ0HBKf5V6c8zcaYZ134EJe1lCi+fjXATkNiEEfbG+e50nu02GLvUtmZcGOYabQ==}
    engines: {node: ^14.17.0 || ^16.13.0 || >=18.0.0}
    hasBin: true
    dependencies:
      '@npmcli/git': 4.0.4
      '@npmcli/installed-package-contents': 2.0.2
      '@npmcli/promise-spawn': 6.0.2
      '@npmcli/run-script': 6.0.2
      cacache: 17.1.0
      fs-minipass: 3.0.2
      minipass: 4.2.8
      npm-package-arg: 10.1.0
      npm-packlist: 7.0.4
      npm-pick-manifest: 8.0.1
      npm-registry-fetch: 14.0.5
      proc-log: 3.0.0
      promise-retry: 2.0.1
      read-package-json: 6.0.3
      read-package-json-fast: 3.0.2
      sigstore: 1.5.1
      ssri: 10.0.4
      tar: 6.1.11
    transitivePeerDependencies:
      - bluebird
      - supports-color
    dev: true

  /pako/1.0.11:
    resolution: {integrity: sha1-bJWZ00DVTf05RjgCUqNXBaa5kr8=}

  /pako/2.1.0:
    resolution: {integrity: sha1-JmzDf5jH2INUXREzXAD71AYsmoY=}
    dev: false

  /param-case/3.0.4:
    resolution: {integrity: sha1-fRf+SqEr3jTUp32RrPtiGcqtAcU=}
    dependencies:
      dot-case: 3.0.4
      tslib: 2.5.0
    dev: true

  /parent-module/1.0.1:
    resolution: {integrity: sha512-GQ2EWRpQV8/o+Aw8YqtfZZPfNRWZYkbidE9k5rpl/hC3vtHHBfGm2Ifi6qWV+coDGkrUKZAxE3Lot5kcsRlh+g==}
    engines: {node: '>=6'}
    dependencies:
      callsites: 3.1.0
    dev: true

  /parse-conflict-json/3.0.1:
    resolution: {integrity: sha512-01TvEktc68vwbJOtWZluyWeVGWjP+bZwXtPDMQVbBKzbJ/vZBif0L69KH1+cHv1SZ6e0FKLvjyHe8mqsIqYOmw==}
    engines: {node: ^14.17.0 || ^16.13.0 || >=18.0.0}
    dependencies:
      json-parse-even-better-errors: 3.0.0
      just-diff: 6.0.2
      just-diff-apply: 5.5.0
    dev: true

  /parse-json/2.2.0:
    resolution: {integrity: sha512-QR/GGaKCkhwk1ePQNYDRKYZ3mwU9ypsKhB0XyFnLQdomyEqk3e8wpW3V5Jp88zbxK4n5ST1nqo+g9juTpownhQ==}
    engines: {node: '>=0.10.0'}
    dependencies:
      error-ex: 1.3.2
    dev: true

  /parse-json/4.0.0:
    resolution: {integrity: sha512-aOIos8bujGN93/8Ox/jPLh7RwVnPEysynVFE+fQZyg6jKELEHwzgKdLRFHUgXJL6kylijVSBC4BvN9OmsB48Rw==}
    engines: {node: '>=4'}
    dependencies:
      error-ex: 1.3.2
      json-parse-better-errors: 1.0.2
    dev: true

  /parse-json/5.2.0:
    resolution: {integrity: sha512-ayCKvm/phCGxOkYRSCM82iDwct8/EonSEgCSxWxD7ve6jHggsFl4fZVQBPRNgQoKiuV/odhFrGzQXZwbifC8Rg==}
    engines: {node: '>=8'}
    dependencies:
      '@babel/code-frame': 7.18.6
      error-ex: 1.3.2
      json-parse-even-better-errors: 2.3.1
      lines-and-columns: 1.2.4
    dev: true

  /parse-path/7.0.0:
    resolution: {integrity: sha512-Euf9GG8WT9CdqwuWJGdf3RkUcTBArppHABkO7Lm8IzRQp0e2r/kkFnmhu4TSK30Wcu5rVAZLmfPKSBBi9tWFog==}
    dependencies:
      protocols: 2.0.1
    dev: true

  /parse-url/8.1.0:
    resolution: {integrity: sha512-xDvOoLU5XRrcOZvnI6b8zA6n9O9ejNk/GExuz1yBuWUGn9KA97GI6HTs6u02wKara1CeVmZhH+0TZFdWScR89w==}
    dependencies:
      parse-path: 7.0.0
    dev: true

  /parse5/7.1.2:
    resolution: {integrity: sha1-Bza+u/13eTgjJAojt/xeAQt/jjI=}
    dependencies:
      entities: 4.4.0
    dev: true

  /parseurl/1.3.3:
    resolution: {integrity: sha1-naGee+6NEt/wUT7Vt2lXeTvC6NQ=}
    engines: {node: '>= 0.8'}
    dev: true

  /pascal-case/3.1.2:
    resolution: {integrity: sha1-tI4O8rmOIF58Ha50fQsVCCN2YOs=}
    dependencies:
      no-case: 3.0.4
      tslib: 2.5.0
    dev: true

  /path-exists/3.0.0:
    resolution: {integrity: sha512-bpC7GYwiDYQ4wYLe+FA8lhRjhQCMcQGuSgGGqDkg/QerRWw9CmGRT0iSOVRSZJ29NMLZgIzqaljJ63oaL4NIJQ==}
    engines: {node: '>=4'}
    dev: true

  /path-exists/4.0.0:
    resolution: {integrity: sha512-ak9Qy5Q7jYb2Wwcey5Fpvg2KoAc/ZIhLSLOSBmRmygPsGwkVVt0fZa0qrtMz+m6tJTAHfZQ8FnmB4MG4LWy7/w==}
    engines: {node: '>=8'}
    dev: true

  /path-is-absolute/1.0.1:
    resolution: {integrity: sha512-AVbw3UJ2e9bq64vSaS9Am0fje1Pa8pbGqTTsmXfaIiMpnr5DlDhfJOuLj9Sf95ZPVDAUerDfEk88MPmPe7UCQg==}
    engines: {node: '>=0.10.0'}
    dev: true

  /path-is-inside/1.0.2:
    resolution: {integrity: sha1-NlQX3t5EQw0cEa9hAn+s8HS9/FM=}
    dev: true

  /path-key/2.0.1:
    resolution: {integrity: sha512-fEHGKCSmUSDPv4uoj8AlD+joPlq3peND+HRYyxFz4KPw4z926S/b8rIuFs2FYJg3BwsxJf6A9/3eIdLaYC+9Dw==}
    engines: {node: '>=4'}
    dev: true

  /path-key/3.1.1:
    resolution: {integrity: sha512-ojmeN0qd+y0jszEtoY48r0Peq5dwMEkIlCOu6Q5f41lfkswXuKtYrhgoTpLnyIcHm24Uhqx+5Tqm2InSwLhE6Q==}
    engines: {node: '>=8'}
    dev: true

  /path-parse/1.0.7:
    resolution: {integrity: sha1-+8EUtgykKzDZ2vWFjkvWi77bZzU=}
    dev: true

  /path-scurry/1.9.1:
    resolution: {integrity: sha512-UgmoiySyjFxP6tscZDgWGEAgsW5ok8W3F5CJDnnH2pozwSTGE6eH7vwTotMwATWA2r5xqdkKdxYPkwlJjAI/3g==}
    engines: {node: '>=16 || 14 >=14.17'}
    dependencies:
      lru-cache: 9.1.1
      minipass: 5.0.0
    dev: true

  /path-to-regexp/0.1.7:
    resolution: {integrity: sha1-32BBeABfUi8V60SQ5yR6G/qmf4w=}
    dev: true

  /path-type/2.0.0:
    resolution: {integrity: sha512-dUnb5dXUf+kzhC/W/F4e5/SkluXIFf5VUHolW1Eg1irn1hGWjPGdsRcvYJ1nD6lhk8Ir7VM0bHJKsYTx8Jx9OQ==}
    engines: {node: '>=4'}
    dependencies:
      pify: 2.3.0
    dev: true

  /path-type/3.0.0:
    resolution: {integrity: sha512-T2ZUsdZFHgA3u4e5PfPbjd7HDDpxPnQb5jN0SrDsjNSuVXHJqtwTnWqG0B1jZrgmJ/7lj1EmVIByWt1gxGkWvg==}
    engines: {node: '>=4'}
    dependencies:
      pify: 3.0.0
    dev: true

  /path-type/4.0.0:
    resolution: {integrity: sha512-gDKb8aZMDeD/tZWs9P6+q0J9Mwkdl6xMV8TjnGP3qJVJ06bdMgkbBlLU8IdfOsIsFz2BW1rNVT3XuNEl8zPAvw==}
    engines: {node: '>=8'}
    dev: true

  /path/0.12.7:
    resolution: {integrity: sha1-1NwqUGxM4hl+tIHr/NWzbAFAsQ8=}
    dependencies:
      process: 0.11.10
      util: 0.10.4
    dev: true

  /performance-now/2.1.0:
    resolution: {integrity: sha1-Ywn04OX6kT7BxpMHrjZLSzd8nns=}
    dev: true

  /picocolors/1.0.0:
    resolution: {integrity: sha512-1fygroTLlHu66zi26VoTDv8yRgm0Fccecssto+MhsZ0D/DGW2sm8E8AjW7NU5VVTRt5GxbeZ5qBuJr+HyLYkjQ==}

  /picomatch/2.3.1:
    resolution: {integrity: sha512-JU3teHTNjmE2VCGFzuY8EXzCDVwEqB2a8fsIvwaStHhAWJEeVd1o1QD80CU6+ZdEXXSLbSsuLwJjkCBWqRQUVA==}
    engines: {node: '>=8.6'}
    dev: true

  /pify/2.3.0:
    resolution: {integrity: sha1-7RQaasBDqEnqWISY59yosVMw6Qw=}
    engines: {node: '>=0.10.0'}
    dev: true

  /pify/3.0.0:
    resolution: {integrity: sha512-C3FsVNH1udSEX48gGX1xfvwTWfsYWj5U+8/uK15BGzIGrKoUpghX8hWZwa/OFnakBiiVNmBvemTJR5mcy7iPcg==}
    engines: {node: '>=4'}
    dev: true

  /pify/4.0.1:
    resolution: {integrity: sha512-uB80kBFb/tfd68bVleG9T5GGsGPjJrLAUpR5PZIrhBnIaRTQRjqdJSsIKkOP6OAIFbj7GOrcudc5pNjZ+geV2g==}
    engines: {node: '>=6'}
    dev: true

  /pify/5.0.0:
    resolution: {integrity: sha512-eW/gHNMlxdSP6dmG6uJip6FXN0EQBwm2clYYd8Wul42Cwu/DK8HEftzsapcNdYe2MfLiIwZqsDk2RDEsTE79hA==}
    engines: {node: '>=10'}
    dev: true

  /pinkie-promise/2.0.1:
    resolution: {integrity: sha1-ITXW36ejWMBprJsXh3YogihFD/o=}
    engines: {node: '>=0.10.0'}
    dependencies:
      pinkie: 2.0.4
    dev: true

  /pinkie/2.0.4:
    resolution: {integrity: sha1-clVrgM+g1IqXToDnckjoDtT3+HA=}
    engines: {node: '>=0.10.0'}
    dev: true

  /pirates/4.0.5:
    resolution: {integrity: sha1-/uw1LqXDJo+yOjfHAqsWmfNaXzs=}
    engines: {node: '>= 6'}
    dev: true

  /pkg-dir/4.2.0:
    resolution: {integrity: sha512-HRDzbaKjC+AOWVXxAU/x54COGeIv9eb+6CkDSQoNTt4XyWoIJvuPsXizxu/Fr23EiekbtZwmh1IcIG/l/a10GQ==}
    engines: {node: '>=8'}
    dependencies:
      find-up: 4.1.0
    dev: true

  /postcss-modules-extract-imports/3.0.0_postcss@8.4.21:
    resolution: {integrity: sha1-zaHwR8CugMl9vijD52pDuIAldB0=}
    engines: {node: ^10 || ^12 || >= 14}
    peerDependencies:
      postcss: ^8.1.0
    dependencies:
      postcss: 8.4.21
    dev: true

  /postcss-modules-local-by-default/4.0.0_postcss@8.4.21:
    resolution: {integrity: sha1-67tU+uFZjuz99pGgKz/zs5ClpRw=}
    engines: {node: ^10 || ^12 || >= 14}
    peerDependencies:
      postcss: ^8.1.0
    dependencies:
      icss-utils: 5.1.0_postcss@8.4.21
      postcss: 8.4.21
      postcss-selector-parser: 6.0.11
      postcss-value-parser: 4.2.0
    dev: true

  /postcss-modules-scope/3.0.0_postcss@8.4.21:
    resolution: {integrity: sha1-nvMVFFbTu/oSDKRImN/Kby+gHwY=}
    engines: {node: ^10 || ^12 || >= 14}
    peerDependencies:
      postcss: ^8.1.0
    dependencies:
      postcss: 8.4.21
      postcss-selector-parser: 6.0.11
    dev: true

  /postcss-modules-values/4.0.0_postcss@8.4.21:
    resolution: {integrity: sha1-18Xn5ow7s8myfL9Iyguz/7RgLJw=}
    engines: {node: ^10 || ^12 || >= 14}
    peerDependencies:
      postcss: ^8.1.0
    dependencies:
      icss-utils: 5.1.0_postcss@8.4.21
      postcss: 8.4.21
    dev: true

  /postcss-selector-parser/6.0.11:
    resolution: {integrity: sha512-zbARubNdogI9j7WY4nQJBiNqQf3sLS3wCP4WfOidu+p28LofJqDH1tcXypGrcmMHhDk2t9wGhCsYe/+szLTy1g==}
    engines: {node: '>=4'}
    dependencies:
      cssesc: 3.0.0
      util-deprecate: 1.0.2
    dev: true

  /postcss-value-parser/4.2.0:
    resolution: {integrity: sha1-cjwJkgg2um0+WvAZ+SvAlxwC5RQ=}
    dev: true

  /postcss/8.4.14:
    resolution: {integrity: sha512-E398TUmfAYFPBSdzgeieK2Y1+1cpdxJx8yXbK/m57nRhKSmk1GB2tO4lbLBtlkfPQTDKfe4Xqv1ASWPpayPEig==}
    engines: {node: ^10 || ^12 || >=14}
    dependencies:
      nanoid: 3.3.4
      picocolors: 1.0.0
      source-map-js: 1.0.2
    dev: false

  /postcss/8.4.21:
    resolution: {integrity: sha1-xjm3GaV+/DGHsToddlZ1SF9BNPQ=}
    engines: {node: ^10 || ^12 || >=14}
    dependencies:
      nanoid: 3.3.4
      picocolors: 1.0.0
      source-map-js: 1.0.2
    dev: true

  /prelude-ls/1.1.2:
    resolution: {integrity: sha1-IZMqVJ9eUv/ZqCf1cOBL5iqX2lQ=}
    engines: {node: '>= 0.8.0'}
    dev: true

  /prelude-ls/1.2.1:
    resolution: {integrity: sha1-3rxkidem5rDnYRiIzsiAM30xY5Y=}
    engines: {node: '>= 0.8.0'}
    dev: true

  /prettier-linter-helpers/1.0.0:
    resolution: {integrity: sha1-0j1B/hN1ZG3i0BBNNFSjAIgCz3s=}
    engines: {node: '>=6.0.0'}
    dependencies:
      fast-diff: 1.2.0
    dev: true

  /prettier/2.8.4:
    resolution: {integrity: sha1-NN0llWKb+7edNErEqR/5SGlEY8M=}
    engines: {node: '>=10.13.0'}
    hasBin: true
    dev: true

  /pretty-error/4.0.0:
    resolution: {integrity: sha1-kKcD9G3XI0rbRtD4SCPp0cuPENY=}
    dependencies:
      lodash: 4.17.21
      renderkid: 3.0.0
    dev: true

  /pretty-format/27.5.1:
    resolution: {integrity: sha512-Qb1gy5OrP5+zDf2Bvnzdl3jsTf1qXVMazbvCoKhtKqVs4/YK4ozX4gKQJJVyNe+cajNPn0KoC0MC3FUmaHWEmQ==}
    engines: {node: ^10.13.0 || ^12.13.0 || ^14.15.0 || >=15.0.0}
    dependencies:
      ansi-regex: 5.0.1
      ansi-styles: 5.2.0
      react-is: 17.0.2
    dev: true

  /pretty-format/29.4.3:
    resolution: {integrity: sha512-cvpcHTc42lcsvOOAzd3XuNWTcvk1Jmnzqeu+WsOuiPmxUJTnkbAcFNsRKvEpBEUFVUgy/GTZLulZDcDEi+CIlA==}
    engines: {node: ^14.15.0 || ^16.10.0 || >=18.0.0}
    dependencies:
      '@jest/schemas': 29.4.3
      ansi-styles: 5.2.0
      react-is: 18.2.0
    dev: true

  /proc-log/2.0.1:
    resolution: {integrity: sha512-Kcmo2FhfDTXdcbfDH76N7uBYHINxc/8GW7UAVuVP9I+Va3uHSerrnKV6dLooga/gh7GlgzuCCr/eoldnL1muGw==}
    engines: {node: ^12.13.0 || ^14.15.0 || >=16.0.0}
    dev: true

  /proc-log/3.0.0:
    resolution: {integrity: sha512-++Vn7NS4Xf9NacaU9Xq3URUuqZETPsf8L4j5/ckhaRYsfPeRyzGw+iDjFhV/Jr3uNmTvvddEJFWh5R1gRgUH8A==}
    engines: {node: ^14.17.0 || ^16.13.0 || >=18.0.0}
    dev: true

  /process-nextick-args/2.0.1:
    resolution: {integrity: sha512-3ouUOpQhtgrbOa17J7+uxOTpITYWaGP7/AhoR3+A+/1e9skrzelGi/dXzEYyvbxubEF6Wn2ypscTKiKJFFn1ag==}

  /process/0.11.10:
    resolution: {integrity: sha1-czIwDoQBYb2j5podHZGn1LwW8YI=}
    engines: {node: '>= 0.6.0'}
    dev: true

  /progress/2.0.3:
    resolution: {integrity: sha1-foz42PW48jnBvGi+tOt4Vn1XLvg=}
    engines: {node: '>=0.4.0'}
    dev: true

  /promise-all-reject-late/1.0.1:
    resolution: {integrity: sha512-vuf0Lf0lOxyQREH7GDIOUMLS7kz+gs8i6B+Yi8dC68a2sychGrHTJYghMBD6k7eUcH0H5P73EckCA48xijWqXw==}
    dev: true

  /promise-call-limit/1.0.1:
    resolution: {integrity: sha512-3+hgaa19jzCGLuSCbieeRsu5C2joKfYn8pY6JAuXFRVfF4IO+L7UPpFWNTeWT9pM7uhskvbPPd/oEOktCn317Q==}
    dev: true

  /promise-inflight/1.0.1:
    resolution: {integrity: sha512-6zWPyEOFaQBJYcGMHBKTKJ3u6TBsnMFOIZSa6ce1e/ZrrsOlnHRHbabMjLiBYKp+n44X9eUI6VUPaukCXHuG4g==}
    peerDependencies:
      bluebird: '*'
    peerDependenciesMeta:
      bluebird:
        optional: true
    dev: true

  /promise-retry/2.0.1:
    resolution: {integrity: sha512-y+WKFlBR8BGXnsNlIHFGPZmyDf3DFMoLhaflAnyZgV6rG6xu+JwesTo2Q9R6XwYmtmwAFCkAk3e35jEdoeh/3g==}
    engines: {node: '>=10'}
    dependencies:
      err-code: 2.0.3
      retry: 0.12.0
    dev: true

  /prompts/2.4.2:
    resolution: {integrity: sha512-NxNv/kLguCA7p3jE8oL2aEBsrJWgAakBpgmgK6lpPWV+WuOmY6r2/zbAVnP+T8bQlA0nzHXSJSJW0Hq7ylaD2Q==}
    engines: {node: '>= 6'}
    dependencies:
      kleur: 3.0.3
      sisteransi: 1.0.5
    dev: true

  /promzard/0.3.0:
    resolution: {integrity: sha512-JZeYqd7UAcHCwI+sTOeUDYkvEU+1bQ7iE0UT1MgB/tERkAPkesW46MrpIySzODi+owTjZtiF8Ay5j9m60KmMBw==}
    dependencies:
      read: 1.0.7
    dev: true

  /prop-types/15.8.1:
    resolution: {integrity: sha1-Z9h78aaU9IQ1zzMsJK8QIUoxQLU=}
    dependencies:
      loose-envify: 1.4.0
      object-assign: 4.1.1
      react-is: 16.13.1
    dev: true

  /proto-list/1.2.4:
    resolution: {integrity: sha512-vtK/94akxsTMhe0/cbfpR+syPuszcuwhqVjJq26CuNDgFGj682oRBXOP5MJpv2r7JtE8MsiepGIqvvOTBwn2vA==}
    dev: true

  /protocols/2.0.1:
    resolution: {integrity: sha512-/XJ368cyBJ7fzLMwLKv1e4vLxOju2MNAIokcr7meSaNcVbWz/CPcW22cP04mwxOErdA5mwjA8Q6w/cdAQxVn7Q==}
    dev: true

  /proxy-addr/2.0.7:
    resolution: {integrity: sha1-8Z/mnOqzEe65S0LnDowgcPm6ECU=}
    engines: {node: '>= 0.10'}
    dependencies:
      forwarded: 0.2.0
      ipaddr.js: 1.9.1
    dev: true

  /proxy-from-env/1.1.0:
    resolution: {integrity: sha512-D+zkORCbA9f1tdWRK0RaCR3GPv50cMxcrz4X8k5LTSUD1Dkw47mKJEZQNunItRTkWwgtaUSo1RVFRIG9ZXiFYg==}
    dev: true

  /pseudomap/1.0.2:
    resolution: {integrity: sha1-8FKijacOYYkX7wqKw0wa5aaChrM=}
    dev: true

  /psl/1.9.0:
    resolution: {integrity: sha1-0N8qE38AeUVl/K87LADNCfjVpac=}
    dev: true

  /punycode/2.3.0:
    resolution: {integrity: sha1-9n+mfJTaj00M//mBruQRgGQZm48=}
    engines: {node: '>=6'}
    dev: true

  /q/1.5.1:
    resolution: {integrity: sha1-fjL3W0E4EpHQRhHxvxQQmsAGUdc=}
    engines: {node: '>=0.6.0', teleport: '>=0.2.0'}
    dev: true

  /qs/6.11.0:
    resolution: {integrity: sha1-/Q2WNEb3pl4TZ+AavYVClFPww3o=}
    engines: {node: '>=0.6'}
    dependencies:
      side-channel: 1.0.4

  /qs/6.5.3:
    resolution: {integrity: sha1-Ou7/yRln7241wOSI70b7KWq3aq0=}
    engines: {node: '>=0.6'}
    dev: true

  /querystringify/2.2.0:
    resolution: {integrity: sha1-M0WUG0FTy50ILY7uTNogFqmu9/Y=}
    dev: true

  /queue-microtask/1.2.3:
    resolution: {integrity: sha512-NuaNSa6flKT5JaSYQzJok04JzTL1CA6aGhv5rfLW3PgqA+M2ChpZQnAC8h8i4ZFkBS8X5RqkDBHA7r4hej3K9A==}
    dev: true

  /quick-lru/4.0.1:
    resolution: {integrity: sha512-ARhCpm70fzdcvNQfPoy49IaanKkTlRWF2JMzqhcJbhSFRZv7nPTvZJdcY7301IPmvW+/p0RgIWnQDLJxifsQ7g==}
    engines: {node: '>=8'}
    dev: true

  /randombytes/2.1.0:
    resolution: {integrity: sha1-32+ENy8CcNxlzfYpE0mrekc9Tyo=}
    dependencies:
      safe-buffer: 5.2.1
    dev: true

  /range-parser/1.2.1:
    resolution: {integrity: sha1-PPNwI9GZ4cJNGlW4SADC8+ZGgDE=}
    engines: {node: '>= 0.6'}
    dev: true

  /raw-body/2.5.1:
    resolution: {integrity: sha1-/hsWKLGBtwAhXl/UI4n5i3E5KFc=}
    engines: {node: '>= 0.8'}
    dependencies:
      bytes: 3.1.2
      http-errors: 2.0.0
      iconv-lite: 0.4.24
      unpipe: 1.0.0
    dev: true

  /react-dom/17.0.2_react@17.0.2:
    resolution: {integrity: sha1-7P+2hF462Nv83EmPDQqTlzZQLCM=}
    peerDependencies:
      react: 17.0.2
    dependencies:
      loose-envify: 1.4.0
      object-assign: 4.1.1
      react: 17.0.2
      scheduler: 0.20.2
    dev: false

  /react-dom/18.2.0_react@18.2.0:
    resolution: {integrity: sha512-6IMTriUmvsjHUjNtEDudZfuDQUoWXVxKHhlEGSk81n4YFS+r/Kl99wXiwlVXtPBtJenozv2P+hxDsw9eA7Xo6g==}
    peerDependencies:
      react: ^18.2.0
    dependencies:
      loose-envify: 1.4.0
      react: 18.2.0
      scheduler: 0.23.0
    dev: false

  /react-is/16.13.1:
    resolution: {integrity: sha512-24e6ynE2H+OKt4kqsOvNd8kBpV65zoxbA4BVsEOB3ARVWQki/DHzaUoC5KuON/BiccDaCCTZBuOcfZs70kR8bQ==}
    dev: true

  /react-is/17.0.2:
    resolution: {integrity: sha512-w2GsyukL62IJnlaff/nRegPQR94C/XXamvMWmSHRJ4y7Ts/4ocGRmTHvOs8PSE6pB3dWOrD/nueuU5sduBsQ4w==}
    dev: true

  /react-is/18.2.0:
    resolution: {integrity: sha512-xWGDIW6x921xtzPkhiULtthJHoJvBbF3q26fzloPCK0hsvxtPVelvftw3zjbHWSkR2km9Z+4uxbDDK/6Zw9B8w==}
    dev: true

  /react/17.0.2:
    resolution: {integrity: sha1-0LXMUW0p6z7uOD91tihkz7aAADc=}
    engines: {node: '>=0.10.0'}
    dependencies:
      loose-envify: 1.4.0
      object-assign: 4.1.1
    dev: false

  /react/18.2.0:
    resolution: {integrity: sha512-/3IjMdb2L9QbBdWiW5e3P2/npwMBaU9mHCSCUzNln0ZCYbcfTsGbTJrU/kGemdH2IWmB2ioZ+zkxtmq6g09fGQ==}
    engines: {node: '>=0.10.0'}
    dependencies:
      loose-envify: 1.4.0
    dev: false

  /read-cmd-shim/3.0.0:
    resolution: {integrity: sha512-KQDVjGqhZk92PPNRj9ZEXEuqg8bUobSKRw+q0YQ3TKI5xkce7bUJobL4Z/OtiEbAAv70yEpYIXp4iQ9L8oPVog==}
    engines: {node: ^12.13.0 || ^14.15.0 || >=16.0.0}
    dev: true

  /read-cmd-shim/4.0.0:
    resolution: {integrity: sha512-yILWifhaSEEytfXI76kB9xEEiG1AiozaCJZ83A87ytjRiN+jVibXjedjCRNjoZviinhG+4UkalO3mWTd8u5O0Q==}
    engines: {node: ^14.17.0 || ^16.13.0 || >=18.0.0}
    dev: true

  /read-package-json-fast/2.0.3:
    resolution: {integrity: sha512-W/BKtbL+dUjTuRL2vziuYhp76s5HZ9qQhd/dKfWIZveD0O40453QNyZhC0e63lqZrAQ4jiOapVoeJ7JrszenQQ==}
    engines: {node: '>=10'}
    dependencies:
      json-parse-even-better-errors: 2.3.1
      npm-normalize-package-bin: 1.0.1
    dev: true

  /read-package-json-fast/3.0.2:
    resolution: {integrity: sha512-0J+Msgym3vrLOUB3hzQCuZHII0xkNGCtz/HJH9xZshwv9DbDwkw1KaE3gx/e2J5rpEY5rtOy6cyhKOPrkP7FZw==}
    engines: {node: ^14.17.0 || ^16.13.0 || >=18.0.0}
    dependencies:
      json-parse-even-better-errors: 3.0.0
      npm-normalize-package-bin: 3.0.1
    dev: true

  /read-package-json/5.0.1:
    resolution: {integrity: sha512-MALHuNgYWdGW3gKzuNMuYtcSSZbGQm94fAp16xt8VsYTLBjUSc55bLMKe6gzpWue0Tfi6CBgwCSdDAqutGDhMg==}
    engines: {node: ^12.13.0 || ^14.15.0 || >=16.0.0}
    dependencies:
      glob: 8.1.0
      json-parse-even-better-errors: 2.3.1
      normalize-package-data: 4.0.1
      npm-normalize-package-bin: 1.0.1
    dev: true

  /read-package-json/6.0.3:
    resolution: {integrity: sha512-4QbpReW4kxFgeBQ0vPAqh2y8sXEB3D4t3jsXbJKIhBiF80KT6XRo45reqwtftju5J6ru1ax06A2Gb/wM1qCOEQ==}
    engines: {node: ^14.17.0 || ^16.13.0 || >=18.0.0}
    dependencies:
      glob: 10.2.4
      json-parse-even-better-errors: 3.0.0
      normalize-package-data: 5.0.0
      npm-normalize-package-bin: 3.0.1
    dev: true

  /read-pkg-up/2.0.0:
    resolution: {integrity: sha1-a3KoBImE4MQeeVEP1en6mbO1Sb4=}
    engines: {node: '>=4'}
    dependencies:
      find-up: 2.1.0
      read-pkg: 2.0.0
    dev: true

  /read-pkg-up/3.0.0:
    resolution: {integrity: sha512-YFzFrVvpC6frF1sz8psoHDBGF7fLPc+llq/8NB43oagqWkx8ar5zYtsTORtOjw9W2RHLpWP+zTWwBvf1bCmcSw==}
    engines: {node: '>=4'}
    dependencies:
      find-up: 2.1.0
      read-pkg: 3.0.0
    dev: true

  /read-pkg-up/7.0.1:
    resolution: {integrity: sha512-zK0TB7Xd6JpCLmlLmufqykGE+/TlOePD6qKClNW7hHDKFh/J7/7gCWGR7joEQEW1bKq3a3yUZSObOoWLFQ4ohg==}
    engines: {node: '>=8'}
    dependencies:
      find-up: 4.1.0
      read-pkg: 5.2.0
      type-fest: 0.8.1
    dev: true

  /read-pkg/2.0.0:
    resolution: {integrity: sha512-eFIBOPW7FGjzBuk3hdXEuNSiTZS/xEMlH49HxMyzb0hyPfu4EhVjT2DH32K1hSSmVq4sebAWnZuuY5auISUTGA==}
    engines: {node: '>=4'}
    dependencies:
      load-json-file: 2.0.0
      normalize-package-data: 2.5.0
      path-type: 2.0.0
    dev: true

  /read-pkg/3.0.0:
    resolution: {integrity: sha512-BLq/cCO9two+lBgiTYNqD6GdtK8s4NpaWrl6/rCO9w0TUS8oJl7cmToOZfRYllKTISY6nt1U7jQ53brmKqY6BA==}
    engines: {node: '>=4'}
    dependencies:
      load-json-file: 4.0.0
      normalize-package-data: 2.5.0
      path-type: 3.0.0
    dev: true

  /read-pkg/5.2.0:
    resolution: {integrity: sha512-Ug69mNOpfvKDAc2Q8DRpMjjzdtrnv9HcSMX+4VsZxD1aZ6ZzrIE7rlzXBtWTyhULSMKg076AW6WR5iZpD0JiOg==}
    engines: {node: '>=8'}
    dependencies:
      '@types/normalize-package-data': 2.4.1
      normalize-package-data: 2.5.0
      parse-json: 5.2.0
      type-fest: 0.6.0
    dev: true

  /read/1.0.7:
    resolution: {integrity: sha512-rSOKNYUmaxy0om1BNjMN4ezNT6VKK+2xF4GBhc81mkH7L60i6dp8qPYrkndNLT3QPphoII3maL9PVC9XmhHwVQ==}
    engines: {node: '>=0.8'}
    dependencies:
      mute-stream: 0.0.8
    dev: true

  /readable-stream/2.3.8:
    resolution: {integrity: sha512-8p0AUk4XODgIewSi0l8Epjs+EVnWiK7NoDIEGU0HhE7+ZyY8D1IMY7odu5lRrFXGg71L15KG8QrPmum45RTtdA==}
    dependencies:
      core-util-is: 1.0.3
      inherits: 2.0.4
      isarray: 1.0.0
      process-nextick-args: 2.0.1
      safe-buffer: 5.1.2
      string_decoder: 1.1.1
      util-deprecate: 1.0.2

  /readable-stream/3.6.1:
    resolution: {integrity: sha512-+rQmrWMYGA90yenhTYsLWAsLsqVC8osOw6PKE1HDYiO0gdPeKe/xDHNzIAIn4C91YQ6oenEhfYqqc1883qHbjQ==}
    engines: {node: '>= 6'}
    dependencies:
      inherits: 2.0.4
      string_decoder: 1.3.0
      util-deprecate: 1.0.2
    dev: true

  /readable-stream/4.4.0:
    resolution: {integrity: sha512-kDMOq0qLtxV9f/SQv522h8cxZBqNZXuXNyjyezmfAAuribMyVXziljpQ/uQhfE1XLg2/TLTW2DsnoE4VAi/krg==}
    engines: {node: ^12.22.0 || ^14.17.0 || >=16.0.0}
    dependencies:
      abort-controller: 3.0.0
      buffer: 6.0.3
      events: 3.3.0
      process: 0.11.10
    dev: true

  /readdir-glob/1.1.2:
    resolution: {integrity: sha1-sYV4m45qQ0kWNbaVMpXFxeP9Ikw=}
    dependencies:
      minimatch: 5.1.6
    dev: true

  /readdirp/3.6.0:
    resolution: {integrity: sha1-dKNwvYVxFuJFspzJc0DNQxoCpsc=}
    engines: {node: '>=8.10.0'}
    dependencies:
      picomatch: 2.3.1
    dev: true

  /recast/0.20.5:
    resolution: {integrity: sha1-jixsloJ6GzOcY03SMpV9IwVTzq4=}
    engines: {node: '>= 4'}
    dependencies:
      ast-types: 0.14.2
      esprima: 4.0.1
      source-map: 0.6.1
      tslib: 2.5.0
    dev: true

  /rechoir/0.6.2:
    resolution: {integrity: sha1-hSBLVNuoLVdC4oyWdW70OvUOM4Q=}
    engines: {node: '>= 0.10'}
    dependencies:
      resolve: 1.22.1
    dev: true

  /rechoir/0.8.0:
    resolution: {integrity: sha1-Sfhm4NMhRhQto62PDv81KzIV/yI=}
    engines: {node: '>= 10.13.0'}
    dependencies:
      resolve: 1.22.1
    dev: true

  /redent/3.0.0:
    resolution: {integrity: sha512-6tDA8g98We0zd0GvVeMT9arEOnTw9qM03L9cJXaCjrip1OO764RDBLBfrB4cwzNGDj5OA5ioymC9GkizgWJDUg==}
    engines: {node: '>=8'}
    dependencies:
      indent-string: 4.0.0
      strip-indent: 3.0.0
    dev: true

  /regenerate-unicode-properties/10.1.0:
    resolution: {integrity: sha1-fDGSyrbdJOIctEYeXd190k+oN0w=}
    engines: {node: '>=4'}
    dependencies:
      regenerate: 1.4.2
    dev: true

  /regenerate/1.4.2:
    resolution: {integrity: sha1-uTRtiCfo9aMve6KWN9OYtpAUhIo=}
    dev: true

  /regenerator-runtime/0.13.11:
    resolution: {integrity: sha1-9tyj587sIFkNB62nhWNqkM3KF/k=}

  /regenerator-transform/0.15.1:
    resolution: {integrity: sha1-9sTpn8G0WR94DbJYYyjk2anY3FY=}
    dependencies:
      '@babel/runtime': 7.21.0
    dev: true

  /regexp-tree/0.1.24:
    resolution: {integrity: sha1-PW+iOEUKTWblvJxMFLtyDiGWgp0=}
    hasBin: true
    dev: true

  /regexp.prototype.flags/1.4.3:
    resolution: {integrity: sha1-h8qzD4D2ZmAYGju3v1mBqHKzZ6w=}
    engines: {node: '>= 0.4'}
    dependencies:
      call-bind: 1.0.2
      define-properties: 1.2.0
      functions-have-names: 1.2.3
    dev: true

  /regexpp/3.2.0:
    resolution: {integrity: sha1-BCWido2PI7rXDKS5BGH6LxIT4bI=}
    engines: {node: '>=8'}
    dev: true

  /regexpu-core/5.3.1:
    resolution: {integrity: sha1-ZpAIYPiN7zmly3nr2UkOhPF7zfs=}
    engines: {node: '>=4'}
    dependencies:
      '@babel/regjsgen': 0.8.0
      regenerate: 1.4.2
      regenerate-unicode-properties: 10.1.0
      regjsparser: 0.9.1
      unicode-match-property-ecmascript: 2.0.0
      unicode-match-property-value-ecmascript: 2.1.0
    dev: true

  /regjsparser/0.9.1:
    resolution: {integrity: sha1-Jy0FqhDHwfZwlbH/Ct2uhEL8Vwk=}
    hasBin: true
    dependencies:
      jsesc: 0.5.0
    dev: true

  /relateurl/0.2.7:
    resolution: {integrity: sha1-VNvzd+UUQKypCkzSdGANP/LYiKk=}
    engines: {node: '>= 0.10'}
    dev: true

  /renderkid/3.0.0:
    resolution: {integrity: sha1-X9gj5NaVHTc1jsyaWLHwaDa2Joo=}
    dependencies:
      css-select: 4.3.0
      dom-converter: 0.2.0
      htmlparser2: 6.1.0
      lodash: 4.17.21
      strip-ansi: 6.0.1
    dev: true

  /request/2.88.2:
    resolution: {integrity: sha1-1zyRhzHLWofaBH4gcjQUb2ZNErM=}
    engines: {node: '>= 6'}
    dependencies:
      aws-sign2: 0.7.0
      aws4: 1.12.0
      caseless: 0.12.0
      combined-stream: 1.0.8
      extend: 3.0.2
      forever-agent: 0.6.1
      form-data: 2.3.3
      har-validator: 5.1.5
      http-signature: 1.2.0
      is-typedarray: 1.0.0
      isstream: 0.1.2
      json-stringify-safe: 5.0.1
      mime-types: 2.1.35
      oauth-sign: 0.9.0
      performance-now: 2.1.0
      qs: 6.5.3
      safe-buffer: 5.2.1
      tough-cookie: 2.5.0
      tunnel-agent: 0.6.0
      uuid: 3.4.0
    dev: true

  /require-directory/2.1.1:
    resolution: {integrity: sha512-fGxEI7+wsG9xrvdjsrlmL22OMTTiHRwAMroiEeMgq8gzoLC/PQr7RsRDSTLUg/bZAZtF+TVIkHc6/4RIKrui+Q==}
    engines: {node: '>=0.10.0'}
    dev: true

  /require-from-string/2.0.2:
    resolution: {integrity: sha1-iaf92TgmEmcxjq/hT5wy5ZjDaQk=}
    engines: {node: '>=0.10.0'}
    dev: true

  /require-main-filename/1.0.1:
    resolution: {integrity: sha1-l/cXtp1IeE9fUmpsWqj/3aBVpNE=}
    dev: true

  /requireindex/1.2.0:
    resolution: {integrity: sha1-NGPNsi7hUZAmNapslTXU3pwu8e8=}
    engines: {node: '>=0.10.5'}
    dev: true

  /requires-port/1.0.0:
    resolution: {integrity: sha1-kl0mAdOaxIXgkc8NpcbmlNw9yv8=}
    dev: true

  /resolve-cwd/3.0.0:
    resolution: {integrity: sha512-OrZaX2Mb+rJCpH/6CpSqt9xFVpN++x01XnN2ie9g6P5/3xelLAkXWVADpdz1IHD/KFfEXyE6V0U01OQ3UO2rEg==}
    engines: {node: '>=8'}
    dependencies:
      resolve-from: 5.0.0
    dev: true

  /resolve-from/4.0.0:
    resolution: {integrity: sha512-pb/MYmXstAkysRFx8piNI1tGFNQIFA3vkE3Gq4EuA1dF6gHp/+vgZqsCGJapvy8N3Q+4o7FwvquPJcnZ7RYy4g==}
    engines: {node: '>=4'}
    dev: true

  /resolve-from/5.0.0:
    resolution: {integrity: sha512-qYg9KP24dD5qka9J47d0aVky0N+b4fTU89LN9iDnjB5waksiC49rvMB0PrUJQGoTmH50XPiqOvAjDfaijGxYZw==}
    engines: {node: '>=8'}
    dev: true

  /resolve.exports/2.0.0:
    resolution: {integrity: sha1-waACjC0WbsL799BkRYSSfnbnQA4=}
    engines: {node: '>=10'}
    dev: true

  /resolve/1.22.1:
    resolution: {integrity: sha1-J8suu1P5GrtJRwqSi7p1WAZqwXc=}
    hasBin: true
    dependencies:
      is-core-module: 2.11.0
      path-parse: 1.0.7
      supports-preserve-symlinks-flag: 1.0.0
    dev: true

  /resolve/2.0.0-next.4:
    resolution: {integrity: sha1-PTehE9ZCn0luxHUtKi5Y77H9RmA=}
    hasBin: true
    dependencies:
      is-core-module: 2.11.0
      path-parse: 1.0.7
      supports-preserve-symlinks-flag: 1.0.0
    dev: true

  /restore-cursor/3.1.0:
    resolution: {integrity: sha512-l+sSefzHpj5qimhFSE5a8nufZYAM3sBSVMAPtYkmC+4EH2anSGaEMXSD0izRQbu9nfyQ9y5JrVmp7E8oZrUjvA==}
    engines: {node: '>=8'}
    dependencies:
      onetime: 5.1.2
      signal-exit: 3.0.7
    dev: true

  /ret/0.1.15:
    resolution: {integrity: sha1-uKSCXVvbH8P29Twrwz+BOIaBx7w=}
    engines: {node: '>=0.12'}
    dev: true

  /retry/0.12.0:
    resolution: {integrity: sha512-9LkiTwjUh6rT555DtE9rTX+BKByPfrMzEAtnlEtdEwr3Nkffwiihqe2bWADg+OQRjt9gl6ICdmB/ZFDCGAtSow==}
    engines: {node: '>= 4'}
    dev: true

  /retry/0.13.1:
    resolution: {integrity: sha1-GFsVh6z2eRnWOzVzSeA1N7JIRlg=}
    engines: {node: '>= 4'}
    dev: true

  /reusify/1.0.4:
    resolution: {integrity: sha512-U9nH88a3fc/ekCF1l0/UP1IosiuIjyTh7hBvXVMHYgVcfGvt897Xguj2UOLDeI5BG2m7/uwyaLVT6fbtCwTyzw==}
    engines: {iojs: '>=1.0.0', node: '>=0.10.0'}
    dev: true

  /rimraf/2.7.1:
    resolution: {integrity: sha1-NXl/E6f9rcVmFCwp1PB8ytSD4+w=}
    hasBin: true
    dependencies:
      glob: 7.2.3
    dev: true

  /rimraf/3.0.2:
    resolution: {integrity: sha1-8aVAK6YiCtUswSgrrBrjqkn9Bho=}
    hasBin: true
    dependencies:
      glob: 7.2.3
    dev: true

  /rimraf/4.4.1:
    resolution: {integrity: sha512-Gk8NlF062+T9CqNGn6h4tls3k6T1+/nXdOcSZVikNVtlRdYpA7wRJJMoXmuvOnLW844rPjdQ7JgXCYM6PPC/og==}
    engines: {node: '>=14'}
    hasBin: true
    dependencies:
      glob: 9.3.5
    dev: true

  /rtl-css-js/1.16.1:
    resolution: {integrity: sha1-S0i0NUsP+RejBIjZUQD79yGaPoA=}
    dependencies:
      '@babel/runtime': 7.21.0
    dev: false

  /run-async/2.4.1:
    resolution: {integrity: sha512-tvVnVv01b8c1RrA6Ep7JkStj85Guv/YrMcwqYQnwjsAS2cTmmPGBBjAjpCW7RrSodNSoE2/qg9O4bceNvUuDgQ==}
    engines: {node: '>=0.12.0'}
    dev: true

  /run-parallel/1.2.0:
    resolution: {integrity: sha512-5l4VyZR86LZ/lDxZTR6jqL8AFE2S0IFLMP26AbjsLVADxHdhB/c0GUsH+y39UfCi3dzz8OlQuPmnaJOMoDHQBA==}
    dependencies:
      queue-microtask: 1.2.3
    dev: true

  /rxjs/7.8.0:
    resolution: {integrity: sha512-F2+gxDshqmIub1KdvZkaEfGDwLNpPvk9Fs6LD/MyQxNgMds/WH9OdDDXOmxUZpME+iSK3rQCctkL0DYyytUqMg==}
    dependencies:
      tslib: 2.5.0
    dev: true

  /safe-buffer/5.1.2:
    resolution: {integrity: sha512-Gd2UZBJDkXlY7GbJxfsE8/nvKkUEU1G38c1siN6QP6a9PT9MmHB8GnpscSmMJSoF8LOIrt8ud/wPtojys4G6+g==}

  /safe-buffer/5.2.1:
    resolution: {integrity: sha512-rp3So07KcdmmKbGvgaNxQSJr7bGVSVk5S9Eq1F+ppbRo70+YeaDxkw5Dd8NPN+GD6bjnYm2VuPuCXmpuYvmCXQ==}
    dev: true

  /safe-regex-test/1.0.0:
    resolution: {integrity: sha1-eTuHTVJOs2QNGHOq0DWW2y1PIpU=}
    dependencies:
      call-bind: 1.0.2
      get-intrinsic: 1.2.0
      is-regex: 1.1.4
    dev: true

  /safe-regex/1.1.0:
    resolution: {integrity: sha1-QKNmnzsHfR6UPURinhV91IAjvy4=}
    dependencies:
      ret: 0.1.15
    dev: true

  /safe-regex/2.1.1:
    resolution: {integrity: sha1-9xKPANBW4v5cEegaEyTdl0qtztI=}
    dependencies:
      regexp-tree: 0.1.24
    dev: true

  /safer-buffer/2.1.2:
    resolution: {integrity: sha512-YZo3K82SD7Riyi0E1EQPojLz7kpepnSQI9IyPbHHg1XXXevb5dJI7tpyN2ADxGcQbHG7vcyRHk0cbwqcQriUtg==}
    dev: true

  /sax/0.5.8:
    resolution: {integrity: sha1-1HLbIo6zMcJQaw6MFVJK25OdEsE=}
    dev: true

  /saxes/6.0.0:
    resolution: {integrity: sha1-/ltKR2jfTxSiAbG6amXB89mYjMU=}
    engines: {node: '>=v12.22.7'}
    dependencies:
      xmlchars: 2.2.0
    dev: true

  /scheduler/0.20.2:
    resolution: {integrity: sha1-S67jlDbjSqk7SHS93L8P6Li1DpE=}
    dependencies:
      loose-envify: 1.4.0
      object-assign: 4.1.1
    dev: false

  /scheduler/0.23.0:
    resolution: {integrity: sha512-CtuThmgHNg7zIZWAXi3AsyIzA3n4xx7aNyjwC2VJldO2LMVDhFK+63xGqq6CsJH4rTAt6/M+N4GhZiDYPx9eUw==}
    dependencies:
      loose-envify: 1.4.0
    dev: false

  /schema-utils/3.1.1:
    resolution: {integrity: sha1-vHTEtraZXB2I92qLd76nIZ4MgoE=}
    engines: {node: '>= 10.13.0'}
    dependencies:
      '@types/json-schema': 7.0.11
      ajv: 6.12.6
      ajv-keywords: 3.5.2_ajv@6.12.6
    dev: true

  /schema-utils/4.0.0:
    resolution: {integrity: sha1-YDMenjrnjsXRY1PEZ8NLOgodPfc=}
    engines: {node: '>= 12.13.0'}
    dependencies:
      '@types/json-schema': 7.0.11
      ajv: 8.12.0
      ajv-formats: 2.1.1
      ajv-keywords: 5.1.0_ajv@8.12.0
    dev: true

  /select-hose/2.0.0:
    resolution: {integrity: sha1-Yl2GWPhlr0Psliv8N2o3NZpJlMo=}
    dev: true

  /selfsigned/2.1.1:
    resolution: {integrity: sha1-GKdhPXFMDNM4XEivAHWr8/Jmr2E=}
    engines: {node: '>=10'}
    dependencies:
      node-forge: 1.3.1
    dev: true

  /semver/5.7.1:
    resolution: {integrity: sha512-sauaDf/PZdVgrLTNYHRtpXa1iRiKcaebiKQ1BJdpQlWH2lCvexQdX55snPFyK7QzpudqbCI0qXFfOasHdyNDGQ==}
    hasBin: true
    dev: true

  /semver/6.3.0:
    resolution: {integrity: sha1-7gpkyK9ejO6mdoexM3YeG+y9HT0=}
    hasBin: true
    dev: true

  /semver/7.3.4:
    resolution: {integrity: sha512-tCfb2WLjqFAtXn4KEdxIhalnRtoKFN7nAwj0B3ZXCbQloV2tq5eDbcTmT68JJD3nRJq24/XgxtQKFIpQdtvmVw==}
    engines: {node: '>=10'}
    hasBin: true
    dependencies:
      lru-cache: 6.0.0
    dev: true

  /semver/7.3.8:
    resolution: {integrity: sha512-NB1ctGL5rlHrPJtFDVIVzTyQylMLu9N9VICA6HSFJo8MCGVTMW6gfpicwKmmK/dAjTOrqu5l63JJOpDSrAis3A==}
    engines: {node: '>=10'}
    hasBin: true
    dependencies:
      lru-cache: 6.0.0
    dev: true

  /send/0.18.0:
    resolution: {integrity: sha1-ZwFnzGVLBfWqSnZ/kRO7NxvHBr4=}
    engines: {node: '>= 0.8.0'}
    dependencies:
      debug: 2.6.9
      depd: 2.0.0
      destroy: 1.2.0
      encodeurl: 1.0.2
      escape-html: 1.0.3
      etag: 1.8.1
      fresh: 0.5.2
      http-errors: 2.0.0
      mime: 1.6.0
      ms: 2.1.3
      on-finished: 2.4.1
      range-parser: 1.2.1
      statuses: 2.0.1
    transitivePeerDependencies:
      - supports-color
    dev: true

  /serialize-javascript/3.1.0:
    resolution: {integrity: sha1-i/OpFwcSZk7yVhtEtpHq/jmSFOo=}
    dependencies:
      randombytes: 2.1.0
    dev: true

  /serve-index/1.9.1:
    resolution: {integrity: sha1-03aNabHn2C5c4FD/9bRTvqEqkjk=}
    engines: {node: '>= 0.8.0'}
    dependencies:
      accepts: 1.3.8
      batch: 0.6.1
      debug: 2.6.9
      escape-html: 1.0.3
      http-errors: 1.6.3
      mime-types: 2.1.35
      parseurl: 1.3.3
    transitivePeerDependencies:
      - supports-color
    dev: true

  /serve-static/1.15.0:
    resolution: {integrity: sha1-+q7wjP/goaYvYMrQxOUTz/CslUA=}
    engines: {node: '>= 0.8.0'}
    dependencies:
      encodeurl: 1.0.2
      escape-html: 1.0.3
      parseurl: 1.3.3
      send: 0.18.0
    transitivePeerDependencies:
      - supports-color
    dev: true

  /set-blocking/2.0.0:
    resolution: {integrity: sha512-KiKBS8AnWGEyLzofFfmvKwpdPzqiy16LvQfK3yv/fVH7Bj13/wl3JSR1J+rfgRE9q7xUJK4qvgS8raSOeLUehw==}
    dev: true

  /setimmediate/1.0.5:
    resolution: {integrity: sha1-KQy7Iy4waULX1+qbg3Mqt4VvgoU=}

  /setprototypeof/1.1.0:
    resolution: {integrity: sha1-0L2FU2iHtv58DYGMuWLZ2RxU5lY=}
    dev: true

  /setprototypeof/1.2.0:
    resolution: {integrity: sha1-ZsmiSnP5/CjL5msJ/tPTPcrxtCQ=}
    dev: true

  /shallow-clone/3.0.1:
    resolution: {integrity: sha512-/6KqX+GVUdqPuPPd2LxDDxzX6CAbjJehAAOKlNpqqUpAqPM6HeL8f+o3a+JsyGjn2lv0WY8UsTgUJjU9Ok55NA==}
    engines: {node: '>=8'}
    dependencies:
      kind-of: 6.0.3
    dev: true

  /shebang-command/1.2.0:
    resolution: {integrity: sha512-EV3L1+UQWGor21OmnvojK36mhg+TyIKDh3iFBKBohr5xeXIhNBcx8oWdgkTEEQ+BEFFYdLRuqMfd5L84N1V5Vg==}
    engines: {node: '>=0.10.0'}
    dependencies:
      shebang-regex: 1.0.0
    dev: true

  /shebang-command/2.0.0:
    resolution: {integrity: sha512-kHxr2zZpYtdmrN1qDjrrX/Z1rR1kG8Dx+gkpK1G4eXmvXswmcE1hTWBWYUzlraYw1/yZp6YuDY77YtvbN0dmDA==}
    engines: {node: '>=8'}
    dependencies:
      shebang-regex: 3.0.0
    dev: true

  /shebang-regex/1.0.0:
    resolution: {integrity: sha512-wpoSFAxys6b2a2wHZ1XpDSgD7N9iVjg29Ph9uV/uaP9Ex/KXlkTZTeddxDPSYQpgvzKLGJke2UU0AzoGCjNIvQ==}
    engines: {node: '>=0.10.0'}
    dev: true

  /shebang-regex/3.0.0:
    resolution: {integrity: sha512-7++dFhtcx3353uBaq8DDR4NuxBetBzC7ZQOhmTQInHEd6bSrXdiEyzCvG07Z44UYdLShWUyXt5M/yhz8ekcb1A==}
    engines: {node: '>=8'}
    dev: true

  /shelljs/0.8.5:
    resolution: {integrity: sha1-3gVUCNg2G+1mxmnS8ABTjO2O4gw=}
    engines: {node: '>=4'}
    hasBin: true
    dependencies:
      glob: 7.2.3
      interpret: 1.4.0
      rechoir: 0.6.2
    dev: true

  /shiki/0.14.1:
    resolution: {integrity: sha512-+Jz4nBkCBe0mEDqo1eKRcCdjRtrCjozmcbTUjbPTX7OOJfEbTZzlUWlZtGe3Gb5oV1/jnojhG//YZc3rs9zSEw==}
    dependencies:
      ansi-sequence-parser: 1.1.0
      jsonc-parser: 3.2.0
      vscode-oniguruma: 1.7.0
      vscode-textmate: 8.0.0

  /shx/0.3.4:
    resolution: {integrity: sha1-dCiSMLS2Y5eRZ/lOGTWQFAbkDwI=}
    engines: {node: '>=6'}
    hasBin: true
    dependencies:
      minimist: 1.2.8
      shelljs: 0.8.5
    dev: true

  /side-channel/1.0.4:
    resolution: {integrity: sha1-785cj9wQTudRslxY1CkAEfpeos8=}
    dependencies:
      call-bind: 1.0.2
      get-intrinsic: 1.2.0
      object-inspect: 1.12.3

  /signal-exit/3.0.7:
    resolution: {integrity: sha512-wnD2ZE+l+SPC/uoS0vXeE9L1+0wuaMqKlfz9AMUo38JsyLSBWSFcHR1Rri62LZc12vLr1gb3jl7iwQhgwpAbGQ==}
    dev: true

  /signal-exit/4.0.2:
    resolution: {integrity: sha512-MY2/qGx4enyjprQnFaZsHib3Yadh3IXyV2C321GY0pjGfVBu4un0uDJkwgdxqO+Rdx8JMT8IfJIRwbYVz3Ob3Q==}
    engines: {node: '>=14'}
    dev: true

  /sigstore/1.5.1:
    resolution: {integrity: sha512-FIPThk7S1oeFXn8O8yh7gpyiQb6lYXzMIlOBzXhId/f81VvU587xNCHc4jd2lZ9724UkKUYYTuKSYcjhDSRD/Q==}
    engines: {node: ^14.17.0 || ^16.13.0 || >=18.0.0}
    hasBin: true
    dependencies:
      '@sigstore/protobuf-specs': 0.1.0
      make-fetch-happen: 11.1.1
      tuf-js: 1.1.6
    transitivePeerDependencies:
      - supports-color
    dev: true

  /sirv/1.0.19:
    resolution: {integrity: sha1-HXOXmzjH/pH8uknIUoDaqcI2O0k=}
    engines: {node: '>= 10'}
    dependencies:
      '@polka/url': 1.0.0-next.21
      mrmime: 1.0.1
      totalist: 1.1.0
    dev: true

  /sisteransi/1.0.5:
    resolution: {integrity: sha512-bLGGlR1QxBcynn2d5YmDX4MGjlZvy2MRBDRNHLJ8VI6l6+9FUiyTFNJ0IveOSP0bcXgVDPRcfGqA0pjaqUpfVg==}
    dev: true

  /slash/3.0.0:
    resolution: {integrity: sha512-g9Q1haeby36OSStwb4ntCGGGaKsaVSjQ68fBxoQcutl5fS1vuY18H3wSt3jFyFtrkx+Kz0V1G85A4MyAdDMi2Q==}
    engines: {node: '>=8'}
    dev: true

  /slice-ansi/4.0.0:
    resolution: {integrity: sha1-UA6N0P1VsFgVCGJVsxla3ypF/ms=}
    engines: {node: '>=10'}
    dependencies:
      ansi-styles: 4.3.0
      astral-regex: 2.0.0
      is-fullwidth-code-point: 3.0.0
    dev: true

  /smart-buffer/4.2.0:
    resolution: {integrity: sha512-94hK0Hh8rPqQl2xXc3HsaBoOXKV20MToPkcXvwbISWLEs+64sBq5kFgn2kJDHb1Pry9yrP0dxrCI9RRci7RXKg==}
    engines: {node: '>= 6.0.0', npm: '>= 3.0.0'}
    dev: true

  /sockjs/0.3.24:
    resolution: {integrity: sha1-ybyJlfM6ERvqA5XsMKoyBr21zM4=}
    dependencies:
      faye-websocket: 0.11.4
      uuid: 8.3.2
      websocket-driver: 0.7.4
    dev: true

  /socks-proxy-agent/7.0.0:
    resolution: {integrity: sha512-Fgl0YPZ902wEsAyiQ+idGd1A7rSFx/ayC1CQVMw5P+EQx2V0SgpGtf6OKFhVjPflPUl9YMmEOnmfjCdMUsygww==}
    engines: {node: '>= 10'}
    dependencies:
      agent-base: 6.0.2
      debug: 4.3.4
      socks: 2.7.1
    transitivePeerDependencies:
      - supports-color
    dev: true

  /socks/2.7.1:
    resolution: {integrity: sha512-7maUZy1N7uo6+WVEX6psASxtNlKaNVMlGQKkG/63nEDdLOWNbiUMoLK7X4uYoLhQstau72mLgfEWcXcwsaHbYQ==}
    engines: {node: '>= 10.13.0', npm: '>= 3.0.0'}
    dependencies:
      ip: 2.0.0
      smart-buffer: 4.2.0
    dev: true

  /sort-keys/2.0.0:
    resolution: {integrity: sha512-/dPCrG1s3ePpWm6yBbxZq5Be1dXGLyLn9Z791chDC3NFrpkVbWGzkBwPN1knaciexFXgRJ7hzdnwZ4stHSDmjg==}
    engines: {node: '>=4'}
    dependencies:
      is-plain-obj: 1.1.0
    dev: true

  /source-map-js/1.0.2:
    resolution: {integrity: sha512-R0XvVJ9WusLiqTCEiGCmICCMplcCkIwwR11mOSD9CR5u+IXYdiseeEuXCVAjS54zqwkLcPNnmU4OeJ6tUrWhDw==}
    engines: {node: '>=0.10.0'}

  /source-map-support/0.5.13:
    resolution: {integrity: sha1-MbJKnC5zwt6FBmwP631Edn7VKTI=}
    dependencies:
      buffer-from: 1.1.2
      source-map: 0.6.1
    dev: true

  /source-map-support/0.5.21:
    resolution: {integrity: sha1-BP58f54e0tZiIzwoyys1ufY/bk8=}
    dependencies:
      buffer-from: 1.1.2
      source-map: 0.6.1
    dev: true

  /source-map/0.6.1:
    resolution: {integrity: sha512-UjgapumWlbMhkBgzT7Ykc5YXUT46F0iKu8SGXq0bcwP5dz/h0Plj6enJqjz1Zbq2l5WaqYnrVbwWOWMyF3F47g==}
    engines: {node: '>=0.10.0'}
    dev: true

  /spdx-correct/3.1.1:
    resolution: {integrity: sha512-cOYcUWwhCuHCXi49RhFRCyJEK3iPj1Ziz9DpViV3tbZOwXD49QzIN3MpOLJNxh2qwq2lJJZaKMVw9qNi4jTC0w==}
    dependencies:
      spdx-expression-parse: 3.0.1
      spdx-license-ids: 3.0.12
    dev: true

  /spdx-exceptions/2.3.0:
    resolution: {integrity: sha512-/tTrYOC7PPI1nUAgx34hUpqXuyJG+DTHJTnIULG4rDygi4xu/tfgmq1e1cIRwRzwZgo4NLySi+ricLkZkw4i5A==}
    dev: true

  /spdx-expression-parse/3.0.1:
    resolution: {integrity: sha512-cbqHunsQWnJNE6KhVSMsMeH5H/L9EpymbzqTQ3uLwNCLZ1Q481oWaofqH7nO6V07xlXwY6PhQdQ2IedWx/ZK4Q==}
    dependencies:
      spdx-exceptions: 2.3.0
      spdx-license-ids: 3.0.12
    dev: true

  /spdx-license-ids/3.0.12:
    resolution: {integrity: sha512-rr+VVSXtRhO4OHbXUiAF7xW3Bo9DuuF6C5jH+q/x15j2jniycgKbxU09Hr0WqlSLUs4i4ltHGXqTe7VHclYWyA==}
    dev: true

  /spdy-transport/3.0.0:
    resolution: {integrity: sha1-ANSGOmQArXXfkzYaFghgXl3NzzE=}
    dependencies:
      debug: 4.3.4
      detect-node: 2.1.0
      hpack.js: 2.1.6
      obuf: 1.1.2
      readable-stream: 3.6.1
      wbuf: 1.7.3
    transitivePeerDependencies:
      - supports-color
    dev: true

  /spdy/4.0.2:
    resolution: {integrity: sha1-t09GYgOj7aRSwCSSuR+56EonZ3s=}
    engines: {node: '>=6.0.0'}
    dependencies:
      debug: 4.3.4
      handle-thing: 2.0.1
      http-deceiver: 1.2.7
      select-hose: 2.0.0
      spdy-transport: 3.0.0
    transitivePeerDependencies:
      - supports-color
    dev: true

  /split/1.0.1:
    resolution: {integrity: sha512-mTyOoPbrivtXnwnIxZRFYRrPNtEFKlpB2fvjSnCQUiAA6qAZzqwna5envK4uk6OIeP17CsdF3rSBGYVBsU0Tkg==}
    dependencies:
      through: 2.3.8
    dev: true

  /split2/3.2.2:
    resolution: {integrity: sha512-9NThjpgZnifTkJpzTZ7Eue85S49QwpNhZTq6GRJwObb6jnLFNGB7Qm73V5HewTROPyxD0C29xqmaI68bQtV+hg==}
    dependencies:
      readable-stream: 3.6.1
    dev: true

  /sprintf-js/1.0.3:
    resolution: {integrity: sha1-BOaSb2YolTVPPdAVIDYzuFcpfiw=}
    dev: true

  /sshpk/1.17.0:
    resolution: {integrity: sha1-V4CC2S1P5hKxMAdJblQ/oPvL5MU=}
    engines: {node: '>=0.10.0'}
    hasBin: true
    dependencies:
      asn1: 0.2.6
      assert-plus: 1.0.0
      bcrypt-pbkdf: 1.0.2
      dashdash: 1.14.1
      ecc-jsbn: 0.1.2
      getpass: 0.1.7
      jsbn: 0.1.1
      safer-buffer: 2.1.2
      tweetnacl: 0.14.5
    dev: true

  /ssri/10.0.4:
    resolution: {integrity: sha512-12+IR2CB2C28MMAw0Ncqwj5QbTcs0nGIhgJzYWzDkb21vWmfNI83KS4f3Ci6GI98WreIfG7o9UXp3C0qbpA8nQ==}
    engines: {node: ^14.17.0 || ^16.13.0 || >=18.0.0}
    dependencies:
      minipass: 5.0.0
    dev: true

  /ssri/9.0.1:
    resolution: {integrity: sha512-o57Wcn66jMQvfHG1FlYbWeZWW/dHZhJXjpIcTfXldXEk5nz5lStPo3mK0OJQfGR3RbZUlbISexbljkJzuEj/8Q==}
    engines: {node: ^12.13.0 || ^14.15.0 || >=16.0.0}
    dependencies:
      minipass: 3.3.6
    dev: true

  /stack-utils/2.0.6:
    resolution: {integrity: sha512-XlkWvfIm6RmsWtNJx+uqtKLS8eqFbxUg0ZzLXqY0caEy9l7hruX8IpiDnjsLavoBgqCCR71TqWO8MaXYheJ3RQ==}
    engines: {node: '>=10'}
    dependencies:
      escape-string-regexp: 2.0.0
    dev: true

  /statuses/1.5.0:
    resolution: {integrity: sha1-Fhx9rBd2Wf2YEfQ3cfqZOBR4Yow=}
    engines: {node: '>= 0.6'}
    dev: true

  /statuses/2.0.1:
    resolution: {integrity: sha1-VcsADM8dSHKL0jxoWgY5mM8aG2M=}
    engines: {node: '>= 0.8'}
    dev: true

  /string-length/4.0.2:
    resolution: {integrity: sha1-qKjce9XBqCubPIuH4SX2aHG25Xo=}
    engines: {node: '>=10'}
    dependencies:
      char-regex: 1.0.2
      strip-ansi: 6.0.1
    dev: true

  /string-width/1.0.2:
    resolution: {integrity: sha512-0XsVpQLnVCXHJfyEs8tC0zpTVIr5PKKsQtkT29IwupnPTjtPmQ3xT/4yCREF9hYkV/3M3kzcUTSAZT6a6h81tw==}
    engines: {node: '>=0.10.0'}
    dependencies:
      code-point-at: 1.1.0
      is-fullwidth-code-point: 1.0.0
      strip-ansi: 3.0.1
    dev: true

  /string-width/2.1.1:
    resolution: {integrity: sha1-q5Pyeo3BPSjKyBXEYhQ6bZASrp4=}
    engines: {node: '>=4'}
    dependencies:
      is-fullwidth-code-point: 2.0.0
      strip-ansi: 4.0.0
    dev: true

  /string-width/4.2.3:
    resolution: {integrity: sha512-wKyQRQpjJ0sIp62ErSZdGsjMJWsap5oRNihHhu6G7JVO/9jIB6UyevL+tXuOqrng8j/cxKTWyWUwvSTriiZz/g==}
    engines: {node: '>=8'}
    dependencies:
      emoji-regex: 8.0.0
      is-fullwidth-code-point: 3.0.0
      strip-ansi: 6.0.1
    dev: true

  /string-width/5.1.2:
    resolution: {integrity: sha512-HnLOCR3vjcY8beoNLtcjZ5/nxn2afmME6lhrDrebokqMap+XbeW8n9TXpPDOqdGK5qcI3oT0GKTW6wC7EMiVqA==}
    engines: {node: '>=12'}
    dependencies:
      eastasianwidth: 0.2.0
      emoji-regex: 9.2.2
      strip-ansi: 7.0.1
    dev: true

  /string.prototype.matchall/4.0.8:
    resolution: {integrity: sha1-O/hXIgIYFtzRvzi7cUkViHynn9M=}
    dependencies:
      call-bind: 1.0.2
      define-properties: 1.2.0
      es-abstract: 1.21.1
      get-intrinsic: 1.2.0
      has-symbols: 1.0.3
      internal-slot: 1.0.5
      regexp.prototype.flags: 1.4.3
      side-channel: 1.0.4
    dev: true

  /string.prototype.trimend/1.0.6:
    resolution: {integrity: sha1-xKJ/oCbZedecBPFzl/JQpGKURTM=}
    dependencies:
      call-bind: 1.0.2
      define-properties: 1.2.0
      es-abstract: 1.21.1
    dev: true

  /string.prototype.trimstart/1.0.6:
    resolution: {integrity: sha1-6Qq2aqjkAH2S71kbvzzUIsVr3PQ=}
    dependencies:
      call-bind: 1.0.2
      define-properties: 1.2.0
      es-abstract: 1.21.1
    dev: true

  /string_decoder/1.1.1:
    resolution: {integrity: sha512-n/ShnvDi6FHbbVfviro+WojiFzv+s8MPMHBczVePfUpDJLwoLT0ht1l4YwBCbi8pJAveEEdnkHyPyTP/mzRfwg==}
    dependencies:
      safe-buffer: 5.1.2

  /string_decoder/1.3.0:
    resolution: {integrity: sha512-hkRX8U1WjJFd8LsDJ2yQ/wWWxaopEsABU1XfkM8A+j0+85JAGppt16cr1Whg6KIbb4okU6Mql6BOj+uup/wKeA==}
    dependencies:
      safe-buffer: 5.2.1
    dev: true

  /strip-ansi/3.0.1:
    resolution: {integrity: sha512-VhumSSbBqDTP8p2ZLKj40UjBCV4+v8bUSEpUb4KjRgWk9pbqGF4REFj6KEagidb2f/M6AzC0EmFyDNGaw9OCzg==}
    engines: {node: '>=0.10.0'}
    dependencies:
      ansi-regex: 2.1.1
    dev: true

  /strip-ansi/4.0.0:
    resolution: {integrity: sha512-4XaJ2zQdCzROZDivEVIDPkcQn8LMFSa8kj8Gxb/Lnwzv9A8VctNZ+lfivC/sV3ivW8ElJTERXZoPBRrZKkNKow==}
    engines: {node: '>=4'}
    dependencies:
      ansi-regex: 3.0.1
    dev: true

  /strip-ansi/6.0.1:
    resolution: {integrity: sha1-nibGPTD1NEPpSJSVshBdN7Z6hdk=}
    engines: {node: '>=8'}
    dependencies:
      ansi-regex: 5.0.1
    dev: true

  /strip-ansi/7.0.1:
    resolution: {integrity: sha512-cXNxvT8dFNRVfhVME3JAe98mkXDYN2O1l7jmcwMnOslDeESg1rF/OZMtK0nRAhiari1unG5cD4jG3rapUAkLbw==}
    engines: {node: '>=12'}
    dependencies:
      ansi-regex: 6.0.1
    dev: true

  /strip-bom/3.0.0:
    resolution: {integrity: sha512-vavAMRXOgBVNF6nyEEmL3DBK19iRpDcoIwW+swQ+CbGiu7lju6t+JklA1MHweoWtadgt4ISVUsXLyDq34ddcwA==}
    engines: {node: '>=4'}
    dev: true

  /strip-bom/4.0.0:
    resolution: {integrity: sha512-3xurFv5tEgii33Zi8Jtp55wEIILR9eh34FAW00PZf+JnSsTmV/ioewSgQl97JHvgjoRGwPShsWm+IdrxB35d0w==}
    engines: {node: '>=8'}
    dev: true

  /strip-eof/1.0.0:
    resolution: {integrity: sha1-u0P/VZim6wXYm1n80SnJgzE2Br8=}
    engines: {node: '>=0.10.0'}
    dev: true

  /strip-final-newline/2.0.0:
    resolution: {integrity: sha512-BrpvfNAE3dcvq7ll3xVumzjKjZQ5tI1sEUIKr3Uoks0XUl45St3FlatVqef9prk4jRDzhW6WZg+3bk93y6pLjA==}
    engines: {node: '>=6'}
    dev: true

  /strip-indent/3.0.0:
    resolution: {integrity: sha512-laJTa3Jb+VQpaC6DseHhF7dXVqHTfJPCRDaEbid/drOhgitgYku/letMUqOXFoWV0zIIUbjpdH2t+tYj4bQMRQ==}
    engines: {node: '>=8'}
    dependencies:
      min-indent: 1.0.1
    dev: true

  /strip-json-comments/3.1.1:
    resolution: {integrity: sha1-MfEoGzgyYwQ0gxwxDAHMzajL4AY=}
    engines: {node: '>=8'}
    dev: true

  /strong-log-transformer/2.1.0:
    resolution: {integrity: sha512-B3Hgul+z0L9a236FAUC9iZsL+nVHgoCJnqCbN588DjYxvGXaXaaFbfmQ/JhvKjZwsOukuR72XbHv71Qkug0HxA==}
    engines: {node: '>=4'}
    hasBin: true
    dependencies:
      duplexer: 0.1.2
      minimist: 1.2.8
      through: 2.3.8
    dev: true

  /style-loader/3.3.1_webpack@5.75.0:
    resolution: {integrity: sha1-BX36az1NfHBkRigw+RE+1BfThXU=}
    engines: {node: '>= 12.13.0'}
    peerDependencies:
      webpack: ^5.0.0
    dependencies:
      webpack: 5.75.0_webpack-cli@5.0.1
    dev: true

  /styled-jsx/5.0.7_react@18.2.0:
    resolution: {integrity: sha512-b3sUzamS086YLRuvnaDigdAewz1/EFYlHpYBP5mZovKEdQQOIIYq8lApylub3HHZ6xFjV051kkGU7cudJmrXEA==}
    engines: {node: '>= 12.0.0'}
    peerDependencies:
      '@babel/core': '*'
      babel-plugin-macros: '*'
      react: '>= 16.8.0 || 17.x.x || ^18.0.0-0'
    peerDependenciesMeta:
      '@babel/core':
        optional: true
      babel-plugin-macros:
        optional: true
    dependencies:
      react: 18.2.0
    dev: false

  /stylis/4.1.3:
    resolution: {integrity: sha1-/S++efX+0XxVJp4W7Y2hTITQafc=}
    dev: false

  /supports-color/5.5.0:
    resolution: {integrity: sha512-QjVjwdXIt408MIiAqCX4oUKsgU2EqAGzs2Ppkm4aQYbjm+ZEWEcW4SfFNTr4uMNZma0ey4f5lgLrkB0aX0QMow==}
    engines: {node: '>=4'}
    dependencies:
      has-flag: 3.0.0
    dev: true

  /supports-color/7.2.0:
    resolution: {integrity: sha512-qpCAvRl9stuOHveKsn7HncJRvv501qIacKzQlO/+Lwxc9+0q2wLyv4Dfvt80/DPn2pqOBsJdDiogXGR9+OvwRw==}
    engines: {node: '>=8'}
    dependencies:
      has-flag: 4.0.0
    dev: true

  /supports-color/8.1.1:
    resolution: {integrity: sha512-MpUEN2OodtUzxvKQl72cUF7RQ5EiHsGvSsVG0ia9c5RbWGL2CI4C7EpPS8UTBIplnlzZiNuV56w+FuNxy3ty2Q==}
    engines: {node: '>=10'}
    dependencies:
      has-flag: 4.0.0
    dev: true

  /supports-preserve-symlinks-flag/1.0.0:
    resolution: {integrity: sha1-btpL00SjyUrqN21MwxvHcxEDngk=}
    engines: {node: '>= 0.4'}
    dev: true

  /symbol-tree/3.2.4:
    resolution: {integrity: sha1-QwY30ki6d+B4iDlR+5qg7tfGP6I=}
    dev: true

  /table/6.8.1:
    resolution: {integrity: sha1-6itxNZ/gOwF6X7wpYgRHEVgIC98=}
    engines: {node: '>=10.0.0'}
    dependencies:
      ajv: 8.12.0
      lodash.truncate: 4.4.2
      slice-ansi: 4.0.0
      string-width: 4.2.3
      strip-ansi: 6.0.1
    dev: true

  /tabster/4.1.2:
    resolution: {integrity: sha1-7qE8fCN3W4CHqYitBkZtEBb5IVs=}
    dependencies:
      keyborg: 2.0.0
      tslib: 2.5.0
    dev: false

  /tapable/2.2.1:
    resolution: {integrity: sha1-GWenPvQGCoLxKrlq+G1S/bdu7KA=}
    engines: {node: '>=6'}
    dev: true

  /tar-stream/2.2.0:
    resolution: {integrity: sha512-ujeqbceABgwMZxEJnk2HDY2DlnUZ+9oEcb1KzTVfYHio0UE6dG71n60d8D2I4qNvleWrrXpmjpt7vZeF1LnMZQ==}
    engines: {node: '>=6'}
    dependencies:
      bl: 4.1.0
      end-of-stream: 1.4.4
      fs-constants: 1.0.0
      inherits: 2.0.4
      readable-stream: 3.6.1
    dev: true

  /tar/6.1.11:
    resolution: {integrity: sha512-an/KZQzQUkZCkuoAA64hM92X0Urb6VpRhAFllDzz44U2mcD5scmT3zBc4VgVpkugF580+DQn8eAFSyoQt0tznA==}
    engines: {node: '>= 10'}
    dependencies:
      chownr: 2.0.0
      fs-minipass: 2.1.0
      minipass: 3.3.6
      minizlib: 2.1.2
      mkdirp: 1.0.4
      yallist: 4.0.0
    dev: true

  /temp-dir/1.0.0:
    resolution: {integrity: sha512-xZFXEGbG7SNC3itwBzI3RYjq/cEhBkx2hJuKGIUOcEULmkQExXiHat2z/qkISYsuR+IKumhEfKKbV5qXmhICFQ==}
    engines: {node: '>=4'}
    dev: true

  /temp-dir/2.0.0:
    resolution: {integrity: sha512-aoBAniQmmwtcKp/7BzsH8Cxzv8OL736p7v1ihGb5e9DJ9kTwGWHrQrVB5+lfVDzfGrdRzXch+ig7LHaY1JTOrg==}
    engines: {node: '>=8'}
    dev: true

  /tempy/1.0.0:
    resolution: {integrity: sha512-eLXG5B1G0mRPHmgH2WydPl5v4jH35qEn3y/rA/aahKhIa91Pn119SsU7n7v/433gtT9ONzC8ISvNHIh2JSTm0w==}
    engines: {node: '>=10'}
    dependencies:
      del: 6.1.1
      is-stream: 2.0.1
      temp-dir: 2.0.0
      type-fest: 0.16.0
      unique-string: 2.0.0
    dev: true

  /terser-webpack-plugin/5.3.6_webpack@5.75.0:
    resolution: {integrity: sha1-VZCuwxqjxvdxzhsazKYGOeqzGVw=}
    engines: {node: '>= 10.13.0'}
    peerDependencies:
      '@swc/core': '*'
      esbuild: '*'
      uglify-js: '*'
      webpack: ^5.1.0
    peerDependenciesMeta:
      '@swc/core':
        optional: true
      esbuild:
        optional: true
      uglify-js:
        optional: true
    dependencies:
      '@jridgewell/trace-mapping': 0.3.17
      jest-worker: 27.5.1
      schema-utils: 3.1.1
      serialize-javascript: 3.1.0
      terser: 5.16.5
      webpack: 5.75.0_webpack-cli@5.0.1
    dev: true

  /terser/5.16.5:
    resolution: {integrity: sha1-HChcoGVfRn+Srxu6tGq3LRywjlo=}
    engines: {node: '>=10'}
    hasBin: true
    dependencies:
      '@jridgewell/source-map': 0.3.2
      acorn: 8.8.2
      commander: 2.20.3
      source-map-support: 0.5.21
    dev: true

  /test-exclude/6.0.0:
    resolution: {integrity: sha1-BKhphmHYBepvopO2y55jrARO8V4=}
    engines: {node: '>=8'}
    dependencies:
      '@istanbuljs/schema': 0.1.3
      glob: 7.2.3
      minimatch: 3.1.2
    dev: true

  /text-extensions/1.9.0:
    resolution: {integrity: sha512-wiBrwC1EhBelW12Zy26JeOUkQ5mRu+5o8rpsJk5+2t+Y5vE7e842qtZDQ2g1NpX/29HdyFeJ4nSIhI47ENSxlQ==}
    engines: {node: '>=0.10'}
    dev: true

  /text-table/0.2.0:
    resolution: {integrity: sha1-f17oI66AUgfACvLfSoTsP8+lcLQ=}
    dev: true

  /through/2.3.8:
    resolution: {integrity: sha512-w89qg7PI8wAdvX60bMDP+bFoD5Dvhm9oLheFp5O4a2QF0cSBGsBX4qZmadPMvVqlLJBBci+WqGGOAPvcDeNSVg==}
    dev: true

  /through2/2.0.5:
    resolution: {integrity: sha512-/mrRod8xqpA+IHSLyGCQ2s8SPHiCDEeQJSep1jqLYeEUClOFG2Qsh+4FU6G9VeqpZnGW/Su8LQGc4YKni5rYSQ==}
    dependencies:
      readable-stream: 2.3.8
      xtend: 4.0.2
    dev: true

  /through2/4.0.2:
    resolution: {integrity: sha512-iOqSav00cVxEEICeD7TjLB1sueEL+81Wpzp2bY17uZjZN0pWZPuo4suZ/61VujxmqSGFfgOcNuTZ85QJwNZQpw==}
    dependencies:
      readable-stream: 3.6.1
    dev: true

  /thunky/1.1.0:
    resolution: {integrity: sha1-Wrr3FKlAXbBQRzK7zNLO3Z75U30=}
    dev: true

  /tmp/0.0.33:
    resolution: {integrity: sha512-jRCJlojKnZ3addtTOjdIqoRuPEKBvNXcGYqzO6zWZX8KfKEpnGY5jfggJQ3EjKuu8D4bJRr0y+cYJFmYbImXGw==}
    engines: {node: '>=0.6.0'}
    dependencies:
      os-tmpdir: 1.0.2
    dev: true

  /tmp/0.2.1:
    resolution: {integrity: sha512-76SUhtfqR2Ijn+xllcI5P1oyannHNHByD80W1q447gU3mp9G9PSpGdWmjUOHRDPiHYacIk66W7ubDTuPF3BEtQ==}
    engines: {node: '>=8.17.0'}
    dependencies:
      rimraf: 3.0.2
    dev: true

  /tmpl/1.0.5:
    resolution: {integrity: sha1-hoPguQK7nCDE9ybjwLafNlGMB8w=}
    dev: true

  /to-fast-properties/2.0.0:
    resolution: {integrity: sha1-3F5pjL0HkmW8c+A3doGk5Og/YW4=}
    engines: {node: '>=4'}
    dev: true

  /to-regex-range/5.0.1:
    resolution: {integrity: sha512-65P7iz6X5yEr1cwcgvQxbbIw7Uk3gOy5dIdtZ4rDveLqhrdJP+Li/Hx6tyK0NEb+2GCyneCMJiGqrADCSNk8sQ==}
    engines: {node: '>=8.0'}
    dependencies:
      is-number: 7.0.0
    dev: true

  /toidentifier/1.0.1:
    resolution: {integrity: sha1-O+NDIaiKgg7RvYDfqjPkefu43TU=}
    engines: {node: '>=0.6'}
    dev: true

  /toposort/2.0.2:
    resolution: {integrity: sha512-0a5EOkAUp8D4moMi2W8ZF8jcga7BgZd91O/yabJCFY8az+XSzeGyTKs0Aoo897iV1Nj6guFq8orWDS96z91oGg==}
    dev: true

  /totalist/1.1.0:
    resolution: {integrity: sha1-pNZaPlRlF3AePlw3pHpwrJf+Vt8=}
    engines: {node: '>=6'}
    dev: true

  /tough-cookie/2.5.0:
    resolution: {integrity: sha1-zZ+yoKodWhK0c72fuW+j3P9lreI=}
    engines: {node: '>=0.8'}
    dependencies:
      psl: 1.9.0
      punycode: 2.3.0
    dev: true

  /tough-cookie/4.1.2:
    resolution: {integrity: sha1-5T6EuF8k4LZd1Sb0ZijbbIX2uHQ=}
    engines: {node: '>=6'}
    dependencies:
      psl: 1.9.0
      punycode: 2.3.0
      universalify: 0.2.0
      url-parse: 1.5.10
    dev: true

  /tr46/0.0.3:
    resolution: {integrity: sha512-N3WMsuqV66lT30CrXNbEjx4GEwlow3v6rr4mCcv6prnfwhS01rkgyFdjPNBYd9br7LpXV1+Emh01fHnq2Gdgrw==}
    dev: true

  /tr46/3.0.0:
    resolution: {integrity: sha512-l7FvfAHlcmulp8kr+flpQZmVwtu7nfRV7NZujtN0OqES8EL4O4e0qqzL0DC5gAvx/ZC/9lk6rhcUwYvkBnBnYA==}
    engines: {node: '>=12'}
    dependencies:
      punycode: 2.3.0
    dev: true

  /treeverse/3.0.0:
    resolution: {integrity: sha512-gcANaAnd2QDZFmHFEOF4k7uc1J/6a6z3DJMd/QwEyxLoKGiptJRwid582r7QIsFlFMIZ3SnxfS52S4hm2DHkuQ==}
    engines: {node: ^14.17.0 || ^16.13.0 || >=18.0.0}
    dev: true

  /trim-newlines/3.0.1:
    resolution: {integrity: sha512-c1PTsA3tYrIsLGkJkzHF+w9F2EyxfXGo4UyJc4pFL++FMjnq0HJS69T3M7d//gKrFKwy429bouPescbjecU+Zw==}
    engines: {node: '>=8'}
    dev: true

  /tryer/1.0.1:
    resolution: {integrity: sha1-8shUBoALmw90yfdGW4HqrSQSUvg=}
    dev: true

  /ts-jest/29.1.0_kv2fdk7yz6jlbcjfldgcwh5vp4:
    resolution: {integrity: sha512-ZhNr7Z4PcYa+JjMl62ir+zPiNJfXJN6E8hSLnaUKhOgqcn8vb3e537cpkd0FuAfRK3sR1LSqM1MOhliXNgOFPA==}
    engines: {node: ^14.15.0 || ^16.10.0 || >=18.0.0}
    hasBin: true
    peerDependencies:
      '@babel/core': '>=7.0.0-beta.0 <8'
      '@jest/types': ^29.0.0
      babel-jest: ^29.0.0
      esbuild: '*'
      jest: ^29.0.0
      typescript: '>=4.3 <6'
    peerDependenciesMeta:
      '@babel/core':
        optional: true
      '@jest/types':
        optional: true
      babel-jest:
        optional: true
      esbuild:
        optional: true
    dependencies:
      '@babel/core': 7.21.0
      bs-logger: 0.2.6
      fast-json-stable-stringify: 2.1.0
      jest: 29.4.3_y674k6y5lkv2mkbgvxrm7bklx4
      jest-util: 29.4.3
      json5: 2.2.3
      lodash.memoize: 4.1.2
      make-error: 1.3.6
      semver: 7.3.8
      typescript: 4.9.5
      yargs-parser: 21.1.1
    dev: true

  /ts-loader/9.4.2_hhrrucqyg4eysmfpujvov2ym5u:
    resolution: {integrity: sha1-gKRe7pLdUXC5ALPQCrz6FJSa63g=}
    engines: {node: '>=12.0.0'}
    peerDependencies:
      typescript: '*'
      webpack: ^5.0.0
    dependencies:
      chalk: 4.1.2
      enhanced-resolve: 5.12.0
      micromatch: 4.0.5
      semver: 7.3.8
      typescript: 4.9.5
      webpack: 5.75.0_webpack-cli@5.0.1
    dev: true

  /ts-node/10.9.1_kyaq63mds3xhefofn3tz4ggjt4:
    resolution: {integrity: sha1-5z3pEClYr54fCxaKb/Mg4lrc/0s=}
    hasBin: true
    peerDependencies:
      '@swc/core': '>=1.2.50'
      '@swc/wasm': '>=1.2.50'
      '@types/node': '*'
      typescript: '>=2.7'
    peerDependenciesMeta:
      '@swc/core':
        optional: true
      '@swc/wasm':
        optional: true
    dependencies:
      '@cspotcode/source-map-support': 0.8.1
      '@tsconfig/node10': 1.0.9
      '@tsconfig/node12': 1.0.11
      '@tsconfig/node14': 1.0.3
      '@tsconfig/node16': 1.0.3
      '@types/node': 16.18.31
      acorn: 8.8.2
      acorn-walk: 8.2.0
      arg: 4.1.3
      create-require: 1.1.1
      diff: 4.0.2
      make-error: 1.3.6
      typescript: 4.9.5
      v8-compile-cache-lib: 3.0.1
      yn: 3.1.1
    dev: true

  /tsconfig-paths/4.1.2:
    resolution: {integrity: sha512-uhxiMgnXQp1IR622dUXI+9Ehnws7i/y6xvpZB9IbUVOPy0muvdvgXeZOn88UcGPiT98Vp3rJPTa8bFoalZ3Qhw==}
    engines: {node: '>=6'}
    dependencies:
      json5: 2.2.3
      minimist: 1.2.8
      strip-bom: 3.0.0
    dev: true

  /tslib/1.14.1:
    resolution: {integrity: sha512-Xni35NKzjgMrwevysHTCArtLDpPvye8zV/0E4EyYn43P7/7qvQwPh9BGkHewbMulVntbigmcT7rdX3BNo9wRJg==}
    dev: true

  /tslib/2.5.0:
    resolution: {integrity: sha512-336iVw3rtn2BUK7ORdIAHTyxHGRIHVReokCR3XjbckJMK7ms8FysBfhLR8IXnAgy7T0PTPNBWKiH514FOW/WSg==}

  /tsutils/3.21.0_typescript@4.9.5:
    resolution: {integrity: sha1-tIcX05TOpsHglpg+7Vjp1hcVtiM=}
    engines: {node: '>= 6'}
    peerDependencies:
      typescript: '>=2.8.0 || >= 3.2.0-dev || >= 3.3.0-dev || >= 3.4.0-dev || >= 3.5.0-dev || >= 3.6.0-dev || >= 3.6.0-beta || >= 3.7.0-dev || >= 3.7.0-beta'
    dependencies:
      tslib: 1.14.1
      typescript: 4.9.5
    dev: true

  /tuf-js/1.1.6:
    resolution: {integrity: sha512-CXwFVIsXGbVY4vFiWF7TJKWmlKJAT8TWkH4RmiohJRcDJInix++F0dznDmoVbtJNzZ8yLprKUG4YrDIhv3nBMg==}
    engines: {node: ^14.17.0 || ^16.13.0 || >=18.0.0}
    dependencies:
      '@tufjs/models': 1.0.4
      debug: 4.3.4
      make-fetch-happen: 11.1.1
    transitivePeerDependencies:
      - supports-color
    dev: true

  /tunnel-agent/0.6.0:
    resolution: {integrity: sha1-J6XeoGs2sEoKmWZ3SykIaPD8QP0=}
    dependencies:
      safe-buffer: 5.2.1
    dev: true

  /tunnel/0.0.5:
    resolution: {integrity: sha1-0VMiVHSe02Yg/NEBCGVJWh+p0K4=}
    engines: {node: '>=0.6.11 <=0.7.0 || >=0.7.3'}
    dev: true

  /tunnel/0.0.6:
    resolution: {integrity: sha1-cvExSzSlsZLbASMk3yzFh8pH+Sw=}
    engines: {node: '>=0.6.11 <=0.7.0 || >=0.7.3'}
    dev: false

  /tweetnacl/0.14.5:
    resolution: {integrity: sha1-WuaBd/GS1EViadEIr6k/+HQ/T2Q=}
    dev: true

  /type-check/0.3.2:
    resolution: {integrity: sha1-WITKtRLPHTVeP7eE8wgEsrUg23I=}
    engines: {node: '>= 0.8.0'}
    dependencies:
      prelude-ls: 1.1.2
    dev: true

  /type-check/0.4.0:
    resolution: {integrity: sha1-B7ggO/pwVsBlcFDjzNLDdzC6uPE=}
    engines: {node: '>= 0.8.0'}
    dependencies:
      prelude-ls: 1.2.1
    dev: true

  /type-detect/4.0.8:
    resolution: {integrity: sha1-dkb7XxiHHPu3dJ5pvTmmOI63RQw=}
    engines: {node: '>=4'}
    dev: true

  /type-fest/0.16.0:
    resolution: {integrity: sha512-eaBzG6MxNzEn9kiwvtre90cXaNLkmadMWa1zQMs3XORCXNbsH/OewwbxC5ia9dCxIxnTAsSxXJaa/p5y8DlvJg==}
    engines: {node: '>=10'}
    dev: true

  /type-fest/0.18.1:
    resolution: {integrity: sha512-OIAYXk8+ISY+qTOwkHtKqzAuxchoMiD9Udx+FSGQDuiRR+PJKJHc2NJAXlbhkGwTt/4/nKZxELY1w3ReWOL8mw==}
    engines: {node: '>=10'}
    dev: true

  /type-fest/0.20.2:
    resolution: {integrity: sha1-G/IH9LKPkVg2ZstfvTJ4hzAc1fQ=}
    engines: {node: '>=10'}
    dev: true

  /type-fest/0.21.3:
    resolution: {integrity: sha512-t0rzBq87m3fVcduHDUFhKmyyX+9eo6WQjZvf51Ea/M0Q7+T374Jp1aUiyUl0GKxp8M/OETVHSDvmkyPgvX+X2w==}
    engines: {node: '>=10'}
    dev: true

  /type-fest/0.4.1:
    resolution: {integrity: sha512-IwzA/LSfD2vC1/YDYMv/zHP4rDF1usCwllsDpbolT3D4fUepIO7f9K70jjmUewU/LmGUKJcwcVtDCpnKk4BPMw==}
    engines: {node: '>=6'}
    dev: true

  /type-fest/0.6.0:
    resolution: {integrity: sha512-q+MB8nYR1KDLrgr4G5yemftpMC7/QLqVndBmEEdqzmNj5dcFOO4Oo8qlwZE3ULT3+Zim1F8Kq4cBnikNhlCMlg==}
    engines: {node: '>=8'}
    dev: true

  /type-fest/0.8.1:
    resolution: {integrity: sha512-4dbzIzqvjtgiM5rw1k5rEHtBANKmdudhGyBEajN01fEyhaAIhsoKNy6y7+IN93IfpFtwY9iqi7kD+xwKhQsNJA==}
    engines: {node: '>=8'}
    dev: true

  /type-is/1.6.18:
    resolution: {integrity: sha1-TlUs0F3wlGfcvE73Od6J8s83wTE=}
    engines: {node: '>= 0.6'}
    dependencies:
      media-typer: 0.3.0
      mime-types: 2.1.35
    dev: true

  /typed-array-length/1.0.4:
    resolution: {integrity: sha1-idg3heXECYvscuCLMZZR8OrJwbs=}
    dependencies:
      call-bind: 1.0.2
      for-each: 0.3.3
      is-typed-array: 1.1.10
    dev: true

  /typed-assert/1.0.9:
    resolution: {integrity: sha1-ivnU+TQyxJcOxxfjAG8z8TWwYhM=}
    dev: true

  /typed-rest-client/1.8.9:
    resolution: {integrity: sha1-5WAia8rf5xsPtcQWtYf42juPktg=}
    dependencies:
      qs: 6.11.0
      tunnel: 0.0.6
      underscore: 1.12.1
    dev: false

  /typedarray/0.0.6:
    resolution: {integrity: sha512-/aCDEGatGvZ2BIk+HmLf4ifCJFwvKFNb9/JeZPMulfgFracn9QFcAf5GO8B/mweUjSoblS5In0cWhqpfs/5PQA==}
    dev: true

  /typedoc-plugin-missing-exports/2.0.0_typedoc@0.24.4:
    resolution: {integrity: sha512-t0QlKCm27/8DaheJkLo/gInSNjzBXgSciGhoLpL6sLyXZibm7SuwJtHvg4qXI2IjJfFBgW9mJvvszpoxMyB0TA==}
    peerDependencies:
      typedoc: 0.24.x
    dependencies:
      typedoc: 0.24.4_typescript@4.9.5
    dev: false

  /typedoc/0.24.4_typescript@4.9.5:
    resolution: {integrity: sha512-vQuliyGhJEGeKzzCFHbkS3m0gHoIL6cfr0fHf6eX658iGELtq2J9mWe0b+X5McEYgFoMuHFt5Py3Zug6Sxjn/Q==}
    engines: {node: '>= 14.14'}
    hasBin: true
    peerDependencies:
      typescript: 4.6.x || 4.7.x || 4.8.x || 4.9.x || 5.0.x
    dependencies:
      lunr: 2.3.9
      marked: 4.3.0
      minimatch: 9.0.0
      shiki: 0.14.1
      typescript: 4.9.5

  /typescript/4.9.5:
    resolution: {integrity: sha1-CVl5+bzA0J2jJNWNA86Pg3TL5lo=}
    engines: {node: '>=4.2.0'}
    hasBin: true

  /uglify-js/3.17.4:
    resolution: {integrity: sha512-T9q82TJI9e/C1TAxYvfb16xO120tMVFZrGA3f9/P4424DNu6ypK103y0GPFVa17yotwSyZW5iYXgjYHkGrJW/g==}
    engines: {node: '>=0.8.0'}
    hasBin: true
    requiresBuild: true
    dev: true
    optional: true

  /unbox-primitive/1.0.2:
    resolution: {integrity: sha1-KQMgIQV9Xmzb0IxRKcIm3/jtb54=}
    dependencies:
      call-bind: 1.0.2
      has-bigints: 1.0.2
      has-symbols: 1.0.3
      which-boxed-primitive: 1.0.2
    dev: true

  /underscore/1.12.1:
    resolution: {integrity: sha1-e7jMmz05fiAc+FUzNtJiVE6tgp4=}

  /unicode-canonical-property-names-ecmascript/2.0.0:
    resolution: {integrity: sha1-MBrNxSVjFnDTn2FG4Od/9rvevdw=}
    engines: {node: '>=4'}
    dev: true

  /unicode-match-property-ecmascript/2.0.0:
    resolution: {integrity: sha1-VP0W4OyxZ88Ezx91a9zJLrp5dsM=}
    engines: {node: '>=4'}
    dependencies:
      unicode-canonical-property-names-ecmascript: 2.0.0
      unicode-property-aliases-ecmascript: 2.1.0
    dev: true

  /unicode-match-property-value-ecmascript/2.1.0:
    resolution: {integrity: sha1-y1//3NFqBRJPWksL98N3Agisu+A=}
    engines: {node: '>=4'}
    dev: true

  /unicode-property-aliases-ecmascript/2.1.0:
    resolution: {integrity: sha1-Q9QeO+aYvUk++REHfJsTH4J+jM0=}
    engines: {node: '>=4'}
    dev: true

  /unique-filename/2.0.1:
    resolution: {integrity: sha512-ODWHtkkdx3IAR+veKxFV+VBkUMcN+FaqzUUd7IZzt+0zhDZFPFxhlqwPF3YQvMHx1TD0tdgYl+kuPnJ8E6ql7A==}
    engines: {node: ^12.13.0 || ^14.15.0 || >=16.0.0}
    dependencies:
      unique-slug: 3.0.0
    dev: true

  /unique-filename/3.0.0:
    resolution: {integrity: sha512-afXhuC55wkAmZ0P18QsVE6kp8JaxrEokN2HGIoIVv2ijHQd419H0+6EigAFcIzXeMIkcIkNBpB3L/DXB3cTS/g==}
    engines: {node: ^14.17.0 || ^16.13.0 || >=18.0.0}
    dependencies:
      unique-slug: 4.0.0
    dev: true

  /unique-slug/3.0.0:
    resolution: {integrity: sha512-8EyMynh679x/0gqE9fT9oilG+qEt+ibFyqjuVTsZn1+CMxH+XLlpvr2UZx4nVcCwTpx81nICr2JQFkM+HPLq4w==}
    engines: {node: ^12.13.0 || ^14.15.0 || >=16.0.0}
    dependencies:
      imurmurhash: 0.1.4
    dev: true

  /unique-slug/4.0.0:
    resolution: {integrity: sha512-WrcA6AyEfqDX5bWige/4NQfPZMtASNVxdmWR76WESYQVAACSgWcR6e9i0mofqqBxYFtL4oAxPIptY73/0YE1DQ==}
    engines: {node: ^14.17.0 || ^16.13.0 || >=18.0.0}
    dependencies:
      imurmurhash: 0.1.4
    dev: true

  /unique-string/2.0.0:
    resolution: {integrity: sha512-uNaeirEPvpZWSgzwsPGtU2zVSTrn/8L5q/IexZmH0eH6SA73CmAA5U4GwORTxQAZs95TAXLNqeLoPPNO5gZfWg==}
    engines: {node: '>=8'}
    dependencies:
      crypto-random-string: 2.0.0
    dev: true

  /universal-user-agent/6.0.0:
    resolution: {integrity: sha1-M4H4UDslHA2c0hvB3pOeyd9UgO4=}
    dev: true

  /universalify/0.2.0:
    resolution: {integrity: sha512-CJ1QgKmNg3CwvAv/kOFmtnEN05f0D/cn9QntgNOQlQF9dgvVTHj3t+8JPdjqawCHk7V/KA+fbUqzZ9XWhcqPUg==}
    engines: {node: '>= 4.0.0'}
    dev: true

  /universalify/2.0.0:
    resolution: {integrity: sha512-hAZsKq7Yy11Zu1DE0OzWjw7nnLZmJZYTDZZyEFHZdUhV8FkH5MCfoU1XMaxXovpyW5nq5scPqq0ZDP9Zyl04oQ==}
    engines: {node: '>= 10.0.0'}
    dev: true

  /unpipe/1.0.0:
    resolution: {integrity: sha1-sr9O6FFKrmFltIF4KdIbLvSZBOw=}
    engines: {node: '>= 0.8'}
    dev: true

  /upath/2.0.1:
    resolution: {integrity: sha512-1uEe95xksV1O0CYKXo8vQvN1JEbtJp7lb7C5U9HMsIp6IVwntkH/oNUzyVNQSd4S1sYk2FpSSW44FqMc8qee5w==}
    engines: {node: '>=4'}
    dev: true

  /update-browserslist-db/1.0.10_browserslist@4.21.5:
    resolution: {integrity: sha1-D1S4dlRXJvF9AM2aJWHm2t6UP/M=}
    hasBin: true
    peerDependencies:
      browserslist: '>= 4.21.0'
    dependencies:
      browserslist: 4.21.5
      escalade: 3.1.1
      picocolors: 1.0.0
    dev: true

  /uri-js/4.4.1:
    resolution: {integrity: sha1-mxpSWVIlhZ5V9mnZKPiMbFfyp34=}
    dependencies:
      punycode: 2.3.0
    dev: true

  /url-parse/1.5.10:
    resolution: {integrity: sha1-nTwvc2wddd070r5QfcwRHx4uqcE=}
    dependencies:
      querystringify: 2.2.0
      requires-port: 1.0.0
    dev: true

  /use-disposable/1.0.1_sfoxds7t5ydpegc3knd667wn6m:
    resolution: {integrity: sha1-EkUuxtQfiL+E1BeS3vY8npkh/EM=}
    peerDependencies:
      '@types/react': '>=16.8.0 <19.0.0'
      '@types/react-dom': '>=16.8.0 <19.0.0'
      react: '>=16.8.0 <19.0.0'
      react-dom: '>=16.8.0 <19.0.0'
    dependencies:
      react: 17.0.2
      react-dom: 17.0.2_react@17.0.2
    dev: false

  /use-sync-external-store/1.2.0_react@18.2.0:
    resolution: {integrity: sha512-eEgnFxGQ1Ife9bzYs6VLi8/4X6CObHMw9Qr9tPY43iKwsPw8xE8+EFsf/2cFZ5S3esXgpWgtSCtLNS41F+sKPA==}
    peerDependencies:
      react: ^16.8.0 || ^17.0.0 || ^18.0.0
    dependencies:
      react: 18.2.0
    dev: false

  /util-deprecate/1.0.2:
    resolution: {integrity: sha512-EPD5q1uXyFxJpCrLnCc1nHnq3gOa6DZBocAIiI2TaSCA7VCJ1UJDMagCzIkXNsUYfD1daK//LTEQ8xiIbrHtcw==}

  /util/0.10.4:
    resolution: {integrity: sha1-OqASW/5mikZy3liFfTrOJ+y3aQE=}
    dependencies:
      inherits: 2.0.3
    dev: true

  /utila/0.4.0:
    resolution: {integrity: sha1-ihagXURWV6Oupe7MWxKk+lN5dyw=}
    dev: true

  /utils-merge/1.0.1:
    resolution: {integrity: sha1-n5VxD1CiZ5R7LMwSR0HBAoQn5xM=}
    engines: {node: '>= 0.4.0'}
    dev: true

  /uuid/3.4.0:
    resolution: {integrity: sha512-HjSDRw6gZE5JMggctHBcjVak08+KEVhSIiDzFnT9S9aegmp85S/bReBVTb4QTFaRNptJ9kuYaNhnbNEOkbKb/A==}
    deprecated: Please upgrade  to version 7 or higher.  Older versions may use Math.random() in certain circumstances, which is known to be problematic.  See https://v8.dev/blog/math-random for details.
    hasBin: true
    dev: true

  /uuid/8.3.2:
    resolution: {integrity: sha512-+NYs2QeMWy+GWFOEm9xnn6HCDp0l7QBD7ml8zLUmJ+93Q5NF0NocErnwkTkXVFNiX3/fpC6afS8Dhb/gz7R7eg==}
    hasBin: true
    dev: true

  /uuid/9.0.0:
    resolution: {integrity: sha1-WS9VBlACSjjOsMVi8vaqQ1dh77U=}
    hasBin: true

  /v8-compile-cache-lib/3.0.1:
    resolution: {integrity: sha1-Yzbo1xllyz01obu3hoRFp8BSZL8=}
    dev: true

  /v8-compile-cache/2.3.0:
    resolution: {integrity: sha1-LeGWGMZtwkfc+2+ZM4A12CRaLO4=}
    dev: true

  /v8-to-istanbul/9.1.0:
    resolution: {integrity: sha1-G4PtTjl/WMhcJmpXD8JVi1/rkmU=}
    engines: {node: '>=10.12.0'}
    dependencies:
      '@jridgewell/trace-mapping': 0.3.17
      '@types/istanbul-lib-coverage': 2.0.4
      convert-source-map: 1.9.0
    dev: true

  /validate-npm-package-license/3.0.4:
    resolution: {integrity: sha512-DpKm2Ui/xN7/HQKCtpZxoRWBhZ9Z0kqtygG8XCgNQ8ZlDnxuQmWhj566j8fN4Cu3/JmbhsDo7fcAJq4s9h27Ew==}
    dependencies:
      spdx-correct: 3.1.1
      spdx-expression-parse: 3.0.1
    dev: true

  /validate-npm-package-name/3.0.0:
    resolution: {integrity: sha512-M6w37eVCMMouJ9V/sdPGnC5H4uDr73/+xdq0FBLO3TFFX1+7wiUY6Es328NN+y43tmY+doUdN9g9J21vqB7iLw==}
    dependencies:
      builtins: 1.0.3
    dev: true

  /validate-npm-package-name/4.0.0:
    resolution: {integrity: sha512-mzR0L8ZDktZjpX4OB46KT+56MAhl4EIazWP/+G/HPGuvfdaqg4YsCdtOm6U9+LOFyYDoh4dpnpxZRB9MQQns5Q==}
    engines: {node: ^12.13.0 || ^14.15.0 || >=16.0.0}
    dependencies:
      builtins: 5.0.1
    dev: true

  /validate-npm-package-name/5.0.0:
    resolution: {integrity: sha512-YuKoXDAhBYxY7SfOKxHBDoSyENFeW5VvIIQp2TGQuit8gpK6MnWaQelBKxso72DoxTZfZdcP3W90LqpSkgPzLQ==}
    engines: {node: ^14.17.0 || ^16.13.0 || >=18.0.0}
    dependencies:
      builtins: 5.0.1
    dev: true

  /validator/13.9.0:
    resolution: {integrity: sha1-M+e4W2BPO7zpuxoF1cPiLhwv+FU=}
    engines: {node: '>= 0.10'}
    dev: true

  /vary/1.1.2:
    resolution: {integrity: sha1-IpnwLG3tMNSllhsLn3RSShj2NPw=}
    engines: {node: '>= 0.8'}
    dev: true

  /verror/1.10.0:
    resolution: {integrity: sha1-OhBcoXBTr1XW4nDB+CiGguGNpAA=}
    engines: {'0': node >=0.6.0}
    dependencies:
      assert-plus: 1.0.0
      core-util-is: 1.0.2
      extsprintf: 1.3.0
    dev: true

  /vscode-oniguruma/1.7.0:
    resolution: {integrity: sha512-L9WMGRfrjOhgHSdOYgCt/yRMsXzLDJSL7BPrOZt73gU0iWO4mpqzqQzOz5srxqTvMBaR0XZTSrVWo4j55Rc6cA==}

  /vscode-textmate/8.0.0:
    resolution: {integrity: sha512-AFbieoL7a5LMqcnOF04ji+rpXadgOXnZsxQr//r83kLPr7biP7am3g9zbaZIaBGwBRWeSvoMD4mgPdX3e4NWBg==}

  /w3c-xmlserializer/4.0.0:
    resolution: {integrity: sha1-rr3ISSDYBiIpNuPNzkCOMkiKMHM=}
    engines: {node: '>=14'}
    dependencies:
      xml-name-validator: 4.0.0
    dev: true

  /walk-up-path/1.0.0:
    resolution: {integrity: sha512-hwj/qMDUEjCU5h0xr90KGCf0tg0/LgJbmOWgrWKYlcJZM7XvquvUJZ0G/HMGr7F7OQMOUuPHWP9JpriinkAlkg==}
    dev: true

  /walker/1.0.8:
    resolution: {integrity: sha1-vUmNtHev5XPcBBhfAR06uKjXZT8=}
    dependencies:
      makeerror: 1.0.12
    dev: true

  /watchpack/2.4.0:
    resolution: {integrity: sha1-+jMDI3SWLHgRP5PH8vtMVMmGKl0=}
    engines: {node: '>=10.13.0'}
    dependencies:
      glob-to-regexp: 0.4.1
      graceful-fs: 4.2.10
    dev: true

  /wbuf/1.7.3:
    resolution: {integrity: sha1-wdjRSTFtPqhShIiVy2oL/oh7h98=}
    dependencies:
      minimalistic-assert: 1.0.1
    dev: true

  /wcwidth/1.0.1:
    resolution: {integrity: sha512-XHPEwS0q6TaxcvG85+8EYkbiCux2XtWG2mkc47Ng2A77BQu9+DqIOJldST4HgPkuea7dvKSj5VgX3P1d4rW8Tg==}
    dependencies:
      defaults: 1.0.4
    dev: true

  /webidl-conversions/3.0.1:
    resolution: {integrity: sha512-2JAn3z8AR6rjK8Sm8orRC0h/bcl/DqL7tRPdGZ4I1CjdF+EaMLmYxBHyXuKL849eucPFhvBoxMsflfOb8kxaeQ==}
    dev: true

  /webidl-conversions/7.0.0:
    resolution: {integrity: sha1-JWtOGIK+feu/AdBfCqIDl3jqCAo=}
    engines: {node: '>=12'}
    dev: true

  /webpack-assets-manifest/5.1.0_webpack@5.75.0:
    resolution: {integrity: sha1-WvMo9sj6dgy5pir2Mag9orR4t5E=}
    engines: {node: '>=10.13.0'}
    peerDependencies:
      webpack: ^5.2.0
    dependencies:
      chalk: 4.1.2
      deepmerge: 4.3.0
      lockfile: 1.0.4
      lodash.get: 4.4.2
      lodash.has: 4.5.2
      schema-utils: 3.1.1
      tapable: 2.2.1
      webpack: 5.75.0_webpack-cli@5.0.1
    dev: true

  /webpack-bundle-analyzer/4.8.0:
    resolution: {integrity: sha1-lRuKr0kfZl0q4yXYuE2iKRV7HQQ=}
    engines: {node: '>= 10.13.0'}
    hasBin: true
    dependencies:
      '@discoveryjs/json-ext': 0.5.7
      acorn: 8.8.2
      acorn-walk: 8.2.0
      chalk: 4.1.2
      commander: 7.2.0
      gzip-size: 6.0.0
      lodash: 4.17.21
      opener: 1.5.2
      sirv: 1.0.19
      ws: 7.5.9
    transitivePeerDependencies:
      - bufferutil
      - utf-8-validate
    dev: true

  /webpack-cli/5.0.1_hdfrwtmlewz4o7kkfxfrhnzu24:
    resolution: {integrity: sha1-lfwElaxAZelCOnIt7JF1VgtvLZo=}
    engines: {node: '>=14.15.0'}
    hasBin: true
    peerDependencies:
      '@webpack-cli/generators': '*'
      webpack: 5.x.x
      webpack-bundle-analyzer: '*'
      webpack-dev-server: '*'
    peerDependenciesMeta:
      '@webpack-cli/generators':
        optional: true
      webpack-bundle-analyzer:
        optional: true
      webpack-dev-server:
        optional: true
    dependencies:
      '@discoveryjs/json-ext': 0.5.7
      '@webpack-cli/configtest': 2.0.1_rjsyjcrmk25kqsjzwkvj3a2evq
      '@webpack-cli/info': 2.0.1_rjsyjcrmk25kqsjzwkvj3a2evq
      '@webpack-cli/serve': 2.0.1_ewykyfxtgmraekx43xa23ld4wa
      colorette: 2.0.19
      commander: 9.5.0
      cross-spawn: 7.0.3
      envinfo: 7.8.1
      fastest-levenshtein: 1.0.16
      import-local: 3.1.0
      interpret: 3.1.1
      rechoir: 0.8.0
      webpack: 5.75.0_webpack-cli@5.0.1
      webpack-bundle-analyzer: 4.8.0
      webpack-dev-server: 4.11.1_rjsyjcrmk25kqsjzwkvj3a2evq
      webpack-merge: 5.8.0
    dev: true

  /webpack-dev-middleware/5.3.3_webpack@5.75.0:
    resolution: {integrity: sha1-765nwnk5COcxHx2bBvKgjcyX5R8=}
    engines: {node: '>= 12.13.0'}
    peerDependencies:
      webpack: ^4.0.0 || ^5.0.0
    dependencies:
      colorette: 2.0.19
      memfs: 3.4.13
      mime-types: 2.1.35
      range-parser: 1.2.1
      schema-utils: 4.0.0
      webpack: 5.75.0_webpack-cli@5.0.1
    dev: true

  /webpack-dev-server/4.11.1_rjsyjcrmk25kqsjzwkvj3a2evq:
    resolution: {integrity: sha1-rgfw1xygQ4z4hEbwkCm5LOgTgLU=}
    engines: {node: '>= 12.13.0'}
    hasBin: true
    peerDependencies:
      webpack: ^4.37.0 || ^5.0.0
      webpack-cli: '*'
    peerDependenciesMeta:
      webpack-cli:
        optional: true
    dependencies:
      '@types/bonjour': 3.5.10
      '@types/connect-history-api-fallback': 1.3.5
      '@types/express': 4.17.17
      '@types/serve-index': 1.9.1
      '@types/serve-static': 1.15.1
      '@types/sockjs': 0.3.33
      '@types/ws': 8.5.4
      ansi-html-community: 0.0.8
      bonjour-service: 1.1.0
      chokidar: 3.5.3
      colorette: 2.0.19
      compression: 1.7.4
      connect-history-api-fallback: 2.0.0
      default-gateway: 6.0.3
      express: 4.18.2
      graceful-fs: 4.2.10
      html-entities: 2.3.3
      http-proxy-middleware: 2.0.6_@types+express@4.17.17
      ipaddr.js: 2.0.1
      open: 8.4.2
      p-retry: 4.6.2
      rimraf: 3.0.2
      schema-utils: 4.0.0
      selfsigned: 2.1.1
      serve-index: 1.9.1
      sockjs: 0.3.24
      spdy: 4.0.2
      webpack: 5.75.0_webpack-cli@5.0.1
      webpack-cli: 5.0.1_hdfrwtmlewz4o7kkfxfrhnzu24
      webpack-dev-middleware: 5.3.3_webpack@5.75.0
      ws: 8.12.1
    transitivePeerDependencies:
      - bufferutil
      - debug
      - supports-color
      - utf-8-validate
    dev: true

  /webpack-merge/5.8.0:
    resolution: {integrity: sha1-Kznb8ir4d3atdEw5AiNzHTCmj2E=}
    engines: {node: '>=10.0.0'}
    dependencies:
      clone-deep: 4.0.1
      wildcard: 2.0.0
    dev: true

  /webpack-sources/3.2.3:
    resolution: {integrity: sha1-LU2quEUf1LJAzCcFX/agwszqDN4=}
    engines: {node: '>=10.13.0'}
    dev: true

  /webpack-subresource-integrity/5.1.0_vjsxgketla6kqcty7l6z2i2ilm:
    resolution: {integrity: sha1-i3YGsDPGzKwU5oQmfLf7H1wqEyo=}
    engines: {node: '>= 12'}
    peerDependencies:
      html-webpack-plugin: '>= 5.0.0-beta.1 < 6'
      webpack: ^5.12.0
    peerDependenciesMeta:
      html-webpack-plugin:
        optional: true
    dependencies:
      html-webpack-plugin: 5.5.0_webpack@5.75.0
      typed-assert: 1.0.9
      webpack: 5.75.0_webpack-cli@5.0.1
    dev: true

  /webpack/5.75.0_webpack-cli@5.0.1:
    resolution: {integrity: sha1-HkQEaGR7JQWGDpTJ/z5E1bWCwVI=}
    engines: {node: '>=10.13.0'}
    hasBin: true
    peerDependencies:
      webpack-cli: '*'
    peerDependenciesMeta:
      webpack-cli:
        optional: true
    dependencies:
      '@types/eslint-scope': 3.7.4
      '@types/estree': 0.0.51
      '@webassemblyjs/ast': 1.11.1
      '@webassemblyjs/wasm-edit': 1.11.1
      '@webassemblyjs/wasm-parser': 1.11.1
      acorn: 8.8.2
      acorn-import-assertions: 1.8.0_acorn@8.8.2
      browserslist: 4.21.5
      chrome-trace-event: 1.0.3
      enhanced-resolve: 5.12.0
      es-module-lexer: 0.9.3
      eslint-scope: 5.1.1
      events: 3.3.0
      glob-to-regexp: 0.4.1
      graceful-fs: 4.2.10
      json-parse-even-better-errors: 2.3.1
      loader-runner: 4.3.0
      mime-types: 2.1.35
      neo-async: 2.6.2
      schema-utils: 3.1.1
      tapable: 2.2.1
      terser-webpack-plugin: 5.3.6_webpack@5.75.0
      watchpack: 2.4.0
      webpack-cli: 5.0.1_hdfrwtmlewz4o7kkfxfrhnzu24
      webpack-sources: 3.2.3
    transitivePeerDependencies:
      - '@swc/core'
      - esbuild
      - uglify-js
    dev: true

  /websocket-driver/0.7.4:
    resolution: {integrity: sha1-ia1Slbv2S0gKvLox5JU6ynBvV2A=}
    engines: {node: '>=0.8.0'}
    dependencies:
      http-parser-js: 0.5.8
      safe-buffer: 5.2.1
      websocket-extensions: 0.1.4
    dev: true

  /websocket-extensions/0.1.4:
    resolution: {integrity: sha1-f4RzvIOd/YdgituV1+sHUhFXikI=}
    engines: {node: '>=0.8.0'}
    dev: true

  /whatwg-encoding/2.0.0:
    resolution: {integrity: sha1-52NfWX/YcCCFhiaAWicp+naYrFM=}
    engines: {node: '>=12'}
    dependencies:
      iconv-lite: 0.6.3
    dev: true

  /whatwg-mimetype/3.0.0:
    resolution: {integrity: sha1-X6GnYjhn/xr2yj3HKta4pCCL66c=}
    engines: {node: '>=12'}
    dev: true

  /whatwg-url/11.0.0:
    resolution: {integrity: sha1-CoSe67X68hGbkBu3b9eVwoSNQBg=}
    engines: {node: '>=12'}
    dependencies:
      tr46: 3.0.0
      webidl-conversions: 7.0.0
    dev: true

  /whatwg-url/5.0.0:
    resolution: {integrity: sha512-saE57nupxk6v3HY35+jzBwYa0rKSy0XR8JSxZPwgLr7ys0IBzhGviA1/TUGJLmSVqs8pb9AnvICXEuOHLprYTw==}
    dependencies:
      tr46: 0.0.3
      webidl-conversions: 3.0.1
    dev: true

  /which-boxed-primitive/1.0.2:
    resolution: {integrity: sha1-E3V7yJsgmwSf5dhkMOIc9AqJqOY=}
    dependencies:
      is-bigint: 1.0.4
      is-boolean-object: 1.1.2
      is-number-object: 1.0.7
      is-string: 1.0.7
      is-symbol: 1.0.4
    dev: true

  /which-module/2.0.0:
    resolution: {integrity: sha1-2e8H3Od7mQK4o6j6SzHD4/fm6Ho=}
    dev: true

  /which-typed-array/1.1.9:
    resolution: {integrity: sha1-MHz4mAJYSM+ZXnlehCPH8zfvveY=}
    engines: {node: '>= 0.4'}
    dependencies:
      available-typed-arrays: 1.0.5
      call-bind: 1.0.2
      for-each: 0.3.3
      gopd: 1.0.1
      has-tostringtag: 1.0.0
      is-typed-array: 1.1.10
    dev: true

  /which/1.3.1:
    resolution: {integrity: sha512-HxJdYWq1MTIQbJ3nw0cqssHoTNU267KlrDuGZ1WYlxDStUtKUhOaJmh112/TZmHxxUfuJqPXSOm7tDyas0OSIQ==}
    hasBin: true
    dependencies:
      isexe: 2.0.0
    dev: true

  /which/2.0.2:
    resolution: {integrity: sha512-BLI3Tl1TW3Pvl70l3yq3Y64i+awpwXqsGBYWkkqMtnbXgrMD+yj7rhW0kuEDxzJaYXGjEW5ogapKNMEKNMjibA==}
    engines: {node: '>= 8'}
    hasBin: true
    dependencies:
      isexe: 2.0.0
    dev: true

  /which/3.0.1:
    resolution: {integrity: sha512-XA1b62dzQzLfaEOSQFTCOd5KFf/1VSzZo7/7TUjnya6u0vGGKzU96UQBZTAThCb2j4/xjBAyii1OhRLJEivHvg==}
    engines: {node: ^14.17.0 || ^16.13.0 || >=18.0.0}
    hasBin: true
    dependencies:
      isexe: 2.0.0
    dev: true

  /wide-align/1.1.5:
    resolution: {integrity: sha512-eDMORYaPNZ4sQIuuYPDHdQvf4gyCF9rEEV/yPxGfwPkRodwEgiMUUXTx/dex+Me0wxx53S+NgUHaP7y3MGlDmg==}
    dependencies:
      string-width: 4.2.3
    dev: true

  /wildcard/2.0.0:
    resolution: {integrity: sha1-p30g5SAMb6qsl55LOq3Hs91/j+w=}
    dev: true

  /word-wrap/1.2.3:
    resolution: {integrity: sha1-YQY29rH3A4kb00dxzLF/uTtHB5w=}
    engines: {node: '>=0.10.0'}
    dev: true

  /wordwrap/1.0.0:
    resolution: {integrity: sha512-gvVzJFlPycKc5dZN4yPkP8w7Dc37BtP1yczEneOb4uq34pXZcvrtRTmWV8W+Ume+XCxKgbjM+nevkyFPMybd4Q==}
    dev: true

  /workspace-tools/0.34.4:
    resolution: {integrity: sha512-ifRINKCnz31duFJMnojHHP6XeNecbXtEdQkXOQCCDJspQ3fJtQks7/No0s76Sq6hsSx2mKMaiCXNkn44Lf0vTw==}
    dependencies:
      '@yarnpkg/lockfile': 1.1.0
      git-url-parse: 13.1.0
      globby: 11.1.0
      jju: 1.4.0
      js-yaml: 4.1.0
      micromatch: 4.0.5
    dev: true

  /wrap-ansi/2.1.0:
    resolution: {integrity: sha512-vAaEaDM946gbNpH5pLVNR+vX2ht6n0Bt3GXwVB1AuAqZosOvHNF3P7wDnh8KLkSqgUh0uh77le7Owgoz+Z9XBw==}
    engines: {node: '>=0.10.0'}
    dependencies:
      string-width: 1.0.2
      strip-ansi: 3.0.1
    dev: true

  /wrap-ansi/7.0.0:
    resolution: {integrity: sha512-YVGIj2kamLSTxw6NsZjoBxfSwsn0ycdesmc4p+Q21c5zPuZ1pl+NfxVdxPtdHvmNVOQ6XSYG4AUtyt/Fi7D16Q==}
    engines: {node: '>=10'}
    dependencies:
      ansi-styles: 4.3.0
      string-width: 4.2.3
      strip-ansi: 6.0.1
    dev: true

  /wrap-ansi/8.1.0:
    resolution: {integrity: sha512-si7QWI6zUMq56bESFvagtmzMdGOtoxfR+Sez11Mobfc7tm+VkUckk9bW2UeffTGVUbOksxmSw0AA2gs8g71NCQ==}
    engines: {node: '>=12'}
    dependencies:
      ansi-styles: 6.2.1
      string-width: 5.1.2
      strip-ansi: 7.0.1
    dev: true

  /wrappy/1.0.2:
    resolution: {integrity: sha512-l4Sp/DRseor9wL6EvV2+TuQn63dMkPjZ/sp9XkghTEbV9KlPS1xUsZ3u7/IQO4wxtcFB4bgpQPRcR3QCvezPcQ==}
    dev: true

  /write-file-atomic/2.4.3:
    resolution: {integrity: sha512-GaETH5wwsX+GcnzhPgKcKjJ6M2Cq3/iZp1WyY/X1CSqrW+jVNM9Y7D8EC2sM4ZG/V8wZlSniJnCKWPmBYAucRQ==}
    dependencies:
      graceful-fs: 4.2.10
      imurmurhash: 0.1.4
      signal-exit: 3.0.7
    dev: true

  /write-file-atomic/4.0.1:
    resolution: {integrity: sha512-nSKUxgAbyioruk6hU87QzVbY279oYT6uiwgDoujth2ju4mJ+TZau7SQBhtbTmUyuNYTuXnSyRn66FV0+eCgcrQ==}
    engines: {node: ^12.13.0 || ^14.15.0 || >=16}
    dependencies:
      imurmurhash: 0.1.4
      signal-exit: 3.0.7
    dev: true

  /write-file-atomic/4.0.2:
    resolution: {integrity: sha512-7KxauUdBmSdWnmpaGFg+ppNjKF8uNLry8LyzjauQDOVONfFLNKrKvQOxZ/VuTIcS/gge/YNahf5RIIQWTSarlg==}
    engines: {node: ^12.13.0 || ^14.15.0 || >=16.0.0}
    dependencies:
      imurmurhash: 0.1.4
      signal-exit: 3.0.7
    dev: true

  /write-file-atomic/5.0.1:
    resolution: {integrity: sha512-+QU2zd6OTD8XWIJCbffaiQeH9U73qIqafo1x6V1snCWYGJf6cVE0cDR4D8xRzcEnfI21IFrUPzPGtcPf8AC+Rw==}
    engines: {node: ^14.17.0 || ^16.13.0 || >=18.0.0}
    dependencies:
      imurmurhash: 0.1.4
      signal-exit: 4.0.2
    dev: true

  /write-json-file/3.2.0:
    resolution: {integrity: sha512-3xZqT7Byc2uORAatYiP3DHUUAVEkNOswEWNs9H5KXiicRTvzYzYqKjYc4G7p+8pltvAw641lVByKVtMpf+4sYQ==}
    engines: {node: '>=6'}
    dependencies:
      detect-indent: 5.0.0
      graceful-fs: 4.2.10
      make-dir: 2.1.0
      pify: 4.0.1
      sort-keys: 2.0.0
      write-file-atomic: 2.4.3
    dev: true

  /write-pkg/4.0.0:
    resolution: {integrity: sha512-v2UQ+50TNf2rNHJ8NyWttfm/EJUBWMJcx6ZTYZr6Qp52uuegWw/lBkCtCbnYZEmPRNL61m+u67dAmGxo+HTULA==}
    engines: {node: '>=8'}
    dependencies:
      sort-keys: 2.0.0
      type-fest: 0.4.1
      write-json-file: 3.2.0
    dev: true

  /ws/7.5.9:
    resolution: {integrity: sha1-VPp9sp9MfOxosd3TqJ3gmZQrtZE=}
    engines: {node: '>=8.3.0'}
    peerDependencies:
      bufferutil: ^4.0.1
      utf-8-validate: ^5.0.2
    peerDependenciesMeta:
      bufferutil:
        optional: true
      utf-8-validate:
        optional: true
    dev: true

  /ws/8.12.1:
    resolution: {integrity: sha1-xR5YPXkUC15C45vkjJNBMZQtSo8=}
    engines: {node: '>=10.0.0'}
    peerDependencies:
      bufferutil: ^4.0.1
      utf-8-validate: '>=5.0.2'
    peerDependenciesMeta:
      bufferutil:
        optional: true
      utf-8-validate:
        optional: true
    dev: true

  /xml-name-validator/4.0.0:
    resolution: {integrity: sha1-eaAG4uYxSahgDxVDDwpHJdFSSDU=}
    engines: {node: '>=12'}
    dev: true

  /xml/1.0.1:
    resolution: {integrity: sha1-eLpyAgApxbyHuKgaPPzXS0ovweU=}
    dev: true

  /xml2js/0.2.8:
    resolution: {integrity: sha1-m4FpCTFjH/CdGVdUn69U9PmAs8I=}
    dependencies:
      sax: 0.5.8
    dev: true

  /xmlbuilder/9.0.7:
    resolution: {integrity: sha1-Ey7mPS7FVlxVfiD0wi35rKaGsQ0=}
    engines: {node: '>=4.0'}
    dev: true

  /xmlchars/2.2.0:
    resolution: {integrity: sha1-Bg/hvLf5x2/ioX24apvDq4lCEMs=}
    dev: true

  /xpath.js/1.1.0:
    resolution: {integrity: sha1-OBakTtS7NSCRCD0AKjg91RBKX/E=}
    engines: {node: '>=0.4.0'}
    dev: true

  /xtend/4.0.2:
    resolution: {integrity: sha512-LKYU1iAXJXUgAXn9URjiu+MWhyUXHsvfp7mcuYm9dSUKK0/CjtrUwFAxD82/mCWbtLsGjFIad0wIsod4zrTAEQ==}
    engines: {node: '>=0.4'}
    dev: true

  /y18n/4.0.3:
    resolution: {integrity: sha512-JKhqTOwSrqNA1NY5lSztJ1GrBiUodLMmIZuLiDaMRJ+itFd+ABVE8XBjOvIWL+rSqNDC74LCSFmlb/U4UZ4hJQ==}
    dev: true

  /yallist/2.1.2:
    resolution: {integrity: sha512-ncTzHV7NvsQZkYe1DW7cbDLm0YpzHmZF5r/iyP3ZnQtMiJ+pjzisCiMNI+Sj+xQF5pXhSHxSB3uDbsBTzY/c2A==}
    dev: true

  /yallist/3.1.1:
    resolution: {integrity: sha512-a4UGQaWPH59mOXUYnAG2ewncQS4i4F43Tv3JoAM+s2VDAmS9NsK8GpDMLrCHPksFT7h3K6TOoUNn2pb7RoXx4g==}
    dev: true

  /yallist/4.0.0:
    resolution: {integrity: sha512-3wdGidZyq5PB084XLES5TpOSRA3wjXAlIWMhum2kRcv/41Sn2emQ0dycQW4uZXLejwKvg6EsvbdlVL+FYEct7A==}
    dev: true

  /yaml/1.10.2:
    resolution: {integrity: sha512-r3vXyErRCYJ7wg28yvBY5VSoAF8ZvlcW9/BwUzEtUsjvX/DKs24dIkuwjtuprwJJHsbyUbLApepYTR1BN4uHrg==}
    engines: {node: '>= 6'}
    dev: true

  /yargs-parser/20.2.4:
    resolution: {integrity: sha512-WOkpgNhPTlE73h4VFAFsOnomJVaovO8VqLDzy5saChRBFQFBoMYirowyW+Q9HB4HFF4Z7VZTiG3iSzJJA29yRA==}
    engines: {node: '>=10'}
    dev: true

  /yargs-parser/21.1.1:
    resolution: {integrity: sha512-tVpsJW7DdjecAiFpbIB1e3qxIQsE6NoPc5/eTdrbbIC4h0LVsWhnoa3g+m2HclBIujHzsxZ4VJVA+GUuc2/LBw==}
    engines: {node: '>=12'}
    dev: true

  /yargs-parser/7.0.0:
    resolution: {integrity: sha1-jQrELxbqVd69MyyvTEA4s+P139k=}
    dependencies:
      camelcase: 4.1.0
    dev: true

  /yargs/16.2.0:
    resolution: {integrity: sha512-D1mvvtDG0L5ft/jGWkLpG1+m0eQxOfaBvTNELraWj22wSVUMWxZUvYgJYcKh6jGGIkJFhH4IZPQhR4TKpc8mBw==}
    engines: {node: '>=10'}
    dependencies:
      cliui: 7.0.4
      escalade: 3.1.1
      get-caller-file: 2.0.5
      require-directory: 2.1.1
      string-width: 4.2.3
      y18n: 4.0.3
      yargs-parser: 20.2.4
    dev: true

  /yargs/17.7.1:
    resolution: {integrity: sha512-cwiTb08Xuv5fqF4AovYacTFNxk62th7LKJ6BL9IGUpTJrWoU7/7WdQGTP2SjKf1dUNBGzDd28p/Yfs/GI6JrLw==}
    engines: {node: '>=12'}
    dependencies:
      cliui: 8.0.1
      escalade: 3.1.1
      get-caller-file: 2.0.5
      require-directory: 2.1.1
      string-width: 4.2.3
      y18n: 4.0.3
      yargs-parser: 21.1.1
    dev: true

  /yargs/8.0.2:
    resolution: {integrity: sha1-YpmpBVsc78lp/355wdkY3Osiw2A=}
    dependencies:
      camelcase: 4.1.0
      cliui: 3.2.0
      decamelize: 1.2.0
      get-caller-file: 1.0.3
      os-locale: 2.1.0
      read-pkg-up: 2.0.0
      require-directory: 2.1.1
      require-main-filename: 1.0.1
      set-blocking: 2.0.0
      string-width: 2.1.1
      which-module: 2.0.0
      y18n: 4.0.3
      yargs-parser: 7.0.0
    dev: true

  /yn/3.1.1:
    resolution: {integrity: sha1-HodAGgnXZ8HV6rJqbkwYUYLS61A=}
    engines: {node: '>=6'}
    dev: true

  /yocto-queue/0.1.0:
    resolution: {integrity: sha512-rVksvsnNCdJ/ohGc6xgPwyN8eheCxsiLM8mxuE/t/mOVqJewPuO1miLpTHQiRgTKCLexL4MeAFVagts7HmNZ2Q==}
    engines: {node: '>=10'}
    dev: true

  /zip-stream/4.1.0:
    resolution: {integrity: sha1-Ud0yZXFUTjaqP3VkMLMTV23I/Hk=}
    engines: {node: '>= 10'}
    dependencies:
      archiver-utils: 2.1.0
      compress-commons: 4.1.1
      readable-stream: 3.6.1
    dev: true<|MERGE_RESOLUTION|>--- conflicted
+++ resolved
@@ -3070,11 +3070,7 @@
     engines: {node: ^14.17.0 || >=16.0.0}
     dependencies:
       chalk: 4.1.2
-<<<<<<< HEAD
-      execa: 5.0.0
-=======
       execa: 5.1.1
->>>>>>> 665fbe54
       strong-log-transformer: 2.1.0
     dev: true
 

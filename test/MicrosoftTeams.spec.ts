/// <reference path="../src/MicrosoftTeams.ts" />

// Undocumented members only used for unit testing.
declare namespace microsoftTeams {
  let _window: Window;

  function _uninitialize(): void;
}

interface MessageRequest {
  id: number;
  func: string;
  args?: any[]; // tslint:disable-line:no-any
}

interface MessageResponse {
  id: number;
  args?: any[]; // tslint:disable-line:no-any
}

describe("MicrosoftTeams", () => {
  const validOrigin = "https://teams.microsoft.com";
  const tabOrigin = "https://example.com";

  // Use to send a mock message from the app.
  let processMessage: (ev: MessageEvent) => void;

  // A list of messages the library sends to the app.
  let messages: MessageRequest[];

  // A list of messages the library sends to the auth popup.
  let childMessages: MessageRequest[];

  let childWindow = {
    postMessage: function(message: MessageRequest, targetOrigin: string): void {
      childMessages.push(message);
    },
    close: function(): void {
      return;
    },
    closed: false
  };

  beforeEach(() => {
    processMessage = null;
    messages = [];
    childMessages = [];
    childWindow.closed = false;
    let mockWindow = {
      outerWidth: 1024,
      outerHeight: 768,
      screenLeft: 0,
      screenTop: 0,
      addEventListener: function(
        type: string,
        listener: (ev: MessageEvent) => void,
        useCapture?: boolean
      ): void {
        if (type === "message") {
          processMessage = listener;
        }
      },
      removeEventListener: function(
        type: string,
        listener: (ev: MessageEvent) => void,
        useCapture?: boolean
      ): void {
        if (type === "message") {
          processMessage = null;
        }
      },
      location: {
        origin: tabOrigin,
        href: validOrigin,
        assign: function(url: string): void {
          return;
        }
      },
      parent: {
        postMessage: function(
          message: MessageRequest,
          targetOrigin: string
        ): void {
          if (message.func === "initialize") {
            expect(targetOrigin).toEqual("*");
          } else {
            expect(targetOrigin).toEqual(validOrigin);
          }

          messages.push(message);
        }
      } as Window,
      self: null as Window,
      open: function(url: string, name: string, specs: string): Window {
        return childWindow as Window;
      },
      close: function(): void {
        return;
      },
      setInterval: (handler: Function, timeout: number): number =>
        setInterval(handler, timeout)
    };
    microsoftTeams._window = mockWindow.self = mockWindow as Window;

    jasmine.clock().install();
  });

  afterEach(() => {
    // Reset the object since it's a singleton
    if (microsoftTeams._uninitialize) {
      microsoftTeams._uninitialize();
    }

    jasmine.clock().uninstall();
  });

  it("should exist in the global namespace", () => {
    expect(microsoftTeams).toBeDefined();
  });

  it("should successfully initialize", () => {
    microsoftTeams.initialize();

    expect(processMessage).toBeDefined();
    expect(messages.length).toBe(1);

    let initMessage = findMessageByFunc("initialize");
    expect(initMessage).not.toBeNull();
    expect(initMessage.id).toBe(0);
    expect(initMessage.func).toBe("initialize");
    expect(initMessage.args.length).toEqual(1);
    expect(initMessage.args[0]).toEqual("1.3.4");
  });

  it("should allow multiple initialize calls", () => {
    for (let i = 0; i < 100; i++) {
      microsoftTeams.initialize();
    }

    // Still only one message actually sent, the extra calls just no-op'ed
    expect(processMessage).toBeDefined();
    expect(messages.length).toBe(1);
  });

  it("should not allow calls before initialization", () => {
    expect(() =>
      microsoftTeams.getContext(() => {
        return;
      })
    ).toThrowError("The library has not yet been initialized");
  });

  it("should not allow calls from the wrong context", () => {
    initializeWithContext("content");

    expect(() => microsoftTeams.settings.setValidityState(true)).toThrowError(
      "This call is not allowed in the 'content' context"
    );
  });

  const unSupportedDomains = [
    "https://teams.com",
    "https://teams.us",
    "https://int.microsoft.com",
    "https://dev.skype.com",
    "http://localhost",
    "https://microsoftsharepoint.com",
    "https://msft.com",
    "https://microsoft.sharepoint-xyz.com",
    "http://teams.microsoft.com",
    "http://microsoft.sharepoint-df.com",
    "https://a.b.sharepoint.com",
    "https://a.b.c.sharepoint.com"
  ];

  unSupportedDomains.forEach(unSupportedDomain => {
    it(
      "should reject messages from unsupported domain: " + unSupportedDomain,
      () => {
        initializeWithContext("content");
        let callbackCalled = false;
        microsoftTeams.getContext(() => {
          callbackCalled = true;
        });

        let getContextMessage = findMessageByFunc("getContext");
        expect(getContextMessage).not.toBeNull();

        callbackCalled = false;
        processMessage({
          origin: unSupportedDomain,
          source: microsoftTeams._window.parent,
          data: {
            id: getContextMessage.id,
            args: [
              {
                groupId: "someMaliciousValue"
              }
            ]
          } as MessageResponse
        } as MessageEvent);

        expect(callbackCalled).toBe(false);
      }
    );
  });

  const supportedDomains = [
    "https://teams.microsoft.com",
    "https://teams.microsoft.us",
    "https://int.teams.microsoft.com",
    "https://devspaces.skype.com",
    "http://dev.local",
    "https://microsoft.sharepoint.com",
    "https://msft.spoppe.com",
    "https://microsoft.sharepoint-df.com"
  ];

  supportedDomains.forEach(supportedDomain => {
    it("should allow messages from supported domain " + supportedDomain, () => {
      initializeWithContext("content");
      let callbackCalled = false;
      microsoftTeams.getContext(() => {
        callbackCalled = true;
      });

      let getContextMessage = findMessageByFunc("getContext");
      expect(getContextMessage).not.toBeNull();

      processMessage({
        origin: supportedDomain,
        source: microsoftTeams._window.parent,
        data: {
          id: getContextMessage.id,
          args: [
            {
              groupId: "someMaliciousValue"
            }
          ]
        } as MessageResponse
      } as MessageEvent);

      expect(callbackCalled).toBe(true);
    });
  });

  it("should not make calls to unsupported domains", () => {
    microsoftTeams.initialize();

    let initMessage = findMessageByFunc("initialize");
    expect(initMessage).not.toBeNull();

    processMessage({
      origin: "https://some-malicious-site.com/",
      source: microsoftTeams._window.parent,
      data: {
        id: initMessage.id,
        args: ["content"]
      } as MessageResponse
    } as MessageEvent);

    // Try to make a call
    microsoftTeams.getContext(() => {
      return;
    });

    // Only the init call went out
    expect(messages.length).toBe(1);
  });

  it("should successfully handle calls queued before init completes", () => {
    microsoftTeams.initialize();

    // Another call made before the init response
    microsoftTeams.getContext(() => {
      return;
    });

    // Only the init call went out
    expect(messages.length).toBe(1);
    let initMessage = findMessageByFunc("initialize");
    expect(initMessage).not.toBeNull();
    expect(findMessageByFunc("getContext")).toBeNull();

    // init completes
    respondToMessage(initMessage, "content");

    // Now the getContext call should have been dequeued
    expect(messages.length).toBe(2);
    expect(findMessageByFunc("getContext")).not.toBeNull();
  });

  it("should successfully handle out of order calls", () => {
    initializeWithContext("content");

    let actualContext1: microsoftTeams.Context;
    microsoftTeams.getContext(context => {
      actualContext1 = context;
    });

    let getContextMessage1 = messages[messages.length - 1];

    let actualContext2: microsoftTeams.Context;
    microsoftTeams.getContext(context => {
      actualContext2 = context;
    });

    let getContextMessage2 = messages[messages.length - 1];

    let actualContext3: microsoftTeams.Context;
    microsoftTeams.getContext(context => {
      actualContext3 = context;
    });

    let getContextMessage3 = messages[messages.length - 1];

    // They're all distinct messages
    expect(getContextMessage3).not.toBe(getContextMessage1);
    expect(getContextMessage2).not.toBe(getContextMessage1);
    expect(getContextMessage3).not.toBe(getContextMessage2);

    let expectedContext1: microsoftTeams.Context = {
      locale: "someLocale1",
      groupId: "someGroupId1",
      channelId: "someChannelId1",
      entityId: "someEntityId1"
    };
    let expectedContext2: microsoftTeams.Context = {
      locale: "someLocale2",
      groupId: "someGroupId2",
      channelId: "someChannelId2",
      entityId: "someEntityId2"
    };
    let expectedContext3: microsoftTeams.Context = {
      locale: "someLocale3",
      groupId: "someGroupId3",
      channelId: "someChannelId3",
      entityId: "someEntityId3"
    };

    // respond in the wrong order
    respondToMessage(getContextMessage3, expectedContext3);
    respondToMessage(getContextMessage1, expectedContext1);
    respondToMessage(getContextMessage2, expectedContext2);

    // The callbacks were associated with the correct messages
    expect(actualContext1).toBe(expectedContext1);
    expect(actualContext2).toBe(expectedContext2);
    expect(actualContext3).toBe(expectedContext3);
  });

  it("should only call callbacks once", () => {
    initializeWithContext("content");

    let callbackCalled = 0;
    microsoftTeams.getContext(context => {
      callbackCalled++;
    });

    let getContextMessage = findMessageByFunc("getContext");
    expect(getContextMessage).not.toBeNull();

    let expectedContext: microsoftTeams.Context = {
      locale: "someLocale",
      groupId: "someGroupId",
      channelId: "someChannelId",
      entityId: "someEntityId",
      teamType: microsoftTeams.TeamType.Edu,
      teamSiteUrl: "someSiteUrl",
      sessionId: "someSessionId"
    };

    // Get many responses to the same message
    for (let i = 0; i < 100; i++) {
      respondToMessage(getContextMessage, expectedContext);
    }

    // Still only called the callback once.
    expect(callbackCalled).toBe(1);
  });

  it("should successfully get context", () => {
    initializeWithContext("content");

    let actualContext: microsoftTeams.Context;
    microsoftTeams.getContext(context => {
      actualContext = context;
    });

    let getContextMessage = findMessageByFunc("getContext");
    expect(getContextMessage).not.toBeNull();

    let expectedContext: microsoftTeams.Context = {
      locale: "someLocale",
      groupId: "someGroupId",
      channelId: "someChannelId",
      entityId: "someEntityId",
      isFullScreen: true,
      teamType: microsoftTeams.TeamType.Staff,
      teamSiteUrl: "someSiteUrl",
      sessionId: "someSessionId",
      userTeamRole: microsoftTeams.UserTeamRole.Admin,
      chatId: "someChatId",
      hostClientType: microsoftTeams.HostClientType.web
    };

    respondToMessage(getContextMessage, expectedContext);

    expect(actualContext).toBe(expectedContext);
  });

  it("should successfully register a theme change handler", () => {
    initializeWithContext("content");

    let newTheme: string;
    microsoftTeams.registerOnThemeChangeHandler(theme => {
      newTheme = theme;
    });

    sendMessage("themeChange", "someTheme");

    expect(newTheme).toBe("someTheme");
  });

  it("should call navigateBack automatically when no back button handler is registered", () => {
    initializeWithContext("content");

    sendMessage("backButtonPress");

    let navigateBackMessage = findMessageByFunc("navigateBack");
    expect(navigateBackMessage).not.toBeNull();
  });

  it("should successfully register a back button handler and not call navigateBack if it returns true", () => {
    initializeWithContext("content");

    let handlerInvoked = false;
    microsoftTeams.registerBackButtonHandler(() => {
      handlerInvoked = true;
      return true;
    });

    sendMessage("backButtonPress");

    let navigateBackMessage = findMessageByFunc("navigateBack");
    expect(navigateBackMessage).toBeNull();
    expect(handlerInvoked).toBe(true);
  });

  it("should successfully register a back button handler and call navigateBack if it returns false", () => {
    initializeWithContext("content");

    let handlerInvoked = false;
    microsoftTeams.registerBackButtonHandler(() => {
      handlerInvoked = true;
      return false;
    });

    sendMessage("backButtonPress");

    let navigateBackMessage = findMessageByFunc("navigateBack");
    expect(navigateBackMessage).not.toBeNull();
    expect(handlerInvoked).toBe(true);
  });

  it("should successfully navigate cross-origin", () => {
    initializeWithContext("content");

    microsoftTeams.navigateCrossDomain("https://valid.origin.com");

    let navigateCrossDomainMessage = findMessageByFunc("navigateCrossDomain");
    expect(navigateCrossDomainMessage).not.toBeNull();
    expect(navigateCrossDomainMessage.args.length).toBe(1);
    expect(navigateCrossDomainMessage.args[0]).toBe("https://valid.origin.com");
  });

  it("should throw on invalid cross-origin navigation request", () => {
    initializeWithContext("settings");

    microsoftTeams.navigateCrossDomain("https://invalid.origin.com");

    let navigateCrossDomainMessage = findMessageByFunc("navigateCrossDomain");
    expect(navigateCrossDomainMessage).not.toBeNull();
    expect(navigateCrossDomainMessage.args.length).toBe(1);
    expect(navigateCrossDomainMessage.args[0]).toBe(
      "https://invalid.origin.com"
    );

    let respondWithFailure = () => {
      respondToMessage(navigateCrossDomainMessage, false);
    };

    expect(respondWithFailure).toThrow();
  });

  it("should successfully set validity state to true", () => {
    initializeWithContext("settings");

    microsoftTeams.settings.setValidityState(true);

    let message = findMessageByFunc("settings.setValidityState");
    expect(message).not.toBeNull();
    expect(message.args.length).toBe(1);
    expect(message.args[0]).toBe(true);
  });

  it("should successfully set validity state to false", () => {
    initializeWithContext("settings");

    microsoftTeams.settings.setValidityState(false);

    let message = findMessageByFunc("settings.setValidityState");
    expect(message).not.toBeNull();
    expect(message.args.length).toBe(1);
    expect(message.args[0]).toBe(false);
  });

  it("should successfully get settings", () => {
    initializeWithContext("settings");

    let actualSettings: microsoftTeams.settings.Settings;
    microsoftTeams.settings.getSettings(settings => {
      actualSettings = settings;
    });

    let message = findMessageByFunc("settings.getSettings");
    expect(message).not.toBeNull();

    let expectedSettings: microsoftTeams.settings.Settings = {
      suggestedDisplayName: "someSuggestedDisplayName",
      contentUrl: "someContentUrl",
      websiteUrl: "someWebsiteUrl",
      entityId: "someEntityId"
    };

    respondToMessage(message, expectedSettings);

    expect(actualSettings).toBe(expectedSettings);
  });

  it("should successfully set settings", () => {
    initializeWithContext("settings");

    let settings: microsoftTeams.settings.Settings = {
      suggestedDisplayName: "someSuggestedDisplayName",
      contentUrl: "someContentUrl",
      websiteUrl: "someWebsiteUrl",
      entityId: "someEntityId"
    };
    microsoftTeams.settings.setSettings(settings);

    let message = findMessageByFunc("settings.setSettings");
    expect(message).not.toBeNull();
    expect(message.args.length).toBe(1);
    expect(message.args[0]).toBe(settings);
  });

  it("should successfully register a save handler", () => {
    initializeWithContext("settings");

    let handlerCalled = false;
    microsoftTeams.settings.registerOnSaveHandler(saveEvent => {
      handlerCalled = true;
    });

    sendMessage("settings.save");

    expect(handlerCalled).toBe(true);
  });

  it("should successfully register a remove handler", () => {
    initializeWithContext("settings");

    let handlerCalled = false;
    microsoftTeams.settings.registerOnSaveHandler(saveEvent => {
      handlerCalled = true;
      expect(saveEvent.result["webhookUrl"]).not.toBeNull();
    });

    sendMessage("settings.save", [
      {
        webhookUrl: "someWebhookUrl"
      }
    ]);

    expect(handlerCalled).toBe(true);
  });

  it("should successfully register a remove handler", () => {
    initializeWithContext("remove");

    let handlerCalled = false;
    microsoftTeams.settings.registerOnRemoveHandler(removeEvent => {
      handlerCalled = true;
    });

    sendMessage("settings.remove");

    expect(handlerCalled).toBe(true);
  });

  it("should successfully override a save handler with another", () => {
    initializeWithContext("settings");

    let handler1Called = false;
    let handler2Called = false;
    microsoftTeams.settings.registerOnSaveHandler(saveEvent => {
      handler1Called = true;
    });
    microsoftTeams.settings.registerOnSaveHandler(saveEvent => {
      handler2Called = true;
    });

    sendMessage("settings.save");

    expect(handler1Called).toBe(false);
    expect(handler2Called).toBe(true);
  });

  it("should successfully notify success on save when there is no registered handler", () => {
    initializeWithContext("settings");

    sendMessage("settings.save");

    let message = findMessageByFunc("settings.save.success");
    expect(message).not.toBeNull();
    expect(message.args.length).toBe(0);
  });

  it("should successfully notify success from the registered save handler", () => {
    initializeWithContext("settings");

    let handlerCalled = false;
    microsoftTeams.settings.registerOnSaveHandler(saveEvent => {
      saveEvent.notifySuccess();
      handlerCalled = true;
    });

    sendMessage("settings.save");

    expect(handlerCalled).toBe(true);
    let message = findMessageByFunc("settings.save.success");
    expect(message).not.toBeNull();
    expect(message.args.length).toBe(0);
  });

  it("should successfully notify failure from the registered save handler", () => {
    initializeWithContext("settings");

    let handlerCalled = false;
    microsoftTeams.settings.registerOnSaveHandler(saveEvent => {
      saveEvent.notifyFailure("someReason");
      handlerCalled = true;
    });

    sendMessage("settings.save");

    expect(handlerCalled).toBe(true);
    let message = findMessageByFunc("settings.save.failure");
    expect(message).not.toBeNull();
    expect(message.args.length).toBe(1);
    expect(message.args[0]).toBe("someReason");
  });

  it("should successfully notify success on remove when there is no registered handler", () => {
    initializeWithContext("remove");

    sendMessage("settings.remove");

    let message = findMessageByFunc("settings.remove.success");
    expect(message).not.toBeNull();
    expect(message.args.length).toBe(0);
  });

  it("should successfully notify success from the registered remove handler", () => {
    initializeWithContext("remove");

    let handlerCalled = false;
    microsoftTeams.settings.registerOnRemoveHandler(removeEvent => {
      removeEvent.notifySuccess();
      handlerCalled = true;
    });

    sendMessage("settings.remove");

    expect(handlerCalled).toBe(true);
    let message = findMessageByFunc("settings.remove.success");
    expect(message).not.toBeNull();
    expect(message.args.length).toBe(0);
  });

  it("should successfully notify failure from the registered remove handler", () => {
    initializeWithContext("remove");

    let handlerCalled = false;
    microsoftTeams.settings.registerOnRemoveHandler(removeEvent => {
      removeEvent.notifyFailure("someReason");
      handlerCalled = true;
    });

    sendMessage("settings.remove");

    expect(handlerCalled).toBe(true);
    let message = findMessageByFunc("settings.remove.failure");
    expect(message).not.toBeNull();
    expect(message.args.length).toBe(1);
    expect(message.args[0]).toBe("someReason");
  });

  it("should not allow multiple notifies from the registered save handler", () => {
    initializeWithContext("settings");

    let handlerCalled = false;
    microsoftTeams.settings.registerOnSaveHandler(saveEvent => {
      saveEvent.notifySuccess();
      expect(() => saveEvent.notifySuccess()).toThrowError(
        "The SaveEvent may only notify success or failure once."
      );
      expect(() => saveEvent.notifyFailure()).toThrowError(
        "The SaveEvent may only notify success or failure once."
      );
      handlerCalled = true;
    });

    sendMessage("settings.save");

    expect(handlerCalled).toBe(true);
    let message = findMessageByFunc("settings.save.success");
    expect(message).not.toBeNull();
    expect(message.args.length).toBe(0);
  });

  it("should successfully pop up the auth window", () => {
    initializeWithContext("content");

    let windowOpenCalled = false;
    spyOn(microsoftTeams._window, "open").and.callFake(
      (url: string, name: string, specs: string): Window => {
        expect(url).toEqual("https://someurl/");
        expect(name).toEqual("_blank");
        expect(specs.indexOf("width=100")).not.toBe(-1);
        expect(specs.indexOf("height=200")).not.toBe(-1);
        windowOpenCalled = true;
        return childWindow as Window;
      }
    );

    let authenticationParams = {
      url: "https://someurl/",
      width: 100,
      height: 200
    };
    microsoftTeams.authentication.authenticate(authenticationParams);
    expect(windowOpenCalled).toBe(true);
  });

  it("should successfully pop up the auth window when authenticate called without authenticationParams for connectors", () => {
    initializeWithContext("content");

    let windowOpenCalled = false;
    spyOn(microsoftTeams._window, "open").and.callFake(
      (url: string, name: string, specs: string): Window => {
        expect(url).toEqual("https://someurl/");
        expect(name).toEqual("_blank");
        expect(specs.indexOf("width=100")).not.toBe(-1);
        expect(specs.indexOf("height=200")).not.toBe(-1);
        windowOpenCalled = true;
        return childWindow as Window;
      }
    );

    let authenticationParams = {
      url: "https://someurl/",
      width: 100,
      height: 200
    };
    microsoftTeams.authentication.registerAuthenticationHandlers(
      authenticationParams
    );
    microsoftTeams.authentication.authenticate();
    expect(windowOpenCalled).toBe(true);
  });

  it("should cancel the flow when the auth window gets closed before notifySuccess/notifyFailure are called", () => {
    initializeWithContext("content");

    let windowOpenCalled = false;
    spyOn(microsoftTeams._window, "open").and.callFake(
      (url: string, name: string, specs: string): Window => {
        expect(url).toEqual("https://someurl/");
        expect(name).toEqual("_blank");
        expect(specs.indexOf("width=100")).not.toBe(-1);
        expect(specs.indexOf("height=200")).not.toBe(-1);
        windowOpenCalled = true;
        return childWindow as Window;
      }
    );

    let successResult: string;
    let failureReason: string;
    let authenticationParams = {
      url: "https://someurl/",
      width: 100,
      height: 200,
      successCallback: (result: string) => (successResult = result),
      failureCallback: (reason: string) => (failureReason = reason)
    };
    microsoftTeams.authentication.authenticate(authenticationParams);
    expect(windowOpenCalled).toBe(true);

    childWindow.closed = true;
    jasmine.clock().tick(101);

    expect(successResult).toBeUndefined();
    expect(failureReason).toEqual("CancelledByUser");
  });

  it("should successfully handle auth success", () => {
    initializeWithContext("content");

    let successResult: string;
    let failureReason: string;
    let authenticationParams = {
      url: "https://someurl/",
      width: 100,
      height: 200,
      successCallback: (result: string) => (successResult = result),
      failureCallback: (reason: string) => (failureReason = reason)
    };
    microsoftTeams.authentication.authenticate(authenticationParams);

    processMessage({
      origin: tabOrigin,
      source: childWindow,
      data: {
        id: 0,
        func: "authentication.authenticate.success",
        args: ["someResult"]
      }
    } as MessageEvent);

    expect(successResult).toEqual("someResult");
    expect(failureReason).toBeUndefined();
  });

  it("should successfully handle auth failure", () => {
    initializeWithContext("content");

    let successResult: string;
    let failureReason: string;
    let authenticationParams = {
      url: "https://someurl/",
      width: 100,
      height: 200,
      successCallback: (result: string) => (successResult = result),
      failureCallback: (reason: string) => (failureReason = reason)
    };
    microsoftTeams.authentication.authenticate(authenticationParams);

    processMessage({
      origin: tabOrigin,
      source: childWindow,
      data: {
        id: 0,
        func: "authentication.authenticate.failure",
        args: ["someReason"]
      }
    } as MessageEvent);

    expect(successResult).toBeUndefined();
    expect(failureReason).toEqual("someReason");
  });

  it("should successfully pop up the auth window in the desktop client", () => {
    initializeWithContext("content", "desktop");

    let authenticationParams = {
      url: "https://someUrl",
      width: 100,
      height: 200
    };
    microsoftTeams.authentication.authenticate(authenticationParams);

    let message = findMessageByFunc("authentication.authenticate");
    expect(message).not.toBeNull();
    expect(message.args.length).toBe(3);
    expect(message.args[0]).toBe(authenticationParams.url.toLowerCase() + "/");
    expect(message.args[1]).toBe(authenticationParams.width);
    expect(message.args[2]).toBe(authenticationParams.height);
  });

  it("should successfully handle auth success in the desktop client", () => {
    initializeWithContext("content", "desktop");

    let successResult: string;
    let failureReason: string;
    let authenticationParams = {
      url: "https://someUrl",
      width: 100,
      height: 200,
      successCallback: (result: string) => (successResult = result),
      failureCallback: (reason: string) => (failureReason = reason)
    };
    microsoftTeams.authentication.authenticate(authenticationParams);

    let message = findMessageByFunc("authentication.authenticate");
    expect(message).not.toBeNull();

    respondToMessage(message, true, "someResult");

    expect(successResult).toBe("someResult");
    expect(failureReason).toBeUndefined();
  });

  it("should successfully handle auth failure in the desktop client", () => {
    initializeWithContext("content", "desktop");

    let successResult: string;
    let failureReason: string;
    let authenticationParams = {
      url: "https://someUrl",
      width: 100,
      height: 200,
      successCallback: (result: string) => (successResult = result),
      failureCallback: (reason: string) => (failureReason = reason)
    };
    microsoftTeams.authentication.authenticate(authenticationParams);

    let message = findMessageByFunc("authentication.authenticate");
    expect(message).not.toBeNull();

    respondToMessage(message, false, "someReason");

    expect(successResult).toBeUndefined();
    expect(failureReason).toBe("someReason");
  });

  it("should successfully notify auth success", () => {
    initializeWithContext("authentication");

    microsoftTeams.authentication.notifySuccess("someResult");
    let message = findMessageByFunc("authentication.authenticate.success");
    expect(message).not.toBeNull();
    expect(message.args.length).toBe(1);
    expect(message.args[0]).toBe("someResult");
  });

  it("should do window redirect if callbackUrl is for win32 Outlook", () => {
    let windowAssignSpyCalled = false;
    spyOn(microsoftTeams._window.location, "assign").and.callFake(
      (url: string): void => {
        windowAssignSpyCalled = true;
        expect(url).toEqual(
          "https://outlook.office.com/connectors?client_type=Win32_Outlook#/configurations&result=someResult&authSuccess"
        );
      }
    );

    initializeWithContext("authentication");

    microsoftTeams.authentication.notifySuccess(
      "someResult",
      "https%3A%2F%2Foutlook.office.com%2Fconnectors%3Fclient_type%3DWin32_Outlook%23%2Fconfigurations"
    );
    expect(windowAssignSpyCalled).toBe(true);
  });

  it("should do window redirect if callbackUrl is for win32 Outlook and no result param specified", () => {
    let windowAssignSpyCalled = false;
    spyOn(microsoftTeams._window.location, "assign").and.callFake(
      (url: string): void => {
        windowAssignSpyCalled = true;
        expect(url).toEqual(
          "https://outlook.office.com/connectors?client_type=Win32_Outlook#/configurations&authSuccess"
        );
      }
    );

    initializeWithContext("authentication");

    microsoftTeams.authentication.notifySuccess(
      null,
      "https%3A%2F%2Foutlook.office.com%2Fconnectors%3Fclient_type%3DWin32_Outlook%23%2Fconfigurations"
    );
    expect(windowAssignSpyCalled).toBe(true);
  });

  it("should do window redirect if callbackUrl is for win32 Outlook but does not have URL fragments", () => {
    let windowAssignSpyCalled = false;
    spyOn(microsoftTeams._window.location, "assign").and.callFake(
      (url: string): void => {
        windowAssignSpyCalled = true;
        expect(url).toEqual(
          "https://outlook.office.com/connectors?client_type=Win32_Outlook#&result=someResult&authSuccess"
        );
      }
    );

    initializeWithContext("authentication");

    microsoftTeams.authentication.notifySuccess(
      "someResult",
      "https%3A%2F%2Foutlook.office.com%2Fconnectors%3Fclient_type%3DWin32_Outlook"
    );
    expect(windowAssignSpyCalled).toBe(true);
  });

  it("should successfully notify auth success if callbackUrl is not for win32 Outlook", () => {
    initializeWithContext("authentication");

    microsoftTeams.authentication.notifySuccess(
      "someResult",
      "https%3A%2F%2Fsomeinvalidurl.com%3FcallbackUrl%3Dtest%23%2Fconfiguration"
    );
    let message = findMessageByFunc("authentication.authenticate.success");
    expect(message).not.toBeNull();
    expect(message.args.length).toBe(1);
    expect(message.args[0]).toBe("someResult");
  });

  it("should successfully notify auth failure", () => {
    initializeWithContext("authentication");

    microsoftTeams.authentication.notifyFailure("someReason");

    let message = findMessageByFunc("authentication.authenticate.failure");
    expect(message).not.toBeNull();
    expect(message.args.length).toBe(1);
    expect(message.args[0]).toBe("someReason");
  });

  it("should do window redirect if callbackUrl is for win32 Outlook and auth failure happens", () => {
    let windowAssignSpyCalled = false;
    spyOn(microsoftTeams._window.location, "assign").and.callFake(
      (url: string): void => {
        windowAssignSpyCalled = true;
        expect(url).toEqual(
          "https://outlook.office.com/connectors?client_type=Win32_Outlook#/configurations&reason=someReason&authFailure"
        );
      }
    );

    initializeWithContext("authentication");

    microsoftTeams.authentication.notifyFailure(
      "someReason",
      "https%3A%2F%2Foutlook.office.com%2Fconnectors%3Fclient_type%3DWin32_Outlook%23%2Fconfigurations"
    );
    expect(windowAssignSpyCalled).toBe(true);
  });

  it("should successfully notify auth failure if callbackUrl is not for win32 Outlook", () => {
    spyOn(microsoftTeams._window.location, "assign").and.callFake(
      (url: string): void => {
        expect(url).toEqual(
          "https://someinvalidurl.com?callbackUrl=test#/configuration&reason=someReason&authFailure"
        );
      }
    );

    initializeWithContext("authentication");

    microsoftTeams.authentication.notifyFailure(
      "someReason",
      "https%3A%2F%2Fsomeinvalidurl.com%3FcallbackUrl%3Dtest%23%2Fconfiguration"
    );
    let message = findMessageByFunc("authentication.authenticate.failure");
    expect(message).not.toBeNull();
    expect(message.args.length).toBe(1);
    expect(message.args[0]).toBe("someReason");
  });

  it("should not close auth window before notify success message has been sent", () => {
    let closeWindowSpy = spyOn(
      microsoftTeams._window,
      "close"
    ).and.callThrough();

    microsoftTeams.initialize();
    let initMessage = findMessageByFunc("initialize");
    expect(initMessage).not.toBeNull();

    microsoftTeams.authentication.notifySuccess("someResult");
    let message = findMessageByFunc("authentication.authenticate.success");
    expect(message).toBeNull();
    expect(closeWindowSpy).not.toHaveBeenCalled();

    respondToMessage(initMessage, "authentication");
    message = findMessageByFunc("authentication.authenticate.success");
    expect(message).not.toBeNull();

    // Wait 100ms for the message queue and 200ms for the close delay
    jasmine.clock().tick(301);
    expect(closeWindowSpy).toHaveBeenCalled();
  });

  it("should not close auth window before notify failure message has been sent", () => {
    let closeWindowSpy = spyOn(
      microsoftTeams._window,
      "close"
    ).and.callThrough();

    microsoftTeams.initialize();
    let initMessage = findMessageByFunc("initialize");
    expect(initMessage).not.toBeNull();

    microsoftTeams.authentication.notifyFailure("someReason");
    let message = findMessageByFunc("authentication.authenticate.failure");
    expect(message).toBeNull();
    expect(closeWindowSpy).not.toHaveBeenCalled();

    respondToMessage(initMessage, "authentication");
    message = findMessageByFunc("authentication.authenticate.failure");
    expect(message).not.toBeNull();

    // Wait 100ms for the message queue and 200ms for the close delay
    jasmine.clock().tick(301);
    expect(closeWindowSpy).toHaveBeenCalled();
  });

  it("should successfully share a deep link", () => {
    initializeWithContext("content");

    microsoftTeams.shareDeepLink({
      subEntityId: "someSubEntityId",
      subEntityLabel: "someSubEntityLabel",
      subEntityWebUrl: "someSubEntityWebUrl"
    });

    let message = findMessageByFunc("shareDeepLink");
    expect(message).not.toBeNull();
    expect(message.args.length).toBe(3);
    expect(message.args[0]).toBe("someSubEntityId");
    expect(message.args[1]).toBe("someSubEntityLabel");
    expect(message.args[2]).toBe("someSubEntityWebUrl");
  });

  it("should successfully open a file preview", () => {
    initializeWithContext("content");

    microsoftTeams.openFilePreview({
      entityId: "someEntityId",
      title: "someTitle",
      description: "someDescription",
      type: "someType",
      objectUrl: "someObjectUrl",
      downloadUrl: "someDownloadUrl",
      webPreviewUrl: "someWebPreviewUrl",
      webEditUrl: "someWebEditUrl",
      baseUrl: "someBaseUrl",
      editFile: true,
      subEntityId: "someSubEntityId"
    });

    let message = findMessageByFunc("openFilePreview");
    expect(message).not.toBeNull();
    expect(message.args.length).toBe(11);
    expect(message.args[0]).toBe("someEntityId");
    expect(message.args[1]).toBe("someTitle");
    expect(message.args[2]).toBe("someDescription");
    expect(message.args[3]).toBe("someType");
    expect(message.args[4]).toBe("someObjectUrl");
    expect(message.args[5]).toBe("someDownloadUrl");
    expect(message.args[6]).toBe("someWebPreviewUrl");
    expect(message.args[7]).toBe("someWebEditUrl");
    expect(message.args[8]).toBe("someBaseUrl");
    expect(message.args[9]).toBe(true);
    expect(message.args[10]).toBe("someSubEntityId");
  });

  describe("getTabInstances", () => {
    it("should allow a missing and valid optional parameter", () => {
      initializeWithContext("content");

      microsoftTeams.getTabInstances(tabInfo => tabInfo);
      microsoftTeams.getTabInstances(
        tabInfo => tabInfo,
        {} as microsoftTeams.TabInstanceParameters
      );
    });
  });

  describe("getMruTabInstances", () => {
    it("should allow a missing and valid optional parameter", () => {
      initializeWithContext("content");

      microsoftTeams.getMruTabInstances(tabInfo => tabInfo);
      microsoftTeams.getMruTabInstances(
        tabInfo => tabInfo,
        {} as microsoftTeams.TabInstanceParameters
      );
    });
  });

  describe("getUserJoinedTeams", () => {
    it("should not allow calls before initialization", () => {
      expect(() =>
        microsoftTeams.getUserJoinedTeams(() => {
          return;
        })
      ).toThrowError("The library has not yet been initialized");
    });

    it("should allow a valid optional parameter set to true", () => {
      initializeWithContext("content");

      let callbackCalled: boolean = false;
      microsoftTeams.getUserJoinedTeams(
        userJoinedTeamsInformation => {
          callbackCalled = true;
        },
        { favoriteTeamsOnly: true } as microsoftTeams.TeamInstanceParameters
      );

      let getUserJoinedTeamsMessage = findMessageByFunc("getUserJoinedTeams");
      expect(getUserJoinedTeamsMessage).not.toBeNull();
      respondToMessage(getUserJoinedTeamsMessage, {});
      expect(callbackCalled).toBe(true);
    });

    it("should allow a valid optional parameter set to false", () => {
      initializeWithContext("content");

      let callbackCalled: boolean = false;
      microsoftTeams.getUserJoinedTeams(
        userJoinedTeamsInformation => {
          callbackCalled = true;
        },
        { favoriteTeamsOnly: false } as microsoftTeams.TeamInstanceParameters
      );

      let getUserJoinedTeamsMessage = findMessageByFunc("getUserJoinedTeams");
      expect(getUserJoinedTeamsMessage).not.toBeNull();
      respondToMessage(getUserJoinedTeamsMessage, {});
      expect(callbackCalled).toBe(true);
    });

    it("should allow a missing optional parameter", () => {
      initializeWithContext("content");

      let callbackCalled: boolean = false;
      microsoftTeams.getUserJoinedTeams(userJoinedTeamsInformation => {
        callbackCalled = true;
      });

      let getUserJoinedTeamsMessage = findMessageByFunc("getUserJoinedTeams");
      expect(getUserJoinedTeamsMessage).not.toBeNull();
      respondToMessage(getUserJoinedTeamsMessage, {});
      expect(callbackCalled).toBe(true);
    });

    it("should allow a missing and valid optional parameter", () => {
      initializeWithContext("content");

      let callbackCalled: boolean = false;
      microsoftTeams.getUserJoinedTeams(
        userJoinedTeamsInformation => {
          callbackCalled = true;
        },
        {} as microsoftTeams.TeamInstanceParameters
      );

      let getUserJoinedTeamsMessage = findMessageByFunc("getUserJoinedTeams");
      expect(getUserJoinedTeamsMessage).not.toBeNull();
      respondToMessage(getUserJoinedTeamsMessage, {});
      expect(callbackCalled).toBe(true);
    });
  });

<<<<<<< HEAD
  describe("sendCustomMessage", () => {
    it("should successfully pass message and provided arguments", () => {
      initializeWithContext("content");

      const id = microsoftTeams.sendCustomMessage("customMessage", [
        "arg1",
        2,
        3.0,
        true
      ]);

      let message = findMessageByFunc("customMessage");
      expect(message).not.toBeNull();
      expect(message.args).toEqual(["arg1", 2, 3.0, true]);
      expect(id).toBe(message.id);
=======
  describe("tasks.startTask", () => {
    it("should not allow calls before initialization", () => {
      const taskInfo: microsoftTeams.TaskInfo = {};
      expect(() => microsoftTeams.tasks.startTask(taskInfo)).toThrowError(
        "The library has not yet been initialized"
      );
    });

    it("should not allow calls from settings context", () => {
      initializeWithContext("settings");

      const taskInfo: microsoftTeams.TaskInfo = {};
      expect(() => microsoftTeams.tasks.startTask(taskInfo)).toThrowError(
        "This call is not allowed in the 'settings' context"
      );
    });

    it("should not allow calls from authentication context", () => {
      initializeWithContext("authentication");

      const taskInfo: microsoftTeams.TaskInfo = {};
      expect(() => microsoftTeams.tasks.startTask(taskInfo)).toThrowError(
        "This call is not allowed in the 'authentication' context"
      );
    });

    it("should not allow calls from remove context", () => {
      initializeWithContext("remove");

      const taskInfo: microsoftTeams.TaskInfo = {};
      expect(() => microsoftTeams.tasks.startTask(taskInfo)).toThrowError(
        "This call is not allowed in the 'remove' context"
      );
    });

    it("should not allow calls from task context", () => {
      initializeWithContext("task");

      const taskInfo: microsoftTeams.TaskInfo = {};
      expect(() => microsoftTeams.tasks.startTask(taskInfo)).toThrowError(
        "This call is not allowed in the 'task' context"
      );
    });

    it("should pass along entire TaskInfo parameter", () => {
      initializeWithContext("content");

      const taskInfo: microsoftTeams.TaskInfo = {
        card: "someCard",
        fallbackUrl: "someFallbackUrl",
        height: microsoftTeams.TaskModuleDimension.Large,
        width: microsoftTeams.TaskModuleDimension.Large,
        title: "someTitle",
        url: "someUrl"
      };

      microsoftTeams.tasks.startTask(taskInfo, (err, result) => {
        return;
      });

      const startTaskMessage = findMessageByFunc("tasks.startTask");
      expect(startTaskMessage).not.toBeNull();
      expect(startTaskMessage.args).toEqual([taskInfo]);
    });

    it("should invoke callback with result", () => {
      initializeWithContext("content");

      let callbackCalled = false;
      const taskInfo: microsoftTeams.TaskInfo = {};
      microsoftTeams.tasks.startTask(taskInfo, (err, result) => {
        expect(err).toBeNull();
        expect(result).toBe("someResult");
        callbackCalled = true;
      });

      const startTaskMessage = findMessageByFunc("tasks.startTask");
      expect(startTaskMessage).not.toBeNull();
      respondToMessage(startTaskMessage, null, "someResult");
      expect(callbackCalled).toBe(true);
    });

    it("should invoke callback with error", () => {
      initializeWithContext("content");

      let callbackCalled = false;
      const taskInfo: microsoftTeams.TaskInfo = {};
      microsoftTeams.tasks.startTask(taskInfo, (err, result) => {
        expect(err).toBe("someError");
        expect(result).toBeUndefined();
        callbackCalled = true;
      });

      const startTaskMessage = findMessageByFunc("tasks.startTask");
      expect(startTaskMessage).not.toBeNull();
      respondToMessage(startTaskMessage, "someError");
      expect(callbackCalled).toBe(true);
    });
  });

  describe("tasks.submitTask", () => {
    it("should not allow calls before initialization", () => {
      expect(() => microsoftTeams.tasks.submitTask()).toThrowError(
        "The library has not yet been initialized"
      );
    });

    it("should not allow calls from settings context", () => {
      initializeWithContext("settings");

      expect(() => microsoftTeams.tasks.submitTask()).toThrowError(
        "This call is not allowed in the 'settings' context"
      );
    });

    it("should not allow calls from authentication context", () => {
      initializeWithContext("authentication");

      expect(() => microsoftTeams.tasks.submitTask()).toThrowError(
        "This call is not allowed in the 'authentication' context"
      );
    });

    it("should not allow calls from remove context", () => {
      initializeWithContext("remove");

      expect(() => microsoftTeams.tasks.submitTask()).toThrowError(
        "This call is not allowed in the 'remove' context"
      );
    });

    it("should successfully pass result and appIds parameters when called from task context", () => {
      initializeWithContext("task");

      microsoftTeams.tasks.submitTask("someResult", [
        "someAppId",
        "someOtherAppId"
      ]);

      const submitTaskMessage = findMessageByFunc("tasks.submitTask");
      expect(submitTaskMessage).not.toBeNull();
      expect(submitTaskMessage.args).toEqual([
        "someResult",
        ["someAppId", "someOtherAppId"]
      ]);
    });

    it("should handle a single string passed as appIds parameter", () => {
      initializeWithContext("task");

      microsoftTeams.tasks.submitTask("someResult", "someAppId");

      const submitTaskMessage = findMessageByFunc("tasks.submitTask");
      expect(submitTaskMessage).not.toBeNull();
      expect(submitTaskMessage.args).toEqual(["someResult", ["someAppId"]]);
>>>>>>> c96e07cc
    });
  });

  function initializeWithContext(
    frameContext: string,
    hostClientType?: string
  ): void {
    microsoftTeams.initialize();

    const initMessage = findMessageByFunc("initialize");
    expect(initMessage).not.toBeNull();

    respondToMessage(initMessage, frameContext, hostClientType);
  }

  function findMessageByFunc(func: string): MessageRequest {
    for (let i = 0; i < messages.length; i++) {
      if (messages[i].func === func) {
        return messages[i];
      }
    }

    return null;
  }

  // tslint:disable-next-line:no-any
  function respondToMessage(message: MessageRequest, ...args: any[]): void {
    processMessage({
      origin: validOrigin,
      source: microsoftTeams._window.parent,
      data: {
        id: message.id,
        args: args
      } as MessageResponse
    } as MessageEvent);
  }

  // tslint:disable-next-line:no-any
  function sendMessage(func: string, ...args: any[]): void {
    processMessage({
      origin: validOrigin,
      source: microsoftTeams._window.parent,
      data: {
        func: func,
        args: args
      }
    } as MessageEvent);
  }
});<|MERGE_RESOLUTION|>--- conflicted
+++ resolved
@@ -1267,23 +1267,6 @@
     });
   });
 
-<<<<<<< HEAD
-  describe("sendCustomMessage", () => {
-    it("should successfully pass message and provided arguments", () => {
-      initializeWithContext("content");
-
-      const id = microsoftTeams.sendCustomMessage("customMessage", [
-        "arg1",
-        2,
-        3.0,
-        true
-      ]);
-
-      let message = findMessageByFunc("customMessage");
-      expect(message).not.toBeNull();
-      expect(message.args).toEqual(["arg1", 2, 3.0, true]);
-      expect(id).toBe(message.id);
-=======
   describe("tasks.startTask", () => {
     it("should not allow calls before initialization", () => {
       const taskInfo: microsoftTeams.TaskInfo = {};
@@ -1439,7 +1422,24 @@
       const submitTaskMessage = findMessageByFunc("tasks.submitTask");
       expect(submitTaskMessage).not.toBeNull();
       expect(submitTaskMessage.args).toEqual(["someResult", ["someAppId"]]);
->>>>>>> c96e07cc
+    });
+  });
+
+  describe("sendCustomMessage", () => {
+    it("should successfully pass message and provided arguments", () => {
+      initializeWithContext("content");
+
+      const id = microsoftTeams.sendCustomMessage("customMessage", [
+        "arg1",
+        2,
+        3.0,
+        true
+      ]);
+
+      let message = findMessageByFunc("customMessage");
+      expect(message).not.toBeNull();
+      expect(message.args).toEqual(["arg1", 2, 3.0, true]);
+      expect(id).toBe(message.id);
     });
   });
 

--- conflicted
+++ resolved
@@ -59,8 +59,7 @@
             location: {
                 origin: tabOrigin,
                 href: validOrigin,
-                assign: function (url: string): void
-                {
+                assign: function (url: string): void {
                     return;
                 },
             },
@@ -464,8 +463,7 @@
         expect(handlerCalled).toBe(true);
     });
 
-<<<<<<< HEAD
-    it("should successfully get webhook URL in the save handler", () => {
+    it("should successfully register a remove handler", () => {
         initializeWithContext("settings");
 
         let handlerCalled = false;
@@ -481,11 +479,7 @@
         expect(handlerCalled).toBe(true);
     });
 
-    it("should successfully register a remove handler", () =>
-    {
-=======
     it("should successfully register a remove handler", () => {
->>>>>>> 7e76159c
         initializeWithContext("remove");
 
         let handlerCalled = false;
@@ -647,7 +641,6 @@
         expect(windowOpenCalled).toBe(true);
     });
 
-<<<<<<< HEAD
     it("should successfully pop up the auth window when authenticate called without authenticationParams for connectors", () => {
         initializeWithContext("content");
 
@@ -672,11 +665,7 @@
         expect(windowOpenCalled).toBe(true);
     });
 
-    it("should successfully handle auth success", () =>
-    {
-=======
     it("should successfully handle auth success", () => {
->>>>>>> 7e76159c
         initializeWithContext("content");
 
         let successResult: string;
@@ -798,8 +787,7 @@
 
     it("should successfully notify auth success", () => {
         initializeWithContext("authentication");
-        let authenticationResultParams =
-        {
+        let authenticationResultParams = {
             result: "someResult",
         };
         microsoftTeams.authentication.notifySuccess(authenticationResultParams);
@@ -810,8 +798,7 @@
         expect(message.args[0]).toBe("someResult");
     });
 
-    it("should do window redirect if state is valid", () =>
-    {
+    it("should do window redirect if state is valid", () => {
         let windowAssignSpyCalled = false;
         spyOn(microsoftTeams._window.location, "assign").and.callFake((url: string): void => {
             windowAssignSpyCalled = true;
@@ -831,8 +818,7 @@
         expect(windowAssignSpyCalled).toBe(true);
     });
 
-    it("should do window redirect if state is valid but does not have URL fragments", () =>
-    {
+    it("should do window redirect if state is valid but does not have URL fragments", () => {
         let windowAssignSpyCalled = false;
         spyOn(microsoftTeams._window.location, "assign").and.callFake((url: string): void => {
             windowAssignSpyCalled = true;
@@ -852,8 +838,7 @@
         expect(windowAssignSpyCalled).toBe(true);
     });
 
-    it("should successfully notify auth success if state is invalid", () =>
-    {
+    it("should successfully notify auth success if state is invalid", () => {
         spyOn(microsoftTeams._window.location, "assign").and.callFake((url: string): void => {
             expect(url).toEqual("https://outlook.office.com/connectors?MailboxAddress=test%40service.microsoft.com&client_type=Win32_Outlook#/configurations&result=someResult");
         });
@@ -874,8 +859,7 @@
 
     it("should successfully notify auth failure", () => {
         initializeWithContext("authentication");
-        let authenticationResultParams =
-        {
+        let authenticationResultParams = {
             reason: "someReason",
         };
         microsoftTeams.authentication.notifyFailure(authenticationResultParams);
@@ -886,8 +870,7 @@
         expect(message.args[0]).toBe("someReason");
     });
 
-    it("should do window redirect if state is valid and auth failure happens", () =>
-    {
+    it("should do window redirect if state is valid and auth failure happens", () => {
         let windowAssignSpyCalled = false;
         spyOn(microsoftTeams._window.location, "assign").and.callFake((url: string): void => {
             windowAssignSpyCalled = true;
@@ -907,8 +890,7 @@
         expect(windowAssignSpyCalled).toBe(true);
     });
 
-    it("should successfully notify auth failure if state is invalid", () =>
-    {
+    it("should successfully notify auth failure if state is invalid", () => {
         spyOn(microsoftTeams._window.location, "assign").and.callFake((url: string): void => {
             expect(url).toEqual("https://someinvalidurl.com?state=test#/configuration&reason=someReason&authFailure");
         });
@@ -933,11 +915,11 @@
         microsoftTeams.initialize();
         let initMessage = findMessageByFunc("initialize");
         expect(initMessage).not.toBeNull();
-        let authenticationResultParams =
-        {
+        let authenticationResultParams = {
             result: "someResult",
         };
         microsoftTeams.authentication.notifySuccess(authenticationResultParams);
+
         let message = findMessageByFunc("authentication.authenticate.success");
         expect(message).toBeNull();
         expect(closeWindowSpy).not.toHaveBeenCalled();
@@ -956,8 +938,7 @@
         microsoftTeams.initialize();
         let initMessage = findMessageByFunc("initialize");
         expect(initMessage).not.toBeNull();
-        let authenticationResultParams =
-        {
+        let authenticationResultParams = {
             reason: "someReason",
         };
         microsoftTeams.authentication.notifyFailure(authenticationResultParams);
@@ -1071,7 +1052,8 @@
         processMessage({
             origin: validOrigin,
             source: microsoftTeams._window.parent,
-            data: {
+            data:
+            {
                 func: func,
                 args: args,
             },

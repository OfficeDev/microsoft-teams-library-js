--- conflicted
+++ resolved
@@ -167,7 +167,6 @@
       callbackCalled = true;
     });
 
-<<<<<<< HEAD
     let getContextMessage = findMessageByFunc("getContext");
     expect(getContextMessage).not.toBeNull();
 
@@ -210,43 +209,128 @@
     // Only the init call went out
     expect(messages.length).toBe(1);
   });
-=======
-    it("should only call callbacks once", () => {
-        initializeWithContext("content");
-
-        let callbackCalled = 0;
-        microsoftTeams.getContext((context) => {
-            callbackCalled++;
-        });
-
-        let getContextMessage = findMessageByFunc("getContext");
-        expect(getContextMessage).not.toBeNull();
-
-        let expectedContext: microsoftTeams.Context = {
-            locale: "someLocale",
-            entityId: "someEntityId",
-            sessionId: "someSessionId",
-        };
-
-        // Get many responses to the same message
-        for (let i = 0; i < 100; i++) {
-            respondToMessage(getContextMessage, expectedContext);
-        }
-
-        // Still only called the callback once.
-        expect(callbackCalled).toBe(1);
-    });
-
-    it("should successfully get context", () => {
-        initializeWithContext("content");
-
-        let actualContext: microsoftTeams.Context;
-        microsoftTeams.getContext((context) => {
-            actualContext = context;
-        });
-
-        let getContextMessage = findMessageByFunc("getContext");
-        expect(getContextMessage).not.toBeNull();
+
+  it("should successfully handle calls queued before init completes", () => {
+    microsoftTeams.initialize();
+
+    // Another call made before the init response
+    microsoftTeams.getContext(() => {
+      return;
+    });
+
+    // Only the init call went out
+    expect(messages.length).toBe(1);
+    let initMessage = findMessageByFunc("initialize");
+    expect(initMessage).not.toBeNull();
+    expect(findMessageByFunc("getContext")).toBeNull();
+
+    // init completes
+    respondToMessage(initMessage, "content");
+
+    // Now the getContext call should have been dequeued
+    expect(messages.length).toBe(2);
+    expect(findMessageByFunc("getContext")).not.toBeNull();
+  });
+
+  it("should successfully handle out of order calls", () => {
+    initializeWithContext("content");
+
+    let actualContext1: microsoftTeams.Context;
+    microsoftTeams.getContext(context => {
+      actualContext1 = context;
+    });
+
+    let getContextMessage1 = messages[messages.length - 1];
+
+    let actualContext2: microsoftTeams.Context;
+    microsoftTeams.getContext(context => {
+      actualContext2 = context;
+    });
+
+    let getContextMessage2 = messages[messages.length - 1];
+
+    let actualContext3: microsoftTeams.Context;
+    microsoftTeams.getContext(context => {
+      actualContext3 = context;
+    });
+
+    let getContextMessage3 = messages[messages.length - 1];
+
+    // They're all distinct messages
+    expect(getContextMessage3).not.toBe(getContextMessage1);
+    expect(getContextMessage2).not.toBe(getContextMessage1);
+    expect(getContextMessage3).not.toBe(getContextMessage2);
+
+    let expectedContext1: microsoftTeams.Context = {
+      locale: "someLocale1",
+      groupId: "someGroupId1",
+      channelId: "someChannelId1",
+      entityId: "someEntityId1"
+    };
+    let expectedContext2: microsoftTeams.Context = {
+      locale: "someLocale2",
+      groupId: "someGroupId2",
+      channelId: "someChannelId2",
+      entityId: "someEntityId2"
+    };
+    let expectedContext3: microsoftTeams.Context = {
+      locale: "someLocale3",
+      groupId: "someGroupId3",
+      channelId: "someChannelId3",
+      entityId: "someEntityId3"
+    };
+
+    // respond in the wrong order
+    respondToMessage(getContextMessage3, expectedContext3);
+    respondToMessage(getContextMessage1, expectedContext1);
+    respondToMessage(getContextMessage2, expectedContext2);
+
+    // The callbacks were associated with the correct messages
+    expect(actualContext1).toBe(expectedContext1);
+    expect(actualContext2).toBe(expectedContext2);
+    expect(actualContext3).toBe(expectedContext3);
+  });
+
+  it("should only call callbacks once", () => {
+    initializeWithContext("content");
+
+    let callbackCalled = 0;
+    microsoftTeams.getContext(context => {
+      callbackCalled++;
+    });
+
+    let getContextMessage = findMessageByFunc("getContext");
+    expect(getContextMessage).not.toBeNull();
+
+    let expectedContext: microsoftTeams.Context = {
+      locale: "someLocale",
+      groupId: "someGroupId",
+      channelId: "someChannelId",
+      entityId: "someEntityId",
+      teamType: microsoftTeams.TeamType.Edu,
+      teamSiteUrl: "someSiteUrl",
+      sessionId: "someSessionId"
+    };
+
+    // Get many responses to the same message
+    for (let i = 0; i < 100; i++) {
+      respondToMessage(getContextMessage, expectedContext);
+    }
+
+    // Still only called the callback once.
+    expect(callbackCalled).toBe(1);
+  });
+
+  it("should successfully get context", () => {
+    initializeWithContext("content");
+
+    let actualContext: microsoftTeams.Context;
+    microsoftTeams.getContext(context => {
+      actualContext = context;
+    });
+
+    let getContextMessage = findMessageByFunc("getContext");
+    expect(getContextMessage).not.toBeNull();
 
         let expectedContext: microsoftTeams.Context = {
             locale: "someLocale",
@@ -259,140 +343,6 @@
             sessionId: "someSessionId",
             userTeamRole: microsoftTeams.UserTeamRole.Admin,
         };
->>>>>>> 06dcc9b8
-
-  it("should successfully handle calls queued before init completes", () => {
-    microsoftTeams.initialize();
-
-    // Another call made before the init response
-    microsoftTeams.getContext(() => {
-      return;
-    });
-
-    // Only the init call went out
-    expect(messages.length).toBe(1);
-    let initMessage = findMessageByFunc("initialize");
-    expect(initMessage).not.toBeNull();
-    expect(findMessageByFunc("getContext")).toBeNull();
-
-    // init completes
-    respondToMessage(initMessage, "content");
-
-    // Now the getContext call should have been dequeued
-    expect(messages.length).toBe(2);
-    expect(findMessageByFunc("getContext")).not.toBeNull();
-  });
-
-  it("should successfully handle out of order calls", () => {
-    initializeWithContext("content");
-
-    let actualContext1: microsoftTeams.Context;
-    microsoftTeams.getContext(context => {
-      actualContext1 = context;
-    });
-
-    let getContextMessage1 = messages[messages.length - 1];
-
-    let actualContext2: microsoftTeams.Context;
-    microsoftTeams.getContext(context => {
-      actualContext2 = context;
-    });
-
-    let getContextMessage2 = messages[messages.length - 1];
-
-    let actualContext3: microsoftTeams.Context;
-    microsoftTeams.getContext(context => {
-      actualContext3 = context;
-    });
-
-    let getContextMessage3 = messages[messages.length - 1];
-
-    // They're all distinct messages
-    expect(getContextMessage3).not.toBe(getContextMessage1);
-    expect(getContextMessage2).not.toBe(getContextMessage1);
-    expect(getContextMessage3).not.toBe(getContextMessage2);
-
-    let expectedContext1: microsoftTeams.Context = {
-      locale: "someLocale1",
-      groupId: "someGroupId1",
-      channelId: "someChannelId1",
-      entityId: "someEntityId1"
-    };
-    let expectedContext2: microsoftTeams.Context = {
-      locale: "someLocale2",
-      groupId: "someGroupId2",
-      channelId: "someChannelId2",
-      entityId: "someEntityId2"
-    };
-    let expectedContext3: microsoftTeams.Context = {
-      locale: "someLocale3",
-      groupId: "someGroupId3",
-      channelId: "someChannelId3",
-      entityId: "someEntityId3"
-    };
-
-    // respond in the wrong order
-    respondToMessage(getContextMessage3, expectedContext3);
-    respondToMessage(getContextMessage1, expectedContext1);
-    respondToMessage(getContextMessage2, expectedContext2);
-
-    // The callbacks were associated with the correct messages
-    expect(actualContext1).toBe(expectedContext1);
-    expect(actualContext2).toBe(expectedContext2);
-    expect(actualContext3).toBe(expectedContext3);
-  });
-
-  it("should only call callbacks once", () => {
-    initializeWithContext("content");
-
-    let callbackCalled = 0;
-    microsoftTeams.getContext(context => {
-      callbackCalled++;
-    });
-
-    let getContextMessage = findMessageByFunc("getContext");
-    expect(getContextMessage).not.toBeNull();
-
-    let expectedContext: microsoftTeams.Context = {
-      locale: "someLocale",
-      groupId: "someGroupId",
-      channelId: "someChannelId",
-      entityId: "someEntityId",
-      teamType: microsoftTeams.TeamType.Edu,
-      teamSiteUrl: "someSiteUrl",
-      sessionId: "someSessionId"
-    };
-
-    // Get many responses to the same message
-    for (let i = 0; i < 100; i++) {
-      respondToMessage(getContextMessage, expectedContext);
-    }
-
-    // Still only called the callback once.
-    expect(callbackCalled).toBe(1);
-  });
-
-  it("should successfully get context", () => {
-    initializeWithContext("content");
-
-    let actualContext: microsoftTeams.Context;
-    microsoftTeams.getContext(context => {
-      actualContext = context;
-    });
-
-    let getContextMessage = findMessageByFunc("getContext");
-    expect(getContextMessage).not.toBeNull();
-
-    let expectedContext: microsoftTeams.Context = {
-      locale: "someLocale",
-      groupId: "someGroupId",
-      channelId: "someChannelId",
-      entityId: "someEntityId",
-      isFullScreen: true,
-      teamType: microsoftTeams.TeamType.Staff,
-      teamSiteUrl: "someSiteUrl",
-      sessionId: "someSessionId"
-    };
 
     respondToMessage(getContextMessage, expectedContext);
 

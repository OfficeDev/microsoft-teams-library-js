import { captureImage, SdkError, ErrorCode, File, FileFormat, selectMedia, Media, viewImages } from '../../src/public/index'
import { FramelessPostMocks } from '../framelessPostMocks';
import { _initialize, _uninitialize } from '../../src/public/publicAPIs';
import { FrameContexts } from '../../src/public/constants';
import { DOMMessageEvent } from '../../src/internal/interfaces';
import { Utils } from '../utils';
import { MediaInputs, MediaType, ImageUri, ImageUriType } from '../../src/public/media';

/**
 * Test cases for device APIs
 */
describe('media', () => {
  const mobilePlatformMock = new FramelessPostMocks();
  const desktopPlatformMock = new Utils()
  const minVersionForCaptureImage = '1.7.0';
  const mediaAPISupportVersion = '1.8.0';

  beforeEach(() => {
    mobilePlatformMock.messages = [];

    // Set a mock window for testing
    _initialize(mobilePlatformMock.mockWindow);
  });

  afterEach(() => {
    // Reset the object since it's a singleton
    if (_uninitialize) {
      _uninitialize();
    }
  });

  let emptyCallback = () => {};

  it('should not allow captureImage calls with null callback', () => {
    expect(() => captureImage(null)).toThrowError(
      '[captureImage] Callback cannot be null',
    );
  });
  it('should not allow captureImage calls with null callback after init context', () => {
    mobilePlatformMock.initializeWithContext(FrameContexts.content);
    mobilePlatformMock.setClientSupportedSDKVersion(minVersionForCaptureImage);
    expect(() => captureImage(null)).toThrowError(
      '[captureImage] Callback cannot be null',
    );
  });
  it('should not allow captureImage calls before initialization', () => {
    expect(() => captureImage(emptyCallback)).toThrowError(
      'The library has not yet been initialized',
    );
  });
  it('captureImage call in default version of platform support fails', () => {
    mobilePlatformMock.initializeWithContext(FrameContexts.task);
    let error;
    captureImage((e: SdkError, f: File[]) => {
      error = e;
    });
    expect(error).not.toBeNull();
    expect(error.errorCode).toBe(ErrorCode.OLD_PLATFORM);
  });
  it('should not allow captureImage calls for authentication frame context', () => {
    mobilePlatformMock.initializeWithContext(FrameContexts.authentication);
    mobilePlatformMock.setClientSupportedSDKVersion(minVersionForCaptureImage);
    expect(() => captureImage(emptyCallback)).toThrowError(
      "This call is not allowed in the 'authentication' context",
    );
  });
  it('should not allow captureImage calls for remove frame context', () => {
    mobilePlatformMock.initializeWithContext(FrameContexts.remove);
    mobilePlatformMock.setClientSupportedSDKVersion(minVersionForCaptureImage);
    expect(() => captureImage(emptyCallback)).toThrowError(
      "This call is not allowed in the 'remove' context",
    );
  });
  it('should not allow captureImage calls for settings frame context', () => {
    mobilePlatformMock.initializeWithContext(FrameContexts.settings);
    mobilePlatformMock.setClientSupportedSDKVersion(minVersionForCaptureImage);
    expect(() => captureImage(emptyCallback)).toThrowError(
      "This call is not allowed in the 'settings' context",
    );
  });
  it('should not allow captureImage calls in desktop', () => {
    desktopPlatformMock.initializeWithContext(FrameContexts.content);
    let error;
    captureImage((e: SdkError, f: File[]) => {
      error = e;
    });
    expect(error).not.toBeNull();
    expect(error.errorCode).toBe(ErrorCode.NOT_SUPPORTED_ON_PLATFORM);
  });
  it('captureImage call in task frameContext works', () => {
    mobilePlatformMock.initializeWithContext(FrameContexts.task);
    mobilePlatformMock.setClientSupportedSDKVersion(minVersionForCaptureImage);
    captureImage(emptyCallback);
    let message = mobilePlatformMock.findMessageByFunc('captureImage');
    expect(message).not.toBeNull();
    expect(message.args.length).toBe(0);
  });
  it('captureImage call in content frameContext works', () => {
    mobilePlatformMock.initializeWithContext(FrameContexts.content);
    mobilePlatformMock.setClientSupportedSDKVersion(minVersionForCaptureImage);
    captureImage(emptyCallback);
    let message = mobilePlatformMock.findMessageByFunc('captureImage');
    expect(message).not.toBeNull();
    expect(message.args.length).toBe(0);
  });
  it('captureImage calls with successful result', () => {
    mobilePlatformMock.initializeWithContext(FrameContexts.content);
    mobilePlatformMock.setClientSupportedSDKVersion(minVersionForCaptureImage);
    let files, error;
    captureImage((e: SdkError, f: File[]) => {
      error = e;
      files = f;
    });

    let message = mobilePlatformMock.findMessageByFunc('captureImage');
    expect(message).not.toBeNull();
    expect(message.args.length).toBe(0);

    let callbackId = message.id;
    let filesArray = [{
        content: 'base64encodedImage',
        format: FileFormat.Base64,
        mimeType: 'image/png',
        size: 300,
      } as File];
    mobilePlatformMock.respondToMessage({
      data: {
        id: callbackId,
        args: [undefined, filesArray]
      }
    } as DOMMessageEvent)

    expect(error).toBeFalsy();
    expect(files.length).toBe(1);
    let file = files[0];
    expect(file).not.toBeNull();
    expect(file.format).toBe(FileFormat.Base64);
    expect(file.mimeType).toBe('image/png');
    expect(file.content).not.toBeNull();
    expect(file.size).not.toBeNull();
    expect(typeof file.size === 'number').toBeTruthy();
  });
  it('captureImage calls with error', () => {
    mobilePlatformMock.initializeWithContext(FrameContexts.content);
    mobilePlatformMock.setClientSupportedSDKVersion(minVersionForCaptureImage);
    let files, error;
    captureImage((e: SdkError, f: File[]) => {
      error = e;
      files = f;
    });

    let message = mobilePlatformMock.findMessageByFunc('captureImage');
    expect(message).not.toBeNull();
    expect(message.args.length).toBe(0);

    let callbackId = message.id;
    mobilePlatformMock.respondToMessage({
      data: {
        id: callbackId,
        args: [{errorCode: ErrorCode.PERMISSION_DENIED}]
      }
    } as DOMMessageEvent)

    expect(files).toBeFalsy();
    expect(error.errorCode).toBe(ErrorCode.PERMISSION_DENIED);
  });

  /**
   * Select Media tests
   */
  it('should not allow selectMedia calls with null callback', () => {
    let mediaInputs: MediaInputs = {
      mediaType: MediaType.Image,
      maxMediaCount: 5,
    };
    expect(() => selectMedia(mediaInputs, null)).toThrowError(
      '[select Media] Callback cannot be null',
    );
  });

  it('should not allow selectMedia calls with null mediaInputs', () => {
    mobilePlatformMock.initializeWithContext(FrameContexts.task);
    mobilePlatformMock.setClientSupportedSDKVersion(mediaAPISupportVersion);
    let mediaError: SdkError;
    selectMedia(null, (error: SdkError, attachments: Media[]) => {
      mediaError = error;
    });
    expect(mediaError).not.toBeNull();
    expect(mediaError.errorCode).toBe(ErrorCode.INVALID_ARGUMENTS);
  });

  it('should not allow selectMedia calls with invalid mediaInputs', () => {
    mobilePlatformMock.initializeWithContext(FrameContexts.task);
    mobilePlatformMock.setClientSupportedSDKVersion(mediaAPISupportVersion);
    let mediaInputs: MediaInputs = {
      mediaType: MediaType.Image,
      maxMediaCount: 11,
    };
    let mediaError: SdkError;
    selectMedia(mediaInputs, (error: SdkError, attachments: Media[]) => {
      mediaError = error;
    });
    expect(mediaError).not.toBeNull();
    expect(mediaError.errorCode).toBe(ErrorCode.INVALID_ARGUMENTS);
  });

  it('selectMedia call in default version of platform support fails', () => {
    mobilePlatformMock.initializeWithContext(FrameContexts.task);
    let mediaError: SdkError;
    let mediaInputs: MediaInputs = {
      mediaType: MediaType.Image,
      maxMediaCount: 10,
    };
    selectMedia(mediaInputs, (error: SdkError, attachments: Media[]) => {
      mediaError = error;
    });
    expect(mediaError).not.toBeNull();
    expect(mediaError.errorCode).toBe(ErrorCode.OLD_PLATFORM);
  });

  it('selectMedia call in task frameContext works', () => {
    mobilePlatformMock.initializeWithContext(FrameContexts.task);
    mobilePlatformMock.setClientSupportedSDKVersion(mediaAPISupportVersion);
    let mediaInputs: MediaInputs = {
      mediaType: MediaType.Image,
      maxMediaCount: 10,
    };
    selectMedia(mediaInputs, emptyCallback);
    let message = mobilePlatformMock.findMessageByFunc('selectMedia');
    expect(message).not.toBeNull();
    expect(message.args.length).toBe(1);
  });

  it('selectMedia call in content frameContext works', () => {
    mobilePlatformMock.initializeWithContext(FrameContexts.content);
    mobilePlatformMock.setClientSupportedSDKVersion(mediaAPISupportVersion);
    let mediaInputs: MediaInputs = {
      mediaType: MediaType.Image,
      maxMediaCount: 10,
    };
    selectMedia(mediaInputs, emptyCallback);
    let message = mobilePlatformMock.findMessageByFunc('selectMedia');
    expect(message).not.toBeNull();
    expect(message.args.length).toBe(1);
  });

  it('selectMedia calls with successful result', () => {
    mobilePlatformMock.initializeWithContext(FrameContexts.content);
    mobilePlatformMock.setClientSupportedSDKVersion(mediaAPISupportVersion);
    let mediaAttachments: Media[], mediaError: SdkError;
    let mediaInputs: MediaInputs = {
      mediaType: MediaType.Image,
      maxMediaCount: 10,
    };
    selectMedia(mediaInputs, (e: SdkError, m: Media[]) => {
      mediaError = e;
      mediaAttachments = m;
    });

    let message = mobilePlatformMock.findMessageByFunc('selectMedia');
    expect(message).not.toBeNull();
    expect(message.args.length).toBe(1);

    let callbackId = message.id;
    let filesArray = [{
      content: 'base64encodedImage',
      preview: null,
      format: FileFormat.ID,
      mimeType: 'image/jpeg',
      size: 300,
    } as Media];
    mobilePlatformMock.respondToMessage({
      data: {
        id: callbackId,
        args: [undefined, filesArray]
      }
    } as DOMMessageEvent)

    expect(mediaError).toBeFalsy();
    expect(mediaAttachments.length).toBe(1);
    let media = mediaAttachments[0];
    expect(media).not.toBeNull();
    expect(media.format).toBe(FileFormat.ID);
    expect(media.mimeType).toBe('image/jpeg');
    expect(media.content).not.toBeNull();
    expect(media.size).not.toBeNull();
    expect(typeof media.size === 'number').toBeTruthy();
<<<<<<< HEAD
=======
    expect(media.getMedia).toBeDefined();
>>>>>>> e705360f
  });

  it('selectMedia calls with error', () => {
    mobilePlatformMock.initializeWithContext(FrameContexts.content);
    mobilePlatformMock.setClientSupportedSDKVersion(mediaAPISupportVersion);
    let mediaAttachments: Media[], mediaError: SdkError;
    let mediaInputs: MediaInputs = {
      mediaType: MediaType.Image,
      maxMediaCount: 10,
    };
    selectMedia(mediaInputs, (e: SdkError, m: Media[]) => {
      mediaError = e;
      mediaAttachments = m;
    });

    let message = mobilePlatformMock.findMessageByFunc('selectMedia');
    expect(message).not.toBeNull();
    expect(message.args.length).toBe(1);

    let callbackId = message.id;
    mobilePlatformMock.respondToMessage({
      data: {
        id: callbackId,
        args: [{ errorCode: ErrorCode.SIZE_EXCEEDED }]
      }
    } as DOMMessageEvent)

    expect(mediaAttachments).toBeFalsy();
    expect(mediaError.errorCode).toBe(ErrorCode.SIZE_EXCEEDED);
  });

  /**
   * Get Media tests
   */
  it('should not allow getMedia calls with null callback', () => {
    let media: Media = new Media();
    media.content = "1234567";
    media.mimeType = "image/jpeg";
    media.format = FileFormat.ID;
    expect(() => media.getMedia(null)).toThrowError(
      '[get Media] Callback cannot be null',
    );
  });

  it('should not allow getMedia calls with invalid media mimetype', () => {
    mobilePlatformMock.initializeWithContext(FrameContexts.task);
    mobilePlatformMock.setClientSupportedSDKVersion(mediaAPISupportVersion);
    let media: Media = new Media();
    let mediaError: SdkError;
    media.content = "1234567";
    media.mimeType = null;
    media.format = FileFormat.ID;
    media.getMedia((error: SdkError, blob: Blob) => {
      mediaError = error;
    });
    expect(mediaError).not.toBeNull();
    expect(mediaError.errorCode).toBe(ErrorCode.INVALID_ARGUMENTS);
  });

  it('should not allow getMedia calls with invalid media content', () => {
    mobilePlatformMock.initializeWithContext(FrameContexts.task);
    mobilePlatformMock.setClientSupportedSDKVersion(mediaAPISupportVersion);
    let media: Media = new Media();
    let mediaError: SdkError;
    media.content = null;
    media.mimeType = "image/jpeg";
    media.format = FileFormat.ID;
    media.getMedia((error: SdkError, blob: Blob) => {
      mediaError = error;
    });
    expect(mediaError).not.toBeNull();
    expect(mediaError.errorCode).toBe(ErrorCode.INVALID_ARGUMENTS);
  });

  it('should not allow getMedia calls with invalid media file format', () => {
    mobilePlatformMock.initializeWithContext(FrameContexts.task);
    mobilePlatformMock.setClientSupportedSDKVersion(mediaAPISupportVersion);
    let media: Media = new Media();
    let mediaError: SdkError;
    media.content = "1234567";
    media.mimeType = "image/jpeg";
    media.format = FileFormat.Base64;
    media.getMedia((error: SdkError, blob: Blob) => {
      mediaError = error;
    });
    expect(mediaError).not.toBeNull();
    expect(mediaError.errorCode).toBe(ErrorCode.INVALID_ARGUMENTS);
  });

  it('getMedia call in default version of platform support fails', () => {
    mobilePlatformMock.initializeWithContext(FrameContexts.task);
    let media: Media = new Media();
    let mediaError: SdkError;
    media.content = "1234567";
    media.mimeType = "image/jpeg";
    media.format = FileFormat.ID;
    media.getMedia((error: SdkError, blob: Blob) => {
      mediaError = error;
    });
    expect(mediaError).not.toBeNull();
    expect(mediaError.errorCode).toBe(ErrorCode.OLD_PLATFORM);
  });

  it('getMedia call in task frameContext works', () => {
    mobilePlatformMock.initializeWithContext(FrameContexts.task);
    mobilePlatformMock.setClientSupportedSDKVersion(mediaAPISupportVersion);
    let media: Media = new Media();
    media.content = "1234567";
    media.mimeType = "image/jpeg";
    media.format = FileFormat.ID;
    media.getMedia(emptyCallback);
    let message = mobilePlatformMock.findMessageByFunc('getMedia');
    expect(message).not.toBeNull();
    expect(message.args.length).toBe(2);
  });

  it('getMedia calls with successful result', () => {
    mobilePlatformMock.initializeWithContext(FrameContexts.content);
    mobilePlatformMock.setClientSupportedSDKVersion(mediaAPISupportVersion);
    let file: Blob, mediaError: SdkError;
    let media: Media = new Media();
    media.content = "1234567";
    media.mimeType = "image/jpeg";
    media.format = FileFormat.ID;
    media.getMedia((error: SdkError, blob: Blob) => {
      mediaError = error;
      file = blob;
    });

    let message = mobilePlatformMock.findMessageByFunc('getMedia');
    expect(message).not.toBeNull();
    expect(message.args.length).toBe(2);

    let callbackId = message.id;
    let blob: Blob = new Blob();
    mobilePlatformMock.respondToMessage({
      data: {
        id: callbackId,
        args: [undefined, blob]
      }
    } as DOMMessageEvent)
    expect(mediaError).toBeFalsy();
    expect(file).not.toBeNull();
  });

  it('getMedia calls with error', () => {
    mobilePlatformMock.initializeWithContext(FrameContexts.content);
    mobilePlatformMock.setClientSupportedSDKVersion(mediaAPISupportVersion);
    let file: Blob, mediaError: SdkError;
    let media: Media = new Media();
    media.content = "1234567";
    media.mimeType = "image/jpeg";
    media.format = FileFormat.ID;
    media.getMedia((error: SdkError, blob: Blob) => {
      mediaError = error;
      file = blob;
    });

    let message = mobilePlatformMock.findMessageByFunc('getMedia');
    expect(message).not.toBeNull();
    expect(message.args.length).toBe(2);

    let callbackId = message.id;
    mobilePlatformMock.respondToMessage({
      data: {
        id: callbackId,
        args: [undefined, undefined]
      }
    } as DOMMessageEvent)
    expect(mediaError).toBeFalsy();
    expect(file).toBeFalsy();
  });

  /**
   * View Images
   */
  it('should not allow viewImages calls with null callback', () => {
    let uris: ImageUri[] = [];
    let uri: ImageUri = {
      value: "https://www.w3schools.com/images/picture.jpg",
      type: ImageUriType.URL
    };
    uris.push(uri);
    expect(() => viewImages(uris, null)).toThrowError(
      '[view images] Callback cannot be null',
    );
  });

  it('should not allow viewImages calls with null imageuris', () => {
    mobilePlatformMock.initializeWithContext(FrameContexts.task);
    mobilePlatformMock.setClientSupportedSDKVersion(mediaAPISupportVersion);
    let mediaError: SdkError;
    viewImages(null, (error: SdkError) => {
      mediaError = error;
    });
    expect(mediaError).not.toBeNull();
    expect(mediaError.errorCode).toBe(ErrorCode.INVALID_ARGUMENTS);
  });

  it('should not allow viewImages calls with invalid imageuris', () => {
    mobilePlatformMock.initializeWithContext(FrameContexts.task);
    mobilePlatformMock.setClientSupportedSDKVersion(mediaAPISupportVersion);
    let uris: ImageUri[] = [];
    let mediaError: SdkError;
    viewImages(uris, (error: SdkError) => {
      mediaError = error;
    });
    expect(mediaError).not.toBeNull();
    expect(mediaError.errorCode).toBe(ErrorCode.INVALID_ARGUMENTS);
  });

  it('viewImages call in default version of platform support fails', () => {
    mobilePlatformMock.initializeWithContext(FrameContexts.task);
    let mediaError: SdkError;
    let uris: ImageUri[] = [];
    let uri: ImageUri = {
      value: "https://www.w3schools.com/images/picture.jpg",
      type: ImageUriType.URL
    };
    uris.push(uri);
    viewImages(uris, (error: SdkError) => {
      mediaError = error;
    });
    expect(mediaError).not.toBeNull();
    expect(mediaError.errorCode).toBe(ErrorCode.OLD_PLATFORM);
  });

  it('viewImages call in task frameContext works', () => {
    mobilePlatformMock.initializeWithContext(FrameContexts.task);
    mobilePlatformMock.setClientSupportedSDKVersion(mediaAPISupportVersion);
    let uris: ImageUri[] = [];
    let uri: ImageUri = {
      value: "https://www.w3schools.com/images/picture.jpg",
      type: ImageUriType.URL
    };
    uris.push(uri);
    viewImages(uris, emptyCallback);
    let message = mobilePlatformMock.findMessageByFunc('viewImages');
    expect(message).not.toBeNull();
    expect(message.args.length).toBe(1);
  });

  it('viewImages call in content frameContext works', () => {
    mobilePlatformMock.initializeWithContext(FrameContexts.content);
    mobilePlatformMock.setClientSupportedSDKVersion(mediaAPISupportVersion);
    let uris: ImageUri[] = [];
    let uri: ImageUri = {
      value: "https://www.w3schools.com/images/picture.jpg",
      type: ImageUriType.URL
    };
    uris.push(uri);
    viewImages(uris, emptyCallback);
    let message = mobilePlatformMock.findMessageByFunc('viewImages');
    expect(message).not.toBeNull();
    expect(message.args.length).toBe(1);
  });

  it('viewImages calls with error', () => {
    mobilePlatformMock.initializeWithContext(FrameContexts.content);
    mobilePlatformMock.setClientSupportedSDKVersion(mediaAPISupportVersion);
    let mediaError: SdkError;
    let uris: ImageUri[] = [];
    let uri: ImageUri = {
      value: "1234567",
      type: ImageUriType.ID
    };
    uris.push(uri);
    viewImages(uris, (error: SdkError) => {
      mediaError = error;
    });

    let message = mobilePlatformMock.findMessageByFunc('viewImages');
    expect(message).not.toBeNull();
    expect(message.args.length).toBe(1);

    let callbackId = message.id;
    mobilePlatformMock.respondToMessage({
      data: {
        id: callbackId,
        args: [{ errorCode: ErrorCode.FILE_NOT_FOUND }]
      }
    } as DOMMessageEvent)
    expect(mediaError.errorCode).toBe(ErrorCode.FILE_NOT_FOUND);
  });
});<|MERGE_RESOLUTION|>--- conflicted
+++ resolved
@@ -285,10 +285,7 @@
     expect(media.content).not.toBeNull();
     expect(media.size).not.toBeNull();
     expect(typeof media.size === 'number').toBeTruthy();
-<<<<<<< HEAD
-=======
     expect(media.getMedia).toBeDefined();
->>>>>>> e705360f
   });
 
   it('selectMedia calls with error', () => {

/* eslint-disable @typescript-eslint/no-explicit-any */
/* eslint-disable @typescript-eslint/no-object-literal-type-assertion */
/* eslint-disable @typescript-eslint/no-unused-vars */
/* eslint-disable @typescript-eslint/explicit-function-return-type */
import { FramelessPostMocks } from '../framelessPostMocks';
import { _initialize, _uninitialize } from '../../src/public/publicAPIs';
import { FrameContexts, HostClientType } from '../../src/public/constants';
import { DOMMessageEvent } from '../../src/internal/interfaces';
import { SdkError, ErrorCode } from '../../src/public/interfaces';
import { Utils } from '../utils';
import { media } from '../../src/public/media';

/**
 * Test cases for media APIs
 */
describe('media', () => {
  const mobilePlatformMock = new FramelessPostMocks();
  const desktopPlatformMock = new Utils();
  const minVersionForCaptureImage = '1.7.0';
  const mediaAPISupportVersion = '1.8.0';
  const scanBarCodeAPISupportVersion = '1.9.0';
<<<<<<< HEAD
  const videoAndImageMediaAPISupportVersion = '2.0.2';
=======
  const originalDefaultPlatformVersion = '1.6.0';
>>>>>>> ed3de7e6

  beforeEach(() => {
    mobilePlatformMock.messages = [];

    // Set a mock window for testing
    _initialize(mobilePlatformMock.mockWindow);
  });

  afterEach(() => {
    // Reset the object since it's a singleton
    if (_uninitialize) {
      _uninitialize();
    }
  });

  let emptyCallback = () => {};

  it('should not allow captureImage calls with null callback', () => {
    expect(() => media.captureImage(null)).toThrowError('[captureImage] Callback cannot be null');
  });
  it('should not allow captureImage calls with null callback after init context', () => {
    mobilePlatformMock.initializeWithContext(FrameContexts.content);
    mobilePlatformMock.setClientSupportedSDKVersion(minVersionForCaptureImage);
    expect(() => media.captureImage(null)).toThrowError('[captureImage] Callback cannot be null');
  });
  it('should not allow captureImage calls before initialization', () => {
    expect(() => media.captureImage(emptyCallback)).toThrowError('The library has not yet been initialized');
  });
  it('captureImage call in default version of platform support fails', () => {
    mobilePlatformMock.initializeWithContext(FrameContexts.task);
    mobilePlatformMock.setClientSupportedSDKVersion(originalDefaultPlatformVersion);
    let error;
    media.captureImage((e: SdkError, f: media.File[]) => {
      error = e;
    });
    expect(error).not.toBeNull();
    expect(error.errorCode).toBe(ErrorCode.OLD_PLATFORM);
  });
  it('should not allow captureImage calls for authentication frame context', () => {
    mobilePlatformMock.initializeWithContext(FrameContexts.authentication);
    mobilePlatformMock.setClientSupportedSDKVersion(minVersionForCaptureImage);
    expect(() => media.captureImage(emptyCallback)).toThrowError(
      "This call is not allowed in the 'authentication' context",
    );
  });
  it('should not allow captureImage calls for remove frame context', () => {
    mobilePlatformMock.initializeWithContext(FrameContexts.remove);
    mobilePlatformMock.setClientSupportedSDKVersion(minVersionForCaptureImage);
    expect(() => media.captureImage(emptyCallback)).toThrowError("This call is not allowed in the 'remove' context");
  });
  it('should not allow captureImage calls for settings frame context', () => {
    mobilePlatformMock.initializeWithContext(FrameContexts.settings);
    mobilePlatformMock.setClientSupportedSDKVersion(minVersionForCaptureImage);
    expect(() => media.captureImage(emptyCallback)).toThrowError("This call is not allowed in the 'settings' context");
  });
  it('should not allow captureImage calls in desktop', () => {
    desktopPlatformMock.initializeWithContext(FrameContexts.content);
    let error;
    media.captureImage((e: SdkError, f: media.File[]) => {
      error = e;
    });
    expect(error).not.toBeNull();
    expect(error.errorCode).toBe(ErrorCode.NOT_SUPPORTED_ON_PLATFORM);
  });
  it('captureImage call in task frameContext works', () => {
    mobilePlatformMock.initializeWithContext(FrameContexts.task);
    mobilePlatformMock.setClientSupportedSDKVersion(minVersionForCaptureImage);
    media.captureImage(emptyCallback);
    let message = mobilePlatformMock.findMessageByFunc('captureImage');
    expect(message).not.toBeNull();
    expect(message.args.length).toBe(0);
  });
  it('captureImage call in content frameContext works', () => {
    mobilePlatformMock.initializeWithContext(FrameContexts.content);
    mobilePlatformMock.setClientSupportedSDKVersion(minVersionForCaptureImage);
    media.captureImage(emptyCallback);
    let message = mobilePlatformMock.findMessageByFunc('captureImage');
    expect(message).not.toBeNull();
    expect(message.args.length).toBe(0);
  });
  it('captureImage calls with successful result', () => {
    mobilePlatformMock.initializeWithContext(FrameContexts.content);
    mobilePlatformMock.setClientSupportedSDKVersion(minVersionForCaptureImage);
    let files, error;
    media.captureImage((e: SdkError, f: media.File[]) => {
      error = e;
      files = f;
    });

    let message = mobilePlatformMock.findMessageByFunc('captureImage');
    expect(message).not.toBeNull();
    expect(message.args.length).toBe(0);

    let callbackId = message.id;
    let filesArray = [
      {
        content: 'base64encodedImage',
        format: media.FileFormat.Base64,
        mimeType: 'image/png',
        size: 300,
      } as media.File,
    ];
    mobilePlatformMock.respondToMessage({
      data: {
        id: callbackId,
        args: [undefined, filesArray],
      },
    } as DOMMessageEvent);

    expect(error).toBeFalsy();
    expect(files.length).toBe(1);
    let file = files[0];
    expect(file).not.toBeNull();
    expect(file.format).toBe(media.FileFormat.Base64);
    expect(file.mimeType).toBe('image/png');
    expect(file.content).not.toBeNull();
    expect(file.size).not.toBeNull();
    expect(typeof file.size === 'number').toBeTruthy();
  });
  it('captureImage calls with error', () => {
    mobilePlatformMock.initializeWithContext(FrameContexts.content);
    mobilePlatformMock.setClientSupportedSDKVersion(minVersionForCaptureImage);
    let files, error;
    media.captureImage((e: SdkError, f: media.File[]) => {
      error = e;
      files = f;
    });

    let message = mobilePlatformMock.findMessageByFunc('captureImage');
    expect(message).not.toBeNull();
    expect(message.args.length).toBe(0);

    let callbackId = message.id;
    mobilePlatformMock.respondToMessage({
      data: {
        id: callbackId,
        args: [{ errorCode: ErrorCode.PERMISSION_DENIED }],
      },
    } as DOMMessageEvent);

    expect(files).toBeFalsy();
    expect(error.errorCode).toBe(ErrorCode.PERMISSION_DENIED);
  });

  /**
   * Select Media tests
   */
  it('should not allow selectMedia calls with null callback', () => {
    let mediaInputs: media.MediaInputs = {
      mediaType: media.MediaType.Image,
      maxMediaCount: 5,
    };
    expect(() => media.selectMedia(mediaInputs, null)).toThrowError('[select Media] Callback cannot be null');
  });

  it('should not allow selectMedia calls with null mediaInputs', () => {
    mobilePlatformMock.initializeWithContext(FrameContexts.task);
    mobilePlatformMock.setClientSupportedSDKVersion(mediaAPISupportVersion);
    let mediaError: SdkError;
    media.selectMedia(null, (error: SdkError, attachments: media.Media[]) => {
      mediaError = error;
    });
    expect(mediaError).not.toBeNull();
    expect(mediaError.errorCode).toBe(ErrorCode.INVALID_ARGUMENTS);
  });

  it('should not allow selectMedia calls with invalid mediaInputs', () => {
    mobilePlatformMock.initializeWithContext(FrameContexts.task);
    mobilePlatformMock.setClientSupportedSDKVersion(mediaAPISupportVersion);
    let mediaInputs: media.MediaInputs = {
      mediaType: media.MediaType.Image,
      maxMediaCount: 11,
    };
    let mediaError: SdkError;
    media.selectMedia(mediaInputs, (error: SdkError, attachments: media.Media[]) => {
      mediaError = error;
    });
    expect(mediaError).not.toBeNull();
    expect(mediaError.errorCode).toBe(ErrorCode.INVALID_ARGUMENTS);
  });

  it('selectMedia call in default version of platform support fails', () => {
    mobilePlatformMock.initializeWithContext(FrameContexts.task);
    mobilePlatformMock.setClientSupportedSDKVersion(originalDefaultPlatformVersion);
    let mediaError: SdkError;
    let mediaInputs: media.MediaInputs = {
      mediaType: media.MediaType.Image,
      maxMediaCount: 10,
    };
    media.selectMedia(mediaInputs, (error: SdkError, attachments: media.Media[]) => {
      mediaError = error;
    });
    expect(mediaError).not.toBeNull();
    expect(mediaError.errorCode).toBe(ErrorCode.OLD_PLATFORM);
  });

  it('selectMedia call for mediaType = 3 in mediaAPISupportVersion of platform support fails', () => {
    mobilePlatformMock.initializeWithContext(FrameContexts.task);
    mobilePlatformMock.setClientSupportedSDKVersion(mediaAPISupportVersion);
    let mediaError: SdkError;
    let mediaInputs: media.MediaInputs = {
      mediaType: media.MediaType.VideoAndImage,
      maxMediaCount: 10,
    };
    media.selectMedia(mediaInputs, (error: SdkError, attachments: media.Media[]) => {
      mediaError = error;
    });
    expect(mediaError).not.toBeNull();
    expect(mediaError.errorCode).toBe(ErrorCode.OLD_PLATFORM);
  });

  it('selectMedia call in task frameContext works', () => {
    mobilePlatformMock.initializeWithContext(FrameContexts.task);
    mobilePlatformMock.setClientSupportedSDKVersion(mediaAPISupportVersion);
    let mediaInputs: media.MediaInputs = {
      mediaType: media.MediaType.Image,
      maxMediaCount: 10,
    };
    media.selectMedia(mediaInputs, emptyCallback);
    let message = mobilePlatformMock.findMessageByFunc('selectMedia');
    expect(message).not.toBeNull();
    expect(message.args.length).toBe(1);
  });

  it('selectMedia call in content frameContext works', () => {
    mobilePlatformMock.initializeWithContext(FrameContexts.content);
    mobilePlatformMock.setClientSupportedSDKVersion(mediaAPISupportVersion);
    let mediaInputs: media.MediaInputs = {
      mediaType: media.MediaType.Image,
      maxMediaCount: 10,
    };
    media.selectMedia(mediaInputs, emptyCallback);
    let message = mobilePlatformMock.findMessageByFunc('selectMedia');
    expect(message).not.toBeNull();
    expect(message.args.length).toBe(1);
  });

  it('selectMedia calls with successful result for mediaType = 1', () => {
    mobilePlatformMock.initializeWithContext(FrameContexts.content);
    mobilePlatformMock.setClientSupportedSDKVersion(mediaAPISupportVersion);
    let mediaAttachments: media.Media[], mediaError: SdkError;
    let mediaInputs: media.MediaInputs = {
      mediaType: media.MediaType.Image,
      maxMediaCount: 10,
    };
    media.selectMedia(mediaInputs, (e: SdkError, m: media.Media[]) => {
      mediaError = e;
      mediaAttachments = m;
    });

    let message = mobilePlatformMock.findMessageByFunc('selectMedia');
    expect(message).not.toBeNull();
    expect(message.args.length).toBe(1);

    let callbackId = message.id;
    let filesArray = [
      {
        content: 'base64encodedImage',
        preview: null,
        format: media.FileFormat.ID,
        mimeType: 'image/jpeg',
        size: 300,
      } as media.Media,
    ];
    mobilePlatformMock.respondToMessage({
      data: {
        id: callbackId,
        args: [undefined, filesArray],
      },
    } as DOMMessageEvent);

    expect(mediaError).toBeFalsy();
    expect(mediaAttachments.length).toBe(1);
    let mediaAttachment = mediaAttachments[0];
    expect(mediaAttachment).not.toBeNull();
    expect(mediaAttachment.format).toBe(media.FileFormat.ID);
    expect(mediaAttachment.mimeType).toBe('image/jpeg');
    expect(mediaAttachment.content).not.toBeNull();
    expect(mediaAttachment.size).not.toBeNull();
    expect(typeof mediaAttachment.size === 'number').toBeTruthy();
    expect(mediaAttachment.getMedia).toBeDefined();
  });

  it('selectMedia calls with successful result for mediaType = 3', () => {
    mobilePlatformMock.initializeWithContext(FrameContexts.content);
    mobilePlatformMock.setClientSupportedSDKVersion(videoAndImageMediaAPISupportVersion);
    let mediaAttachments: media.Media[], mediaError: SdkError;
    let mediaInputs: media.MediaInputs = {
      mediaType: media.MediaType.VideoAndImage,
      maxMediaCount: 10,
    };
    media.selectMedia(mediaInputs, (e: SdkError, m: media.Media[]) => {
      mediaError = e;
      mediaAttachments = m;
    });

    let message = mobilePlatformMock.findMessageByFunc('selectMedia');
    expect(message).not.toBeNull();
    expect(message.args.length).toBe(1);

    let callbackId = message.id;
    let filesArray = [{
      content: 'base64encodedImage',
      preview: null,
      format: media.FileFormat.ID,
      mimeType: 'video/mp4',
      size: 300,
    } as media.Media];
    mobilePlatformMock.respondToMessage({
      data: {
        id: callbackId,
        args: [undefined, filesArray]
      }
    } as DOMMessageEvent)

    expect(mediaError).toBeFalsy();
    expect(mediaAttachments.length).toBe(1);
    let mediaAttachment = mediaAttachments[0];
    expect(mediaAttachment).not.toBeNull();
    expect(mediaAttachment.format).toBe(media.FileFormat.ID);
    expect(mediaAttachment.mimeType).toBe('video/mp4');
    expect(mediaAttachment.content).not.toBeNull();
    expect(mediaAttachment.size).not.toBeNull();
    expect(typeof mediaAttachment.size === 'number').toBeTruthy();
    expect(mediaAttachment.getMedia).toBeDefined();
  });

  it('selectMedia calls with error', () => {
    mobilePlatformMock.initializeWithContext(FrameContexts.content);
    mobilePlatformMock.setClientSupportedSDKVersion(mediaAPISupportVersion);
    let mediaAttachments: media.Media[], mediaError: SdkError;
    let mediaInputs: media.MediaInputs = {
      mediaType: media.MediaType.Image,
      maxMediaCount: 10,
    };
    media.selectMedia(mediaInputs, (e: SdkError, m: media.Media[]) => {
      mediaError = e;
      mediaAttachments = m;
    });

    let message = mobilePlatformMock.findMessageByFunc('selectMedia');
    expect(message).not.toBeNull();
    expect(message.args.length).toBe(1);

    let callbackId = message.id;
    mobilePlatformMock.respondToMessage({
      data: {
        id: callbackId,
        args: [{ errorCode: ErrorCode.SIZE_EXCEEDED }],
      },
    } as DOMMessageEvent);

    expect(mediaAttachments).toBeFalsy();
    expect(mediaError.errorCode).toBe(ErrorCode.SIZE_EXCEEDED);
  });

  /**
   * Get Media tests
   */
  it('should not allow getMedia calls with null callback', () => {
    let mediaOutput: media.Media = new media.Media();
    mediaOutput.content = '1234567';
    mediaOutput.mimeType = 'image/jpeg';
    mediaOutput.format = media.FileFormat.ID;
    expect(() => mediaOutput.getMedia(null)).toThrowError('[get Media] Callback cannot be null');
  });

  it('should not allow getMedia calls with invalid media mimetype', () => {
    mobilePlatformMock.initializeWithContext(FrameContexts.task);
    mobilePlatformMock.setClientSupportedSDKVersion(mediaAPISupportVersion);
    let mediaOutput: media.Media = new media.Media();
    let mediaError: SdkError;
    mediaOutput.content = '1234567';
    mediaOutput.mimeType = null;
    mediaOutput.format = media.FileFormat.ID;
    mediaOutput.getMedia((error: SdkError, blob: Blob) => {
      mediaError = error;
    });
    expect(mediaError).not.toBeNull();
    expect(mediaError.errorCode).toBe(ErrorCode.INVALID_ARGUMENTS);
  });

  it('should not allow getMedia calls with invalid media content', () => {
    mobilePlatformMock.initializeWithContext(FrameContexts.task);
    mobilePlatformMock.setClientSupportedSDKVersion(mediaAPISupportVersion);
    let mediaOutput: media.Media = new media.Media();
    let mediaError: SdkError;
    mediaOutput.content = null;
    mediaOutput.mimeType = 'image/jpeg';
    mediaOutput.format = media.FileFormat.ID;
    mediaOutput.getMedia((error: SdkError, blob: Blob) => {
      mediaError = error;
    });
    expect(mediaError).not.toBeNull();
    expect(mediaError.errorCode).toBe(ErrorCode.INVALID_ARGUMENTS);
  });

  it('should not allow getMedia calls with invalid media file format', () => {
    mobilePlatformMock.initializeWithContext(FrameContexts.task);
    mobilePlatformMock.setClientSupportedSDKVersion(mediaAPISupportVersion);
    let mediaOutput: media.Media = new media.Media();
    let mediaError: SdkError;
    mediaOutput.content = '1234567';
    mediaOutput.mimeType = 'image/jpeg';
    mediaOutput.format = media.FileFormat.Base64;
    mediaOutput.getMedia((error: SdkError, blob: Blob) => {
      mediaError = error;
    });
    expect(mediaError).not.toBeNull();
    expect(mediaError.errorCode).toBe(ErrorCode.INVALID_ARGUMENTS);
  });

  it('getMedia call in default version of platform support fails', () => {
    mobilePlatformMock.initializeWithContext(FrameContexts.task);
    mobilePlatformMock.setClientSupportedSDKVersion(originalDefaultPlatformVersion);
    let mediaOutput: media.Media = new media.Media();
    let mediaError: SdkError;
    mediaOutput.content = '1234567';
    mediaOutput.mimeType = 'image/jpeg';
    mediaOutput.format = media.FileFormat.ID;
    mediaOutput.getMedia((error: SdkError, blob: Blob) => {
      mediaError = error;
    });
    expect(mediaError).not.toBeNull();
    expect(mediaError.errorCode).toBe(ErrorCode.OLD_PLATFORM);
  });

  it('getMedia call in task frameContext works', () => {
    mobilePlatformMock.initializeWithContext(FrameContexts.task);
    mobilePlatformMock.setClientSupportedSDKVersion(mediaAPISupportVersion);
    let mediaOutput: media.Media = new media.Media();
    mediaOutput.content = '1234567';
    mediaOutput.mimeType = 'image/jpeg';
    mediaOutput.format = media.FileFormat.ID;
    mediaOutput.getMedia(emptyCallback);
    let message = mobilePlatformMock.findMessageByFunc('getMedia');
    expect(message).not.toBeNull();
    expect(message.args.length).toBe(2);
  });

  it('getMedia calls with successful result', () => {
    mobilePlatformMock.initializeWithContext(FrameContexts.content);
    mobilePlatformMock.setClientSupportedSDKVersion(mediaAPISupportVersion);
    let file: Blob, mediaError: SdkError;
    let mediaOutput: media.Media = new media.Media();
    mediaOutput.content = '1234567';
    mediaOutput.mimeType = 'image/jpeg';
    mediaOutput.format = media.FileFormat.ID;
    mediaOutput.getMedia((error: SdkError, blob: Blob) => {
      mediaError = error;
      file = blob;
    });

    let message = mobilePlatformMock.findMessageByFunc('getMedia');
    expect(message).not.toBeNull();
    expect(message.args.length).toBe(2);

    let callbackId = message.id;
    let blob: Blob = new Blob();
    mobilePlatformMock.respondToMessage({
      data: {
        id: callbackId,
        args: [undefined, blob],
      },
    } as DOMMessageEvent);
    expect(mediaError).toBeFalsy();
    expect(file).not.toBeNull();
  });

  it('getMedia calls with error', () => {
    mobilePlatformMock.initializeWithContext(FrameContexts.content);
    mobilePlatformMock.setClientSupportedSDKVersion(mediaAPISupportVersion);
    let file: Blob, mediaError: SdkError;
    let mediaOutput: media.Media = new media.Media();
    mediaOutput.content = '1234567';
    mediaOutput.mimeType = 'image/jpeg';
    mediaOutput.format = media.FileFormat.ID;
    mediaOutput.getMedia((error: SdkError, blob: Blob) => {
      mediaError = error;
      file = blob;
    });

    let message = mobilePlatformMock.findMessageByFunc('getMedia');
    expect(message).not.toBeNull();
    expect(message.args.length).toBe(2);

    let callbackId = message.id;
    mobilePlatformMock.respondToMessage({
      data: {
        id: callbackId,
        args: [undefined, undefined],
      },
    } as DOMMessageEvent);
    expect(mediaError).toBeFalsy();
    expect(file).toBeFalsy();
  });

  /**
   * View Images
   */
  it('should not allow viewImages calls with null callback', () => {
    let uris: media.ImageUri[] = [];
    let uri: media.ImageUri = {
      value: 'https://www.w3schools.com/images/picture.jpg',
      type: media.ImageUriType.URL,
    };
    uris.push(uri);
    expect(() => media.viewImages(uris, null)).toThrowError('[view images] Callback cannot be null');
  });

  it('should not allow viewImages calls with null imageuris', () => {
    mobilePlatformMock.initializeWithContext(FrameContexts.task);
    mobilePlatformMock.setClientSupportedSDKVersion(mediaAPISupportVersion);
    let mediaError: SdkError;
    media.viewImages(null, (error: SdkError) => {
      mediaError = error;
    });
    expect(mediaError).not.toBeNull();
    expect(mediaError.errorCode).toBe(ErrorCode.INVALID_ARGUMENTS);
  });

  it('should not allow viewImages calls with invalid imageuris', () => {
    mobilePlatformMock.initializeWithContext(FrameContexts.task);
    mobilePlatformMock.setClientSupportedSDKVersion(mediaAPISupportVersion);
    let uris: media.ImageUri[] = [];
    let mediaError: SdkError;
    media.viewImages(uris, (error: SdkError) => {
      mediaError = error;
    });
    expect(mediaError).not.toBeNull();
    expect(mediaError.errorCode).toBe(ErrorCode.INVALID_ARGUMENTS);
  });

  it('viewImages call in default version of platform support fails', () => {
    mobilePlatformMock.initializeWithContext(FrameContexts.task);
    mobilePlatformMock.setClientSupportedSDKVersion(originalDefaultPlatformVersion);
    let mediaError: SdkError;
    let uris: media.ImageUri[] = [];
    let uri: media.ImageUri = {
      value: 'https://www.w3schools.com/images/picture.jpg',
      type: media.ImageUriType.URL,
    };
    uris.push(uri);
    media.viewImages(uris, (error: SdkError) => {
      mediaError = error;
    });
    expect(mediaError).not.toBeNull();
    expect(mediaError.errorCode).toBe(ErrorCode.OLD_PLATFORM);
  });

  it('viewImages call in task frameContext works', () => {
    mobilePlatformMock.initializeWithContext(FrameContexts.task);
    mobilePlatformMock.setClientSupportedSDKVersion(mediaAPISupportVersion);
    let uris: media.ImageUri[] = [];
    let uri: media.ImageUri = {
      value: 'https://www.w3schools.com/images/picture.jpg',
      type: media.ImageUriType.URL,
    };
    uris.push(uri);
    media.viewImages(uris, emptyCallback);
    let message = mobilePlatformMock.findMessageByFunc('viewImages');
    expect(message).not.toBeNull();
    expect(message.args.length).toBe(1);
  });

  it('viewImages call in content frameContext works', () => {
    mobilePlatformMock.initializeWithContext(FrameContexts.content);
    mobilePlatformMock.setClientSupportedSDKVersion(mediaAPISupportVersion);
    let uris: media.ImageUri[] = [];
    let uri: media.ImageUri = {
      value: 'https://www.w3schools.com/images/picture.jpg',
      type: media.ImageUriType.URL,
    };
    uris.push(uri);
    media.viewImages(uris, emptyCallback);
    let message = mobilePlatformMock.findMessageByFunc('viewImages');
    expect(message).not.toBeNull();
    expect(message.args.length).toBe(1);
  });

  it('viewImages calls with error', () => {
    mobilePlatformMock.initializeWithContext(FrameContexts.content);
    mobilePlatformMock.setClientSupportedSDKVersion(mediaAPISupportVersion);
    let mediaError: SdkError;
    let uris: media.ImageUri[] = [];
    let uri: media.ImageUri = {
      value: '1234567',
      type: media.ImageUriType.ID,
    };
    uris.push(uri);
    media.viewImages(uris, (error: SdkError) => {
      mediaError = error;
    });

    let message = mobilePlatformMock.findMessageByFunc('viewImages');
    expect(message).not.toBeNull();
    expect(message.args.length).toBe(1);

    let callbackId = message.id;
    mobilePlatformMock.respondToMessage({
      data: {
        id: callbackId,
        args: [{ errorCode: ErrorCode.FILE_NOT_FOUND }],
      },
    } as DOMMessageEvent);
    expect(mediaError.errorCode).toBe(ErrorCode.FILE_NOT_FOUND);
  });

  /**
   * ScanBarCode API tests
   */
  it('should not allow scanBarCode calls with null callback', () => {
    expect(() => media.scanBarCode(null, null)).toThrowError('[media.scanBarCode] Callback cannot be null');
  });

  it('should not allow scanBarCode calls with null callback after init context', () => {
    mobilePlatformMock.initializeWithContext(FrameContexts.content);
    mobilePlatformMock.setClientSupportedSDKVersion(scanBarCodeAPISupportVersion);
    expect(() => media.scanBarCode(null, null)).toThrowError('[media.scanBarCode] Callback cannot be null');
  });

  it('should not allow scanBarCode calls before initialization', () => {
    expect(() => media.scanBarCode(emptyCallback, null)).toThrowError('The library has not yet been initialized');
  });

  it('scanBarCode call in default version of platform support fails', () => {
    mobilePlatformMock.initializeWithContext(FrameContexts.task);
    mobilePlatformMock.setClientSupportedSDKVersion(originalDefaultPlatformVersion);
    let error;
    media.scanBarCode((e: SdkError, d: string) => {
      error = e;
    });
    expect(error).not.toBeNull();
    expect(error.errorCode).toBe(ErrorCode.OLD_PLATFORM);
  });

  it('should not allow scanBarCode calls for authentication frame context', () => {
    mobilePlatformMock.initializeWithContext(FrameContexts.authentication);
    mobilePlatformMock.setClientSupportedSDKVersion(scanBarCodeAPISupportVersion);
    expect(() => media.scanBarCode(emptyCallback, null)).toThrowError(
      "This call is not allowed in the 'authentication' context",
    );
  });

  it('scanBarCode call in task frameContext works', () => {
    mobilePlatformMock.initializeWithContext(FrameContexts.task);
    mobilePlatformMock.setClientSupportedSDKVersion(scanBarCodeAPISupportVersion);
    media.scanBarCode(emptyCallback, null);
    let message = mobilePlatformMock.findMessageByFunc('media.scanBarCode');
    expect(message).not.toBeNull();
    expect(message.args.length).toBe(1);
  });

  it('scanBarCode call in content frameContext works', () => {
    mobilePlatformMock.initializeWithContext(FrameContexts.content);
    mobilePlatformMock.setClientSupportedSDKVersion(scanBarCodeAPISupportVersion);
    media.scanBarCode(emptyCallback, null);
    let message = mobilePlatformMock.findMessageByFunc('media.scanBarCode');
    expect(message).not.toBeNull();
    expect(message.args.length).toBe(1);
  });

  it('scanBarCode calls with successful result', () => {
    mobilePlatformMock.initializeWithContext(FrameContexts.content);
    mobilePlatformMock.setClientSupportedSDKVersion(scanBarCodeAPISupportVersion);
    let decodedText: string, mediaError: SdkError;
    media.scanBarCode((e: SdkError, d: string) => {
      mediaError = e;
      decodedText = d;
    });

    let message = mobilePlatformMock.findMessageByFunc('media.scanBarCode');
    expect(message).not.toBeNull();
    expect(message.args.length).toBe(1);

    let callbackId = message.id;
    let response = 'decodedText';
    mobilePlatformMock.respondToMessage({
      data: {
        id: callbackId,
        args: [undefined, response],
      },
    } as DOMMessageEvent);

    expect(mediaError).toBeFalsy();
    expect(decodedText).toBe('decodedText');
  });

  it('scanBarCode with optional barcode config calls with successful result', () => {
    mobilePlatformMock.initializeWithContext(FrameContexts.content);
    mobilePlatformMock.setClientSupportedSDKVersion(scanBarCodeAPISupportVersion);
    let decodedText: string, mediaError: SdkError;
    let barCodeConfig: media.BarCodeConfig = {
      timeOutIntervalInSec: 40,
    };
    media.scanBarCode((e: SdkError, d: string) => {
      mediaError = e;
      decodedText = d;
    }, barCodeConfig);

    let message = mobilePlatformMock.findMessageByFunc('media.scanBarCode');
    expect(message).not.toBeNull();
    expect(message.args.length).toBe(1);

    let callbackId = message.id;
    let response = 'decodedText';
    mobilePlatformMock.respondToMessage({
      data: {
        id: callbackId,
        args: [undefined, response],
      },
    } as DOMMessageEvent);

    expect(mediaError).toBeFalsy();
    expect(decodedText).not.toBeNull;
    expect(decodedText).toBe('decodedText');
  });

  it('scanBarCode calls with error', () => {
    mobilePlatformMock.initializeWithContext(FrameContexts.content);
    mobilePlatformMock.setClientSupportedSDKVersion(scanBarCodeAPISupportVersion);
    let decodedText: string, mediaError: SdkError;
    media.scanBarCode((e: SdkError, d: string) => {
      mediaError = e;
      decodedText = d;
    });

    let message = mobilePlatformMock.findMessageByFunc('media.scanBarCode');
    expect(message).not.toBeNull();
    expect(message.args.length).toBe(1);

    let callbackId = message.id;
    mobilePlatformMock.respondToMessage({
      data: {
        id: callbackId,
        args: [{ errorCode: ErrorCode.OPERATION_TIMED_OUT }],
      },
    } as DOMMessageEvent);

    expect(decodedText).toBeFalsy();
    expect(mediaError.errorCode).toBe(ErrorCode.OPERATION_TIMED_OUT);
  });

  it('should not allow scanBarCode calls with invalid timeOutIntervalInSec', () => {
    mobilePlatformMock.initializeWithContext(FrameContexts.task);
    mobilePlatformMock.setClientSupportedSDKVersion(scanBarCodeAPISupportVersion);
    let barCodeConfig: any = {
      timeOutIntervalInSec: 0,
    };
    let mediaError: SdkError;
    media.scanBarCode((e: SdkError, d: string) => {
      mediaError = e;
    }, barCodeConfig);
    expect(mediaError).not.toBeNull();
    expect(mediaError.errorCode).toBe(ErrorCode.INVALID_ARGUMENTS);
  });

  it('should allow scanBarCode calls when timeOutIntervalInSec is not passed in config params', () => {
    mobilePlatformMock.initializeWithContext(FrameContexts.task);
    mobilePlatformMock.setClientSupportedSDKVersion(scanBarCodeAPISupportVersion);
    let barCodeConfig: media.BarCodeConfig = {};
    let mediaError: SdkError;
    media.scanBarCode((e: SdkError, d: string) => {
      mediaError = e;
    }, barCodeConfig);
    expect(mediaError).toBeFalsy();
  });

  it('should not allow scanBarCode calls in desktop', () => {
    desktopPlatformMock.initializeWithContext(FrameContexts.content, HostClientType.desktop);
    let error;
    media.scanBarCode((e: SdkError, d: string) => {
      error = e;
    });
    expect(error).not.toBeNull();
    expect(error.errorCode).toBe(ErrorCode.NOT_SUPPORTED_ON_PLATFORM);
  });
});<|MERGE_RESOLUTION|>--- conflicted
+++ resolved
@@ -16,14 +16,11 @@
 describe('media', () => {
   const mobilePlatformMock = new FramelessPostMocks();
   const desktopPlatformMock = new Utils();
+  const originalDefaultPlatformVersion = '1.6.0';
   const minVersionForCaptureImage = '1.7.0';
   const mediaAPISupportVersion = '1.8.0';
   const scanBarCodeAPISupportVersion = '1.9.0';
-<<<<<<< HEAD
   const videoAndImageMediaAPISupportVersion = '2.0.2';
-=======
-  const originalDefaultPlatformVersion = '1.6.0';
->>>>>>> ed3de7e6
 
   beforeEach(() => {
     mobilePlatformMock.messages = [];

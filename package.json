--- conflicted
+++ resolved
@@ -21,14 +21,11 @@
     "@typescript-eslint/eslint-plugin": "^1.10.2",
     "@typescript-eslint/parser": "^1.10.2",
     "del": "2.2.2",
-<<<<<<< HEAD
     "eslint": "^5.16.0",
     "eslint-config-prettier": "^4.3.0",
     "eslint-plugin-prettier": "^3.1.0",
-=======
     "dts-builder": "^1.1.6",
     "dts-bundle": "^0.7.3",
->>>>>>> 8cc332f8
     "jest": "^23.6.0",
     "merge2": "1.0.2",
     "prettier": "^1.18.2",
